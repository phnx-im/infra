// SPDX-FileCopyrightText: 2025 Phoenix R&D GmbH <hello@phnx.im>
//
// SPDX-License-Identifier: AGPL-3.0-or-later

use chrono::DateTime;
use phnxtypes::{
    crypto::{
        self,
        ear::{self, AeadCiphertext},
<<<<<<< HEAD
=======
        indexed_aead,
>>>>>>> 6aa3af83
        kdf::KDF_KEY_SIZE,
        secrets::Secret,
        signatures::signable,
    },
    identifiers, time,
};
use tonic::Status;

use crate::{
    convert::{FromRef, RefInto, TryFromRef, TryRefInto},
    validation::{MissingFieldError, MissingFieldExt},
};

use super::v1::{
<<<<<<< HEAD
    Ciphertext, Fqdn, GroupId, HpkeCiphertext, QualifiedGroupId, QualifiedUserName,
=======
    Ciphertext, Fqdn, GroupId, IndexedCiphertext, QualifiedGroupId, QualifiedUserName,
>>>>>>> 6aa3af83
    RatchetEncryptionKey, RatchetSecret, Signature, Timestamp, UserName, Uuid,
};

impl From<uuid::Uuid> for Uuid {
    fn from(value: uuid::Uuid) -> Self {
        let (hi, lo) = value.as_u64_pair();
        Self {
            hi: hi.to_le(),
            lo: lo.to_le(),
        }
    }
}

impl From<Uuid> for uuid::Uuid {
    fn from(value: Uuid) -> Self {
        let (hi, lo) = (u64::from_le(value.hi), u64::from_le(value.lo));
        uuid::Uuid::from_u64_pair(hi, lo)
    }
}

impl TryFromRef<'_, Fqdn> for identifiers::Fqdn {
    type Error = identifiers::FqdnError;

    fn try_from_ref(value: &Fqdn) -> Result<Self, Self::Error> {
        value.value.parse()
    }
}

impl FromRef<'_, identifiers::Fqdn> for Fqdn {
    fn from_ref(value: &identifiers::Fqdn) -> Self {
        Fqdn {
            value: value.to_string(),
        }
    }
}

#[derive(Debug, derive_more::Display)]
pub enum QualifiedGroupIdField {
    #[display(fmt = "group_uuid")]
    GroupUuid,
    #[display(fmt = "domain")]
    Domain,
}

impl TryFromRef<'_, QualifiedGroupId> for identifiers::QualifiedGroupId {
    type Error = QualifiedGroupIdError;

    fn try_from_ref(proto: &QualifiedGroupId) -> Result<Self, Self::Error> {
        use QualifiedGroupIdField::*;
        Ok(identifiers::QualifiedGroupId::new(
            proto.group_uuid.ok_or_missing_field(GroupUuid)?.into(),
            proto
                .domain
                .as_ref()
                .ok_or_missing_field(Domain)?
                .try_ref_into()?,
        ))
    }
}

#[derive(Debug, thiserror::Error)]
pub enum QualifiedGroupIdError {
    #[error(transparent)]
    Field(#[from] MissingFieldError<QualifiedGroupIdField>),
    #[error(transparent)]
    Fqdn(#[from] identifiers::FqdnError),
}

impl From<QualifiedGroupIdError> for Status {
    fn from(e: QualifiedGroupIdError) -> Self {
        Status::invalid_argument(format!("invalid qualified group id: {e}"))
    }
}

impl FromRef<'_, identifiers::QualifiedGroupId> for QualifiedGroupId {
    fn from_ref(value: &identifiers::QualifiedGroupId) -> QualifiedGroupId {
        QualifiedGroupId {
            group_uuid: Some(value.group_uuid().into()),
            domain: Some(value.owning_domain().ref_into()),
        }
    }
}

impl FromRef<'_, GroupId> for openmls::group::GroupId {
    fn from_ref(proto: &GroupId) -> Self {
        Self::from_slice(&proto.value)
    }
}

impl FromRef<'_, openmls::group::GroupId> for GroupId {
    fn from_ref(value: &openmls::group::GroupId) -> GroupId {
        GroupId {
            value: value.to_vec(),
        }
    }
}

impl<CT> From<ear::Ciphertext<CT>> for Ciphertext {
    fn from(value: ear::Ciphertext<CT>) -> Self {
        AeadCiphertext::from(value).into()
    }
}

impl<CT> TryFrom<Ciphertext> for ear::Ciphertext<CT> {
    type Error = InvalidNonceLen;

    fn try_from(proto: Ciphertext) -> Result<Self, Self::Error> {
        Ok(ear::AeadCiphertext::try_from(proto)?.into())
    }
}

impl TryFrom<Ciphertext> for ear::AeadCiphertext {
    type Error = InvalidNonceLen;

    fn try_from(proto: Ciphertext) -> Result<Self, Self::Error> {
        let nonce_len = proto.nonce.len();
        let nonce = proto
            .nonce
            .try_into()
            .map_err(|_| InvalidNonceLen(nonce_len))?;
        Ok(ear::AeadCiphertext::new(proto.ciphertext, nonce))
    }
}

impl From<ear::AeadCiphertext> for Ciphertext {
    fn from(value: ear::AeadCiphertext) -> Self {
        let (ciphertext, nonce) = value.into_parts();
        Self {
            ciphertext,
            nonce: nonce.to_vec(),
        }
    }
}

#[derive(Debug, thiserror::Error)]
#[error("invalid key index length {0}")]
pub struct InvalidKeyIndexLen(usize);

impl From<InvalidKeyIndexLen> for Status {
    fn from(e: InvalidKeyIndexLen) -> Self {
        Status::invalid_argument(format!("invalid key index length: {}", e.0))
    }
}

#[derive(Debug, thiserror::Error)]
pub enum InvalidIndexedCiphertext {
    #[error(transparent)]
    InvalidKeyIndexLen(#[from] InvalidKeyIndexLen),
    #[error(transparent)]
    InvalidNonceLen(#[from] InvalidNonceLen),
    #[error(transparent)]
    MissingField(#[from] MissingFieldError<&'static str>),
}

impl From<InvalidIndexedCiphertext> for Status {
    fn from(e: InvalidIndexedCiphertext) -> Self {
        Status::invalid_argument(format!("invalid indexed ciphertext: {}", e))
    }
}

impl<KT: crypto::indexed_aead::keys::RawIndex, CT> TryFrom<IndexedCiphertext>
    for indexed_aead::ciphertexts::IndexedCiphertext<KT, CT>
{
    type Error = InvalidIndexedCiphertext;

    fn try_from(proto: IndexedCiphertext) -> Result<Self, Self::Error> {
        let len = proto.key_index.len();
        let ciphertext = proto
            .ciphertext
            .ok_or_missing_field("ciphertext")?
            .try_into()?;
        let secret = proto
            .key_index
            .try_into()
            .map_err(|_| InvalidKeyIndexLen(len))?;
        let key_index = indexed_aead::keys::Index::<KT>::from_bytes(secret);
        Ok(Self::from_parts(key_index, ciphertext))
    }
}

impl<KT: crypto::indexed_aead::keys::RawIndex, CT>
    From<indexed_aead::ciphertexts::IndexedCiphertext<KT, CT>> for IndexedCiphertext
{
    fn from(value: indexed_aead::ciphertexts::IndexedCiphertext<KT, CT>) -> Self {
        let (key_index, ciphertext) = value.into_parts();
        Self {
            key_index: key_index.into_bytes().to_vec(),
            ciphertext: Some(ciphertext.into()),
        }
    }
}

#[derive(Debug, thiserror::Error)]
#[error("invalid ciphertext nonce length {0}")]
pub struct InvalidNonceLen(usize);

impl From<InvalidNonceLen> for Status {
    fn from(e: InvalidNonceLen) -> Self {
        Status::invalid_argument(format!("invalid ciphertext nonce length: {}", e.0))
    }
}

impl From<time::TimeStamp> for Timestamp {
    fn from(value: time::TimeStamp) -> Self {
        let seconds = value.as_ref().timestamp();
        let nanos = value
            .as_ref()
            .timestamp_subsec_nanos()
            .try_into()
            .unwrap_or_default();
        Self { seconds, nanos }
    }
}

impl From<Timestamp> for time::TimeStamp {
    fn from(value: Timestamp) -> Self {
        DateTime::from_timestamp(value.seconds, value.nanos.try_into().unwrap_or_default())
            .unwrap_or_default()
            .into()
    }
}

impl From<signable::Signature> for Signature {
    fn from(value: signable::Signature) -> Self {
        Self {
            value: value.into_bytes(),
        }
    }
}

impl From<Signature> for signable::Signature {
    fn from(value: Signature) -> Self {
        signable::Signature::from_bytes(value.value)
    }
}

impl From<RatchetEncryptionKey> for crypto::RatchetEncryptionKey {
    fn from(proto: RatchetEncryptionKey) -> Self {
        Self::from_bytes(proto.bytes)
    }
}

impl From<crypto::RatchetEncryptionKey> for RatchetEncryptionKey {
    fn from(value: crypto::RatchetEncryptionKey) -> Self {
        Self {
            bytes: value.into_bytes(),
        }
    }
}

impl TryFrom<RatchetSecret> for crypto::kdf::keys::RatchetSecret {
    type Error = RatchetSecretError;

    fn try_from(proto: RatchetSecret) -> Result<Self, Self::Error> {
        let len = proto.bytes.len();
        let secret: [u8; KDF_KEY_SIZE] = proto
            .bytes
            .try_into()
            .map_err(|_| RatchetSecretError::InvalidSecretLength(len))?;
        Ok(Self::from(Secret::from(secret)))
    }
}

#[derive(Debug, thiserror::Error)]
pub enum RatchetSecretError {
    #[error("invalid secret length: expected {KDF_KEY_SIZE}, got {0}")]
    InvalidSecretLength(usize),
}

impl From<RatchetSecretError> for Status {
    fn from(e: RatchetSecretError) -> Self {
        Status::invalid_argument(format!("invalid ratchet secret: {e}"))
    }
}

impl From<crypto::kdf::keys::RatchetSecret> for RatchetSecret {
    fn from(value: crypto::kdf::keys::RatchetSecret) -> Self {
        Self {
            bytes: value.as_ref().secret().to_vec(),
        }
    }
}

impl From<identifiers::UserName> for UserName {
    fn from(value: identifiers::UserName) -> Self {
        Self {
            value: value.into(),
        }
    }
}

impl TryFrom<UserName> for identifiers::UserName {
    type Error = identifiers::UserNameError;

    fn try_from(proto: UserName) -> Result<Self, Self::Error> {
        proto.value.try_into()
    }
}

impl From<identifiers::QualifiedUserName> for QualifiedUserName {
    fn from(value: identifiers::QualifiedUserName) -> Self {
        let (user_name, domain) = value.into_parts();
        Self {
            name: Some(user_name.into()),
            domain: Some(domain.ref_into()),
        }
    }
}

impl TryFrom<QualifiedUserName> for identifiers::QualifiedUserName {
    type Error = QualifiedUserNameError;

    fn try_from(proto: QualifiedUserName) -> Result<Self, Self::Error> {
        let name = proto.name.ok_or_missing_field("name")?.try_into()?;
        let domain = proto.domain.ok_or_missing_field("domain")?.try_ref_into()?;
        Ok(Self::new(name, domain))
    }
}

#[derive(Debug, thiserror::Error)]
pub enum QualifiedUserNameError {
    #[error(transparent)]
    MissingField(#[from] MissingFieldError<&'static str>),
    #[error(transparent)]
    UserName(#[from] identifiers::UserNameError),
    #[error(transparent)]
    Fqdn(#[from] identifiers::FqdnError),
}

impl From<QualifiedUserNameError> for Status {
    fn from(e: QualifiedUserNameError) -> Self {
        Status::invalid_argument(format!("invalid qualified user name: {e}"))
    }
}

<<<<<<< HEAD
impl From<openmls::prelude::HpkeCiphertext> for HpkeCiphertext {
    fn from(value: openmls::prelude::HpkeCiphertext) -> Self {
        Self {
            kem_output: value.kem_output.into(),
            ciphertext: value.ciphertext.into(),
        }
    }
}

impl From<HpkeCiphertext> for openmls::prelude::HpkeCiphertext {
    fn from(proto: HpkeCiphertext) -> Self {
        Self {
            kem_output: proto.kem_output.into(),
            ciphertext: proto.ciphertext.into(),
        }
    }
}

=======
>>>>>>> 6aa3af83
#[cfg(test)]
mod test {
    use uuid::uuid;

    use super::*;

    #[test]
    fn uuid_conversion() {
        let uuid = uuid!("a1a2a3a4-b1b2-c1c2-d1d2-d3d4d5d6d7d8");
        let proto_uuid = Uuid::from(uuid);
        assert_eq!(uuid, uuid::Uuid::from(proto_uuid));
        assert_eq!(proto_uuid, Uuid::from(uuid));
    }
}<|MERGE_RESOLUTION|>--- conflicted
+++ resolved
@@ -7,10 +7,7 @@
     crypto::{
         self,
         ear::{self, AeadCiphertext},
-<<<<<<< HEAD
-=======
         indexed_aead,
->>>>>>> 6aa3af83
         kdf::KDF_KEY_SIZE,
         secrets::Secret,
         signatures::signable,
@@ -25,12 +22,8 @@
 };
 
 use super::v1::{
-<<<<<<< HEAD
-    Ciphertext, Fqdn, GroupId, HpkeCiphertext, QualifiedGroupId, QualifiedUserName,
-=======
-    Ciphertext, Fqdn, GroupId, IndexedCiphertext, QualifiedGroupId, QualifiedUserName,
->>>>>>> 6aa3af83
-    RatchetEncryptionKey, RatchetSecret, Signature, Timestamp, UserName, Uuid,
+    Ciphertext, Fqdn, GroupId, HpkeCiphertext, IndexedCiphertext, QualifiedGroupId,
+    QualifiedUserName, RatchetEncryptionKey, RatchetSecret, Signature, Timestamp, UserName, Uuid,
 };
 
 impl From<uuid::Uuid> for Uuid {
@@ -190,7 +183,7 @@
     }
 }
 
-impl<KT: crypto::indexed_aead::keys::RawIndex, CT> TryFrom<IndexedCiphertext>
+impl<KT: indexed_aead::keys::RawIndex, CT> TryFrom<IndexedCiphertext>
     for indexed_aead::ciphertexts::IndexedCiphertext<KT, CT>
 {
     type Error = InvalidIndexedCiphertext;
@@ -210,7 +203,7 @@
     }
 }
 
-impl<KT: crypto::indexed_aead::keys::RawIndex, CT>
+impl<KT: indexed_aead::keys::RawIndex, CT>
     From<indexed_aead::ciphertexts::IndexedCiphertext<KT, CT>> for IndexedCiphertext
 {
     fn from(value: indexed_aead::ciphertexts::IndexedCiphertext<KT, CT>) -> Self {
@@ -365,7 +358,6 @@
     }
 }
 
-<<<<<<< HEAD
 impl From<openmls::prelude::HpkeCiphertext> for HpkeCiphertext {
     fn from(value: openmls::prelude::HpkeCiphertext) -> Self {
         Self {
@@ -384,8 +376,6 @@
     }
 }
 
-=======
->>>>>>> 6aa3af83
 #[cfg(test)]
 mod test {
     use uuid::uuid;

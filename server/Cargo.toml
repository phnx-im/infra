--- conflicted
+++ resolved
@@ -37,12 +37,7 @@
 tracing-subscriber = { version = "0.3", features = ["registry", "env-filter"] }
 tracing-bunyan-formatter = "0.3"
 tracing-actix-web = "0.5"
-<<<<<<< HEAD
-mls-assist = { git = "https://github.com/phnx-im/mls-assist", branch = "konrad/interface_changes" }
-openmls_rust_crypto = { git = "https://github.com/openmls/openmls.git", branch = "konrad/pgi_2" }
-=======
 openmls_rust_crypto = { git = "https://github.com/openmls/openmls.git" }
->>>>>>> d44239f5
 privacypass = { workspace = true }
 privacypass-middleware = { git = "https://github.com/phnx-im/pp-middleware" }
 opaque-ke = { version = "3.0.0-pre.5", features = [

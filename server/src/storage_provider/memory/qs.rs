--- conflicted
+++ resolved
@@ -370,35 +370,6 @@
             return Ok((vec![], queue.queue.len() as u64));
         }
 
-<<<<<<< HEAD
-        // Client claims to have seen messages that are not even in the queue yet.
-        if sequence_number > queue.sequence_number {
-            return Err(ReadAndDeleteError::SequenceNumberNotFound);
-        }
-
-        // Let's see what the sequence number at the front of the queue looks
-        // like.
-        match queue.queue.front() {
-            // Queue is empty, but client expects there to still be messages in
-            // the queue.
-            // TODO: Should we also just return an empty vector here?
-            None if sequence_number != queue.sequence_number => {
-                return Err(ReadAndDeleteError::SequenceNumberNotFound)
-            }
-            // No new messages. Queue is empty.
-            None => return Ok((vec![], 0)),
-            // Client expects messages that are not in the queue anymore.
-            // TODO: Should we just round the sequence number up to the nearest
-            // existing one at this point?
-            Some(message) if sequence_number < message.sequence_number => {
-                return Err(ReadAndDeleteError::SequenceNumberNotFound)
-            }
-            // Everything is okay. Let's proceed by deleting and returning messages.
-            Some(_) => (),
-        };
-
-=======
->>>>>>> a90de33d
         let mut return_messages = vec![];
         while let Some(first_message) = queue.queue.pop_front() {
             if first_message.sequence_number >= sequence_number {

// SPDX-FileCopyrightText: 2023 Phoenix R&D GmbH <hello@phnx.im>
//
// SPDX-License-Identifier: AGPL-3.0-or-later

use async_trait::async_trait;
use chrono::{DateTime, Utc};
use num_traits::ToPrimitive;
use phnxbackend::qs::{
    client_record::QsClientRecord, storage_provider_trait::QsStorageProvider,
    user_record::QsUserRecord, QsConfig, QsSigningKey,
};
use phnxtypes::{
    crypto::{
        errors::RandomnessError, hpke::ClientIdDecryptionKey, signatures::keys::QsUserVerifyingKey,
    },
    identifiers::{Fqdn, QsClientId, QsUserId},
    keypackage_batch::QsEncryptedAddPackage,
    messages::{FriendshipToken, QueueMessage},
    time::TimeStamp,
};
use sqlx::{
    postgres::PgArguments,
    types::{BigDecimal, Uuid},
    Arguments, PgPool, Row,
};
use thiserror::Error;

use crate::configurations::DatabaseSettings;

use super::connect_to_database;

#[derive(Debug)]
pub struct PostgresQsStorage {
    pool: PgPool,
    own_domain: Fqdn,
}

impl PostgresQsStorage {
    pub async fn new(
        settings: &DatabaseSettings,
        own_domain: Fqdn,
    ) -> Result<Self, CreateQsStorageError> {
        let pool = connect_to_database(settings).await?;

        let provider = Self { pool, own_domain };

        // Check if the database has been initialized.

        // TODO: This should probably go into its own function and be made more
        // explicit and robust.
        if provider.load_decryption_key().await.is_err() {
            provider.generate_fresh_decryption_key().await?;
        }
        if provider.load_signing_key().await.is_err() {
            provider.generate_fresh_signing_key().await?;
        }
        if provider.load_config().await.is_err() {
            provider
                .store_config(QsConfig {
                    domain: provider.own_domain.clone(),
                })
                .await?;
        }

        Ok(provider)
    }

    // The following functions should probably be part of the QS storage provider trait.
    // TODO: All the functions below use two queries. This can probably be optimized.

    async fn generate_fresh_signing_key(&self) -> Result<(), GenerateKeyError> {
        // Delete the existing key.
        sqlx::query!("DELETE FROM qs_signing_key")
            .execute(&self.pool)
            .await?;

        // Generate a new one and add it to the table
        let signing_key = QsSigningKey::generate()?;
        sqlx::query!(
            "INSERT INTO qs_signing_key (id, signing_key) VALUES ($1, $2)",
            Uuid::new_v4(),
            phnxtypes::codec::to_vec(&signing_key)?,
        )
        .execute(&self.pool)
        .await?;
        Ok(())
    }

    async fn generate_fresh_decryption_key(&self) -> Result<(), GenerateKeyError> {
        // Delete the existing key.
        sqlx::query!("DELETE FROM qs_decryption_key")
            .execute(&self.pool)
            .await?;

        // Generate a new one and add it to the table
        let decryption_key = ClientIdDecryptionKey::generate()?;
        sqlx::query!(
            "INSERT INTO qs_decryption_key (id, decryption_key) VALUES ($1, $2)",
            Uuid::new_v4(),
            phnxtypes::codec::to_vec(&decryption_key)?,
        )
        .execute(&self.pool)
        .await?;
        Ok(())
    }

    async fn store_config(&self, config: QsConfig) -> Result<(), StoreConfigError> {
        // Delete the existing config.
        sqlx::query!("DELETE FROM qs_config")
            .execute(&self.pool)
            .await?;

        // Store the new config.
        sqlx::query!(
            "INSERT INTO qs_config (id, config) VALUES ($1, $2)",
            Uuid::new_v4(),
            phnxtypes::codec::to_vec(&config)?,
        )
        .execute(&self.pool)
        .await?;
        Ok(())
    }
}

#[async_trait]
impl QsStorageProvider for PostgresQsStorage {
    type EnqueueError = QueueError;
    type ReadAndDeleteError = ReadAndDeleteError;
    type CreateUserError = CreateUserError;
    type StoreUserError = StoreUserError;
    type DeleteUserError = DeleteUserError;
    type StoreClientError = StoreClientError;
    type CreateClientError = CreateClientError;
    type DeleteClientError = DeleteClientError;
    type StoreKeyPackagesError = StoreKeyPackagesError;
    type LoadUserKeyPackagesError = LoadUserKeyPackagesError;

    type LoadSigningKeyError = LoadSigningKeyError;
    type LoadDecryptionKeyError = LoadDecryptionKeyError;

    type LoadConfigError = LoadConfigError;

    async fn own_domain(&self) -> Fqdn {
        self.own_domain.clone()
    }

    async fn create_user(
        &self,
        user_record: QsUserRecord,
    ) -> Result<QsUserId, Self::CreateUserError> {
        let user_id = QsUserId::random();
        sqlx::query!(
            "INSERT INTO qs_user_records (user_id, friendship_token, verifying_key) VALUES ($1, $2, $3)", 
            user_id.as_uuid(),
            user_record.friendship_token().token(),
            user_record.verifying_key().as_ref(),
        )
        .execute(&self.pool)
        .await?;
        Ok(user_id)
    }

    async fn load_user(&self, user_id: &QsUserId) -> Option<QsUserRecord> {
        let user_record = sqlx::query!(
            "SELECT * FROM qs_user_records WHERE user_id = $1",
            user_id.as_uuid(),
        )
        .fetch_one(&self.pool)
        .await
        .ok()?;
        let qs_user_record = QsUserRecord::new(
            QsUserVerifyingKey::from_bytes(user_record.verifying_key),
            FriendshipToken::from_bytes(user_record.friendship_token),
        );
        Some(qs_user_record)
    }

    async fn store_user(
        &self,
        user_id: &QsUserId,
        user_record: QsUserRecord,
    ) -> Result<(), Self::StoreUserError> {
        sqlx::query!(
            "UPDATE qs_user_records SET friendship_token = $2, verifying_key = $3 WHERE user_id = $1",
            user_id.as_uuid(),
            user_record.friendship_token().token(),
            user_record.verifying_key().as_ref(),
        )
        .execute(&self.pool)
        .await?;
        Ok(())
    }

    async fn delete_user(&self, user_id: &QsUserId) -> Result<(), Self::DeleteUserError> {
        sqlx::query!(
            "DELETE FROM qs_user_records WHERE user_id = $1",
            user_id.as_uuid(),
        )
        .execute(&self.pool)
        .await?;

        // The ON DELETE CASCADE in the table creation statements take care of
        // deleting dependent client records, key packages, queue data and
        // queues.

        Ok(())
    }

    async fn create_client(
        &self,
        client_record: QsClientRecord,
    ) -> Result<QsClientId, Self::CreateClientError> {
        let client_id = QsClientId::random();

        // Create and store the client record.
        let encrypted_push_token = if let Some(ept) = client_record.encrypted_push_token() {
            Some(phnxtypes::codec::to_vec(ept)?)
        } else {
            None
        };
<<<<<<< HEAD
        let owner_public_key = phnxtypes::codec::to_vec(client_record.owner_public_key())?;
        let owner_signature_key = phnxtypes::codec::to_vec(client_record.owner_signature_key())?;
        let ratchet = phnxtypes::codec::to_vec(client_record.current_ratchet_key())?;
        let activity_time = client_record.activity_time().time();
=======
        let owner_public_key = serde_json::to_vec(client_record.owner_public_key())?;
        let owner_signature_key = serde_json::to_vec(client_record.owner_signature_key())?;
        let ratchet = serde_json::to_vec(client_record.current_ratchet_key())?;
        let activity_time: &DateTime<Utc> = client_record.activity_time();
>>>>>>> a33e90ea

        let mut transaction = self.pool.begin().await?;

        sqlx::query!(
            "INSERT INTO qs_client_records (client_id, user_id, encrypted_push_token, owner_public_key, owner_signature_key, ratchet, activity_time) VALUES ($1, $2, $3, $4, $5, $6, $7)", 
            client_id.as_uuid(),
            client_record.user_id().as_uuid(),
            encrypted_push_token,
            owner_public_key,
            owner_signature_key,
            ratchet,
            activity_time,
        )
        .execute(&mut *transaction)
        .await?;

        // Initialize the client's queue
        sqlx::query!(
            "INSERT INTO qs_queue_data (queue_id, sequence_number) VALUES ($1, $2)",
            client_id.as_uuid(),
            BigDecimal::from(0u64),
        )
        .execute(&mut *transaction)
        .await?;

        transaction.commit().await?;

        Ok(client_id)
    }

    async fn load_client(&self, client_id: &QsClientId) -> Option<QsClientRecord> {
        let client_record = sqlx::query!(
            "SELECT * FROM qs_client_records WHERE client_id = $1",
            client_id.as_uuid(),
        )
        .fetch_one(&self.pool)
        .await
        .ok()?;
        let user_id = QsUserId::from(client_record.user_id);
        let encrypted_push_token = if let Some(ept) = client_record.encrypted_push_token {
            Some(phnxtypes::codec::from_slice(&ept).ok()?)
        } else {
            None
        };
        let owner_public_key =
            phnxtypes::codec::from_slice(&client_record.owner_public_key).ok()?;
        let owner_signature_key =
            phnxtypes::codec::from_slice(&client_record.owner_signature_key).ok()?;
        let ratchet = phnxtypes::codec::from_slice(&client_record.ratchet).ok()?;
        let activity_time = TimeStamp::from(client_record.activity_time);
        let result = QsClientRecord::from_db_values(
            user_id,
            encrypted_push_token,
            owner_public_key,
            owner_signature_key,
            ratchet,
            activity_time,
        );
        Some(result)
    }

    async fn store_client(
        &self,
        client_id: &QsClientId,
        client_record: QsClientRecord,
    ) -> Result<(), Self::StoreClientError> {
        let encrypted_push_token = if let Some(ept) = client_record.encrypted_push_token() {
            Some(phnxtypes::codec::to_vec(ept)?)
        } else {
            None
        };
<<<<<<< HEAD
        let owner_public_key = phnxtypes::codec::to_vec(client_record.owner_public_key())?;
        let owner_signature_key = phnxtypes::codec::to_vec(client_record.owner_signature_key())?;
        let ratchet = phnxtypes::codec::to_vec(client_record.current_ratchet_key())?;
        let activity_time = client_record.activity_time().time();
=======
        let owner_public_key = serde_json::to_vec(client_record.owner_public_key())?;
        let owner_signature_key = serde_json::to_vec(client_record.owner_signature_key())?;
        let ratchet = serde_json::to_vec(client_record.current_ratchet_key())?;
        let activity_time: &DateTime<Utc> = client_record.activity_time();
>>>>>>> a33e90ea

        sqlx::query!(
            "UPDATE qs_client_records SET user_id = $2, encrypted_push_token = $3, owner_public_key = $4, owner_signature_key = $5, ratchet = $6, activity_time = $7 WHERE client_id = $1", 
            client_id.as_uuid(),
            client_record.user_id().as_uuid(),
            encrypted_push_token,
            owner_public_key,
            owner_signature_key,
            ratchet,
            activity_time,
        )
        .execute(&self.pool)
        .await?;
        Ok(())
    }

    async fn delete_client(&self, client_id: &QsClientId) -> Result<(), Self::DeleteClientError> {
        sqlx::query!(
            "DELETE FROM qs_client_records WHERE client_id = $1",
            client_id.as_uuid(),
        )
        .execute(&self.pool)
        .await?;

        // The ON CASCADE actions in the respective table creation statements
        // take care of deletion of dependent key packages and queue data.

        Ok(())
    }

    async fn store_key_packages(
        &self,
        client_id: &QsClientId,
        encrypted_key_packages: Vec<QsEncryptedAddPackage>,
    ) -> Result<(), Self::StoreKeyPackagesError> {
        // TODO: This can probably be improved. For now, we insert each key
        // package individually.
        store_key_packages(&self.pool, client_id, encrypted_key_packages, false).await?;
        Ok(())
    }

    async fn store_last_resort_key_package(
        &self,
        client_id: &QsClientId,
        encrypted_key_package: QsEncryptedAddPackage,
    ) -> Result<(), Self::StoreKeyPackagesError> {
        store_key_packages(&self.pool, client_id, vec![encrypted_key_package], true).await?;
        Ok(())
    }

    async fn load_key_package(
        &self,
        user_id: &QsUserId,
        client_id: &QsClientId,
    ) -> Option<QsEncryptedAddPackage> {
        // Check if the given client belongs to the given user.
        let _client_record = sqlx::query!(
            "SELECT * FROM qs_client_records WHERE client_id = $1 AND user_id = $2",
            client_id.as_uuid(),
            user_id.as_uuid(),
        )
        .fetch_one(&self.pool)
        .await
        .ok()?;

        let transaction = self.pool.begin().await.ok()?;

        // Lock the row s.t. it's not retrieved by another transaction.
        let add_package_record = sqlx::query!(
            "SELECT id, encrypted_add_package FROM key_packages WHERE client_id = $1 FOR UPDATE SKIP LOCKED",
            client_id.as_uuid(),
        )
        .fetch_optional(&self.pool)
        .await
        .ok()??;

        sqlx::query!(
            "DELETE FROM key_packages WHERE id = $1",
            add_package_record.id,
        )
        .execute(&self.pool)
        .await
        .ok()?;

        transaction.commit().await.ok()?;

        let result =
            phnxtypes::codec::from_slice(&add_package_record.encrypted_add_package).ok()?;
        Some(result)
    }

    async fn load_user_key_packages(
        &self,
        friendship_token: &FriendshipToken,
    ) -> Result<Vec<QsEncryptedAddPackage>, LoadUserKeyPackagesError> {
        // Figure out which user corresponds to the friendship token
        let user_record = sqlx::query!(
            "SELECT user_id FROM qs_user_records WHERE friendship_token = $1",
            friendship_token.token(),
        )
        .fetch_one(&self.pool)
        .await?;

        // TODO: This strategy isn't example optimal in terms of the time that
        // the KeyPackages of the clients are locked. I suspect that we can
        // optimize this by including a "FOR UPDATE SKIP LOCKED" in the
        // `selected_add_packages` query, if instead of filtering by `rn = ` we
        // sort by RN and then limit the number of rows to the number of
        // clients. That should skip any previously locked rows and leave all
        // non-chosesn rows open for locking.
        let query = "
        WITH client_ids AS (
            SELECT client_id FROM qs_client_records WHERE user_id = $1
        ),

        ranked_packages AS (
            SELECT p.id, p.encrypted_add_package, p.is_last_resort,
                   ROW_NUMBER() OVER (PARTITION BY p.client_id ORDER BY p.is_last_resort ASC) AS rn
            FROM key_packages p
            INNER JOIN client_ids c ON p.client_id = c.client_id
        ),

        selected_add_packages AS (
            SELECT id, encrypted_add_package
            FROM ranked_packages
            WHERE rn = 1
            FOR UPDATE
        ),

        deleted_packages AS (
            DELETE FROM key_packages
            WHERE id IN (SELECT id FROM selected_add_packages WHERE is_last_resort = FALSE)
            RETURNING encrypted_add_package
        )

        SELECT encrypted_add_package FROM selected_add_packages
        ";

        let mut transaction = self.pool.begin().await?;

        let rows = sqlx::query(query)
            .bind(user_record.user_id)
            .fetch_all(&mut *transaction)
            .await?;

        transaction.commit().await?;

        let encrypted_add_packages =
            rows.into_iter()
                .map(|row| {
                    let encrypted_add_package_bytes = row
                        .try_get::<'_, Vec<u8>, _>("encrypted_add_package")
                        .map_err(|e| {
                            tracing::warn!("Error loading key package: {:?}", e);
                            LoadUserKeyPackagesError::PostgresError(e)
                        })?;
                    let encrypted_add_package =
                        phnxtypes::codec::from_slice(encrypted_add_package_bytes.as_slice())
                            .map_err(|e| {
                                tracing::warn!("Error deserializing key package: {:?}", e);
                                LoadUserKeyPackagesError::SerializationError(e)
                            })?;
                    Ok(encrypted_add_package)
                })
                .collect::<Result<Vec<QsEncryptedAddPackage>, LoadUserKeyPackagesError>>()?;

        Ok(encrypted_add_packages)
    }

    async fn enqueue(
        &self,
        client_id: &QsClientId,
        message: QueueMessage,
    ) -> Result<(), Self::EnqueueError> {
        // Encode the message
        let message_bytes = phnxtypes::codec::to_vec(&message)?;

        //tracing::info!("Encoded message: {:?}", message_bytes);

        // Begin the transaction
        let mut transaction = self.pool.begin().await?;

        // Check if sequence numbers are consistent.
        let sequence_number_record = sqlx::query!(
            "SELECT sequence_number FROM qs_queue_data WHERE queue_id = $1 FOR UPDATE",
            client_id.as_uuid(),
        )
        .fetch_one(&mut *transaction)
        .await?;

        // We're storing things as the NUMERIC postgres type. We need the
        // num-traits crate to convert to u64. If we find a better way to store
        // u64s, we might be able to get rid of that dependency.
        let sequence_number_decimal: BigDecimal = sequence_number_record.sequence_number;
        let sequence_number = sequence_number_decimal
            .to_u64()
            // The conversion should be successful, as we're only writing u64s
            // to the DB in the first place.
            .ok_or_else(|| QueueError::LibraryError)?;

        if sequence_number != message.sequence_number {
            tracing::warn!(
                "Sequence number mismatch. Message sequence number {}, queue sequence number {}",
                message.sequence_number,
                sequence_number
            );
            return Err(QueueError::SequenceNumberMismatch);
        }

        // Store the message in the DB
        sqlx::query!(
            "INSERT INTO qs_queues (queue_id, sequence_number, message_bytes) VALUES ($1, $2, $3)",
            client_id.as_uuid(),
            sequence_number_decimal,
            message_bytes,
        )
        .execute(&mut *transaction)
        .await?;

        let new_sequence_number = sequence_number_decimal + BigDecimal::from(1u8);
        // Increase the sequence number and store it.
        sqlx::query!(
            "UPDATE qs_queue_data SET sequence_number = $2 WHERE queue_id = $1",
            client_id.as_uuid(),
            new_sequence_number
        )
        .execute(&mut *transaction)
        .await?;

        transaction.commit().await?;

        Ok(())
    }

    async fn read_and_delete(
        &self,
        client_id: &QsClientId,
        sequence_number: u64,
        number_of_messages: u64,
    ) -> Result<(Vec<QueueMessage>, u64), Self::ReadAndDeleteError> {
        let sequence_number_decimal = BigDecimal::from(sequence_number);
        // TODO: sqlx wants an i64 here and in a few other places below, but
        // we're using u64s. This is probably a limitation of postgres and we
        // might want to change some of the input/output types accordingly.
        let number_of_messages =
            i64::try_from(number_of_messages).map_err(|_| ReadAndDeleteError::LibraryError)?;

        let mut transaction = self.pool.begin().await?;

        // This query is idempotent, so there's no need to lock anything.
        let query = "WITH deleted AS (
                DELETE FROM qs_queues 
                WHERE queue_id = $1 AND sequence_number < $2
                RETURNING *
            ),
            fetched AS (
                SELECT message_bytes FROM qs_queues
                WHERE queue_id = $1 AND sequence_number >= $2
                ORDER BY sequence_number ASC
                LIMIT $3
            ),
            remaining AS (
                SELECT COUNT(*) AS count 
                FROM qs_queues
                WHERE queue_id = $1 AND sequence_number >= $2
            )
            SELECT 
                fetched.message_bytes,
                remaining.count
            FROM fetched, remaining";

        let rows = sqlx::query(query)
            .bind(client_id.as_uuid())
            .bind(sequence_number_decimal)
            .bind(number_of_messages)
            .fetch_all(&mut *transaction)
            .await?;

        transaction.commit().await?;

        // Convert the records to messages.
        let messages = rows
            .iter()
            .map(|row| {
                let message_bytes: &[u8] = row.try_get("message_bytes")?;
                //tracing::info!("Message bytes: {:?}", message_bytes);
                let message = phnxtypes::codec::from_slice(message_bytes)?;
                Ok(message)
            })
            .collect::<Result<Vec<_>, ReadAndDeleteError>>()?;

        tracing::info!("Read {} messages", messages.len());
        //tracing::info!("Messages: {:?}", messages);

        let remaining_messages = if let Some(row) = rows.first() {
            let remaining_count: i64 = row.try_get("count")?;
            // Subtract the number of messages we've read from the remaining
            // count to get the number of unread messages.
            remaining_count - messages.len() as i64
        } else {
            0
        };

        return Ok((messages, remaining_messages as u64));
    }

    async fn load_signing_key(&self) -> Result<QsSigningKey, Self::LoadSigningKeyError> {
        let signing_key_record = sqlx::query!("SELECT * FROM qs_signing_key",)
            .fetch_one(&self.pool)
            .await?;
        let signing_key = phnxtypes::codec::from_slice(&signing_key_record.signing_key)?;
        Ok(signing_key)
    }

    async fn load_decryption_key(
        &self,
    ) -> Result<ClientIdDecryptionKey, Self::LoadDecryptionKeyError> {
        let decryption_key_record = sqlx::query!("SELECT * FROM qs_decryption_key",)
            .fetch_one(&self.pool)
            .await?;
        let decryption_key = phnxtypes::codec::from_slice(&decryption_key_record.decryption_key)?;
        Ok(decryption_key)
    }

    async fn load_config(&self) -> Result<QsConfig, Self::LoadConfigError> {
        let config_record = sqlx::query!("SELECT * FROM qs_config",)
            .fetch_one(&self.pool)
            .await?;
        let config = phnxtypes::codec::from_slice(&config_record.config)?;
        Ok(config)
    }
}

async fn store_key_packages(
    pool: &PgPool,
    client_id: &QsClientId,
    encrypted_add_packages: Vec<QsEncryptedAddPackage>,
    is_last_resort: bool,
) -> Result<(), StoreKeyPackagesError> {
    // TODO: This can probably be improved. For now, we insert each key
    // package individually.
    let client_uuid = client_id.as_uuid();

    let mut query_args = PgArguments::default();
    let mut query_string = String::from(
        "INSERT INTO key_packages (id, client_id, encrypted_add_package, is_last_resort) VALUES",
    );

    for (i, encrypted_add_package) in encrypted_add_packages.iter().enumerate() {
        let id = Uuid::new_v4();
        let encoded_add_package = phnxtypes::codec::to_vec(encrypted_add_package)?;

        // Add values to the query arguments
        query_args.add(id);
        query_args.add(client_uuid);
        query_args.add(encoded_add_package);
        query_args.add(is_last_resort);

        if i > 0 {
            query_string.push(',');
        }

        // Add placeholders for each value
        query_string.push_str(&format!(
            " (${}, ${}, ${}, ${})",
            i * 4 + 1,
            i * 4 + 2,
            i * 4 + 3,
            i * 4 + 4
        ));
    }

    // Finalize the query string
    query_string.push(';');

    // Execute the query
    sqlx::query_with(&query_string, query_args)
        .execute(pool)
        .await?;

    Ok(())
}

#[derive(Error, Debug)]
#[repr(u8)]
pub enum StoreUserError {
    #[error(transparent)]
    PostgresError(#[from] sqlx::Error),
}
#[derive(Error, Debug)]
pub enum DeleteUserError {
    #[error(transparent)]
    PostgresError(#[from] sqlx::Error),
    /// Unknown user.
    #[error("Unknown user.")]
    UnknownUser,
}
#[derive(Error, Debug)]
pub enum StoreClientError {
    #[error(transparent)]
    PostgresError(#[from] sqlx::Error),
    /// Error serializing client record
    #[error(transparent)]
    SerializationError(#[from] phnxtypes::codec::Error),
}

#[derive(Error, Debug)]
#[repr(u8)]
pub enum CreateClientError {
    #[error(transparent)]
    PostgresError(#[from] sqlx::Error),
    /// Unknown user.
    #[error("Unknown user.")]
    UnknownUser,
    /// Error serializing client record
    #[error(transparent)]
    SerializationError(#[from] phnxtypes::codec::Error),
}

#[derive(Error, Debug)]
pub enum DeleteClientError {
    /// Unknown user.
    #[error("Unknown user.")]
    UnknownUser,
    /// Unknown client.
    #[error("Unknown client.")]
    UnknownClient,
    #[error(transparent)]
    PostgresError(#[from] sqlx::Error),
}

#[derive(Error, Debug)]
pub enum StoreKeyPackagesError {
    #[error(transparent)]
    PostgresError(#[from] sqlx::Error),
    /// Unknown client.
    #[error("Unknown client.")]
    UnknownClient,
    /// Error serializing KeyPackage
    #[error(transparent)]
    SerializationError(#[from] phnxtypes::codec::Error),
}

#[derive(Error, Debug)]
pub enum LoadUserKeyPackagesError {
    #[error(transparent)]
    PostgresError(#[from] sqlx::Error),
    /// Unknown user.
    #[error("Unknown user.")]
    UnknownUser,
    /// Error serializing KeyPackage
    #[error(transparent)]
    SerializationError(#[from] phnxtypes::codec::Error),
}

/// Error creating user
#[derive(Error, Debug)]
pub enum CreateUserError {
    #[error(transparent)]
    PostgresError(#[from] sqlx::Error),
}

/// Error creating queue
#[derive(Error, Debug)]
pub enum CreateQueueError {
    /// The given queue id collides with an existing one.
    #[error("The given queue id collides with an existing one.")]
    QueueIdCollision,
    /// Unrecoverable implementation error
    #[error("Library Error")]
    LibraryError,
    #[error(transparent)]
    PostgresError(#[from] sqlx::Error),
}

/// General error while accessing the requested queue.
#[derive(Error, Debug)]
pub enum QueueError {
    #[error(transparent)]
    PostgresError(#[from] sqlx::Error),
    /// Mismatching sequence numbers.
    #[error("Mismatching sequence numbers.")]
    SequenceNumberMismatch,
    /// Unrecoverable implementation error
    #[error("Library Error")]
    LibraryError,
    /// Error serializing message
    #[error(transparent)]
    SerializationError(#[from] phnxtypes::codec::Error),
}

/// Error while trying to read and delete messages from queue.
#[derive(Error, Debug)]
pub enum ReadAndDeleteError {
    #[error(transparent)]
    PostgresError(#[from] sqlx::Error),
    /// Error deserializing message
    #[error(transparent)]
    DeserializationError(#[from] phnxtypes::codec::Error),
    /// A queue with the given id could not be found.
    #[error("The given queue id collides with an existing one.")]
    QueueNotFound,
    /// The given sequence number could not be found in the queue.
    #[error("The given sequence number could not be found in the queue.")]
    SequenceNumberNotFound,
    /// Unrecoverable implementation error
    #[error("Library Error")]
    LibraryError,
}

#[derive(Error, Debug)]
pub enum GenerateKeyError {
    #[error(transparent)]
    PostgresError(#[from] sqlx::Error),
    /// Error deserializing key
    #[error(transparent)]
    DeserializationError(#[from] phnxtypes::codec::Error),
    #[error(transparent)]
    RandomnessError(#[from] RandomnessError),
}

#[derive(Error, Debug)]
pub enum LoadSigningKeyError {
    #[error(transparent)]
    PostgresError(#[from] sqlx::Error),
    /// Error deserializing key
    #[error(transparent)]
    DeserializationError(#[from] phnxtypes::codec::Error),
}

#[derive(Error, Debug)]
pub enum LoadDecryptionKeyError {
    #[error(transparent)]
    PostgresError(#[from] sqlx::Error),
    /// Error deserializing key
    #[error(transparent)]
    DeserializationError(#[from] phnxtypes::codec::Error),
}

#[derive(Error, Debug)]
pub enum LoadConfigError {
    #[error(transparent)]
    PostgresError(#[from] sqlx::Error),
    /// Error deserializing key
    #[error(transparent)]
    DeserializationError(#[from] phnxtypes::codec::Error),
}

#[derive(Error, Debug)]
pub enum StoreConfigError {
    #[error(transparent)]
    PostgresError(#[from] sqlx::Error),
    /// Error deserializing key
    #[error(transparent)]
    SerializationError(#[from] phnxtypes::codec::Error),
}

#[derive(Error, Debug)]
pub enum CreateQsStorageError {
    #[error(transparent)]
    StoreConfigError(#[from] StoreConfigError),
    #[error(transparent)]
    GenerateKeyError(#[from] GenerateKeyError),
    #[error(transparent)]
    StorageError(#[from] sqlx::Error),
    #[error(transparent)]
    MigrationError(#[from] sqlx::migrate::MigrateError),
}<|MERGE_RESOLUTION|>--- conflicted
+++ resolved
@@ -218,17 +218,10 @@
         } else {
             None
         };
-<<<<<<< HEAD
         let owner_public_key = phnxtypes::codec::to_vec(client_record.owner_public_key())?;
         let owner_signature_key = phnxtypes::codec::to_vec(client_record.owner_signature_key())?;
         let ratchet = phnxtypes::codec::to_vec(client_record.current_ratchet_key())?;
-        let activity_time = client_record.activity_time().time();
-=======
-        let owner_public_key = serde_json::to_vec(client_record.owner_public_key())?;
-        let owner_signature_key = serde_json::to_vec(client_record.owner_signature_key())?;
-        let ratchet = serde_json::to_vec(client_record.current_ratchet_key())?;
         let activity_time: &DateTime<Utc> = client_record.activity_time();
->>>>>>> a33e90ea
 
         let mut transaction = self.pool.begin().await?;
 
@@ -300,17 +293,10 @@
         } else {
             None
         };
-<<<<<<< HEAD
         let owner_public_key = phnxtypes::codec::to_vec(client_record.owner_public_key())?;
         let owner_signature_key = phnxtypes::codec::to_vec(client_record.owner_signature_key())?;
         let ratchet = phnxtypes::codec::to_vec(client_record.current_ratchet_key())?;
-        let activity_time = client_record.activity_time().time();
-=======
-        let owner_public_key = serde_json::to_vec(client_record.owner_public_key())?;
-        let owner_signature_key = serde_json::to_vec(client_record.owner_signature_key())?;
-        let ratchet = serde_json::to_vec(client_record.current_ratchet_key())?;
         let activity_time: &DateTime<Utc> = client_record.activity_time();
->>>>>>> a33e90ea
 
         sqlx::query!(
             "UPDATE qs_client_records SET user_id = $2, encrypted_push_token = $3, owner_public_key = $4, owner_signature_key = $5, ratchet = $6, activity_time = $7 WHERE client_id = $1", 

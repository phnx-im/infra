--- conflicted
+++ resolved
@@ -8,10 +8,7 @@
 use phnxserver::{
     RateLimitsConfig, ServerRunParams,
     configurations::*,
-<<<<<<< HEAD
-=======
     dispatch::DispatchNotifier,
->>>>>>> b562e5b0
     enqueue_provider::SimpleEnqueueProvider,
     network_provider::MockNetworkProvider,
     push_notification_provider::ProductionPushNotificationProvider,
@@ -111,13 +108,6 @@
             burst_size: 20,
         },
     })
-<<<<<<< HEAD
-    .await;
-
-    server.await?;
-
-=======
     .await?;
->>>>>>> b562e5b0
     Ok(())
 }
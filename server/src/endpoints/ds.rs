// SPDX-FileCopyrightText: 2023 Phoenix R&D GmbH <hello@phnx.im>
//
// SPDX-License-Identifier: AGPL-3.0-or-later

use actix_web::{
    web::{self, Data},
    HttpResponse, Responder,
};
use phnxbackend::{
    ds::{api::DsApi, DsStorageProvider},
<<<<<<< HEAD
=======
    messages::client_ds::DsMessageTypeIn,
>>>>>>> 566e3908
    qs::QsConnector,
};
use phnxtypes::messages::client_ds::VerifiableClientToDsMessage;
use tls_codec::{DeserializeBytes, Serialize};

/// DS endpoint for all group-based functionalities.
#[utoipa::path(
    post,
    path = "{ENDPOINT_DS_GROUPS}",
    tag = "DS GROUPS",
    request_body = VerifiableClientToDsMessage,
    responses(
        (status = 200, description = "Message processed successfully."),
    )
)]
#[tracing::instrument(name = "Perform DS operation", skip_all)]
pub(crate) async fn ds_process_message<Dsp: DsStorageProvider, Qep: QsConnector>(
    message: web::Bytes,
    ds_storage_provider: Data<Dsp>,
    qs_connector: Data<Qep>,
) -> impl Responder {
    // Extract the storage provider.
    let storage_provider = ds_storage_provider.get_ref();
    let qs_connector = qs_connector.get_ref();
    // Create a new group on the DS.
    let message = match DsMessageTypeIn::tls_deserialize_exact(&message) {
        Ok(message) => message,
        Err(e) => {
            tracing::warn!("Received invalid message: {:?}", e);
            return HttpResponse::BadRequest().body(e.to_string());
        }
    };
    match DsApi::process(storage_provider, qs_connector, message).await {
        // If the message was processed successfully, return the response.
        Ok(response) => {
            tracing::trace!("Processed message successfully");
            let serialized_response = response.tls_serialize_detached().unwrap();
            HttpResponse::Ok().body(serialized_response)
        }
        // If the message could not be processed, return an error.
        Err(e) => {
            tracing::warn!("DS failed to process message: {:?}", e);
            HttpResponse::InternalServerError().body(e.to_string())
        }
    }
}<|MERGE_RESOLUTION|>--- conflicted
+++ resolved
@@ -8,13 +8,9 @@
 };
 use phnxbackend::{
     ds::{api::DsApi, DsStorageProvider},
-<<<<<<< HEAD
-=======
-    messages::client_ds::DsMessageTypeIn,
->>>>>>> 566e3908
     qs::QsConnector,
 };
-use phnxtypes::messages::client_ds::VerifiableClientToDsMessage;
+use phnxtypes::messages::client_ds::DsMessageTypeIn;
 use tls_codec::{DeserializeBytes, Serialize};
 
 /// DS endpoint for all group-based functionalities.

--- conflicted
+++ resolved
@@ -8,15 +8,10 @@
 };
 
 use opaque_ke::rand::{rngs::OsRng, Rng};
-<<<<<<< HEAD
-use phnxapiclient::DomainOrAddress;
 use phnxbackend::{
     auth_service::{AsClientId, UserName},
     qs::Fqdn,
 };
-=======
-use phnxbackend::{auth_service::UserName, qs::Fqdn};
->>>>>>> 476da2ad
 use phnxcoreclient::{
     notifications::{Notifiable, NotificationHub},
     types::{

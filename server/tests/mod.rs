// SPDX-FileCopyrightText: 2023 Phoenix R&D GmbH <hello@phnx.im>
//
// SPDX-License-Identifier: AGPL-3.0-or-later

mod qs;

use std::fs;

use opaque_ke::rand::{rngs::OsRng, Rng};
use phnxapiclient::ApiClient;

use phnxcoreclient::{users::SelfUser, MessageContentType};
use phnxserver::network_provider::MockNetworkProvider;
use phnxserver_test_harness::utils::{setup::TestBackend, spawn_app};
use phnxtypes::identifiers::{Fqdn, SafeTryInto};

#[actix_rt::test]
#[tracing::instrument(name = "Test WS", skip_all)]
async fn health_check_works() {
    tracing::info!("Tracing: Spawning websocket connection task");
    let network_provider = MockNetworkProvider::new();
    let (address, _ws_dispatch) =
        spawn_app(Fqdn::try_from("example.com").unwrap(), network_provider).await;

    let address = format!("http://{}", address);

    // Initialize the client
    let client = ApiClient::initialize(address).expect("Failed to initialize client");

    // Do the health check
    assert!(client.health_check().await);
}

const ALICE: &str = "alice@example.com";
const BOB: &str = "bob@example.com";
const CHARLIE: &str = "charlie@example.com";
const DAVE: &str = "dave@example.com";

#[actix_rt::test]
#[tracing::instrument(name = "Connect users test", skip_all)]
async fn connect_users() {
    let mut setup = TestBackend::single().await;
    setup.add_user(ALICE).await;
    setup.add_user(BOB).await;
    setup.connect_users(ALICE, BOB).await;
}

#[actix_rt::test]
#[tracing::instrument(name = "Send message test", skip_all)]
async fn send_message() {
    tracing::info!("Setting up setup");
    let mut setup = TestBackend::single().await;
    tracing::info!("Creating users");
    setup.add_user(ALICE).await;
    tracing::info!("Created alice");
    setup.add_user(BOB).await;
    let conversation_id = setup.connect_users(ALICE, BOB).await;
    setup.send_message(conversation_id, ALICE, vec![BOB]).await;
    setup.send_message(conversation_id, BOB, vec![ALICE]).await;
}

#[actix_rt::test]
#[tracing::instrument(name = "Create group test", skip_all)]
async fn create_group() {
    let mut setup = TestBackend::single().await;
    setup.add_user(ALICE).await;
    setup.create_group(ALICE).await;
}

#[actix_rt::test]
#[tracing::instrument(name = "Invite to group test", skip_all)]
async fn invite_to_group() {
    let mut setup = TestBackend::single().await;
    setup.add_user(ALICE).await;
    setup.add_user(BOB).await;
    setup.add_user(CHARLIE).await;
    setup.connect_users(ALICE, BOB).await;
    setup.connect_users(ALICE, CHARLIE).await;
    let conversation_id = setup.create_group(ALICE).await;
    setup
        .invite_to_group(conversation_id, ALICE, vec![BOB, CHARLIE])
        .await;
}

#[actix_rt::test]
#[tracing::instrument(name = "Invite to group test", skip_all)]
async fn update_group() {
    let mut setup = TestBackend::single().await;
    setup.add_user(ALICE).await;
    setup.add_user(BOB).await;
    setup.add_user(CHARLIE).await;
    setup.connect_users(ALICE, BOB).await;
    setup.connect_users(ALICE, CHARLIE).await;
    let conversation_id = setup.create_group(ALICE).await;
    setup
        .invite_to_group(conversation_id, ALICE, vec![BOB, CHARLIE])
        .await;
    setup.update_group(conversation_id, BOB).await
}

#[actix_rt::test]
#[tracing::instrument(name = "Invite to group test", skip_all)]
async fn remove_from_group() {
    let mut setup = TestBackend::single().await;
    setup.add_user(ALICE).await;
    setup.add_user(BOB).await;
    setup.add_user(CHARLIE).await;
    setup.add_user(DAVE).await;
    setup.connect_users(ALICE, BOB).await;
    setup.connect_users(ALICE, CHARLIE).await;
    setup.connect_users(ALICE, DAVE).await;
    let conversation_id = setup.create_group(ALICE).await;
    setup
        .invite_to_group(conversation_id, ALICE, vec![BOB, CHARLIE, DAVE])
        .await;
    setup
        .remove_from_group(conversation_id, CHARLIE, vec![ALICE, BOB])
        .await
}

#[actix_rt::test]
#[tracing::instrument(name = "Invite to group test", skip_all)]
async fn leave_group() {
    let mut setup = TestBackend::single().await;
    setup.add_user(ALICE).await;
    setup.add_user(BOB).await;
    setup.connect_users(ALICE, BOB).await;
    let conversation_id = setup.create_group(ALICE).await;
    setup
        .invite_to_group(conversation_id, ALICE, vec![BOB])
        .await;
    setup.leave_group(conversation_id, ALICE).await;
}

#[actix_rt::test]
#[tracing::instrument(name = "Invite to group test", skip_all)]
async fn delete_group() {
    let mut setup = TestBackend::single().await;
    setup.add_user(ALICE).await;
    setup.add_user(BOB).await;
    setup.connect_users(ALICE, BOB).await;
    let conversation_id = setup.create_group(ALICE).await;
    setup
        .invite_to_group(conversation_id, ALICE, vec![BOB])
        .await;
    setup.delete_group(conversation_id, BOB).await;
}

#[actix_rt::test]
#[tracing::instrument(name = "Create user", skip_all)]
async fn create_user() {
    let mut setup = TestBackend::single().await;
    setup.add_user(ALICE).await;
}

#[actix_rt::test]
#[tracing::instrument(name = "Inexistant endpoint", skip_all)]
async fn inexistant_endpoint() {
    let network_provider = MockNetworkProvider::new();
    let (address, _ws_dispatch) =
        spawn_app(Fqdn::try_from("localhost").unwrap(), network_provider).await;

    // Initialize the client
    let address = format!("http://{}", address);
    let client = ApiClient::initialize(address).expect("Failed to initialize client");

    // Call the inexistant endpoint
    assert!(client.inexistant_endpoint().await);
}

#[actix_rt::test]
#[tracing::instrument(name = "Full cycle", skip_all)]
async fn full_cycle() {
    let mut setup = TestBackend::single().await;
    // Create alice and bob
    setup.add_user(ALICE).await;
    setup.add_user(BOB).await;

    // Connect them
    let conversation_alice_bob = setup.connect_users(ALICE, BOB).await;

    // Test the connection conversation by sending messages back and forth.
    setup
        .send_message(conversation_alice_bob, ALICE, vec![BOB])
        .await;
    setup
        .send_message(conversation_alice_bob, BOB, vec![ALICE])
        .await;

    // Create an independent group and invite bob.
    let conversation_id = setup.create_group(ALICE).await;

    setup
        .invite_to_group(conversation_id, ALICE, vec![BOB])
        .await;

    // Create chalie, connect him with alice and invite him to the group.
    setup.add_user(CHARLIE).await;
    setup.connect_users(ALICE, CHARLIE).await;

    setup
        .invite_to_group(conversation_id, ALICE, vec![CHARLIE])
        .await;

    // Add dave, connect him with charlie and invite him to the group. Then have dave remove alice and bob.
    setup.add_user(DAVE).await;
    setup.connect_users(CHARLIE, DAVE).await;

    setup
        .invite_to_group(conversation_id, CHARLIE, vec![DAVE])
        .await;

    setup
        .send_message(conversation_id, ALICE, vec![CHARLIE, BOB, DAVE])
        .await;

    setup
        .remove_from_group(conversation_id, DAVE, vec![ALICE, BOB])
        .await;

    setup.leave_group(conversation_id, CHARLIE).await;

    setup.delete_group(conversation_id, DAVE).await
}

#[actix_rt::test]
async fn benchmarks() {
    let mut setup = TestBackend::single().await;

    const NUM_USERS: usize = 10;
    const NUM_MESSAGES: usize = 10;

    // Create alice
    setup.add_user(ALICE).await;

    // Create bob
    setup.add_user(BOB).await;

    // Create many different bobs
    let bobs: Vec<String> = (0..NUM_USERS)
        .map(|i| format!("bob{}@example.com", i))
        .collect::<Vec<String>>();

    // Measure the time it takes to create all the users
    let start = std::time::Instant::now();
    for bob in bobs.clone() {
        setup.add_user(bob).await;
    }
    let elapsed = start.elapsed();
    println!(
        "Creating {} users took {}ms on average",
        NUM_USERS,
        elapsed.as_millis() / NUM_USERS as u128
    );

    // Measure the time it takes to connect all bobs with alice
    let start = std::time::Instant::now();
    for bob in bobs.clone() {
        setup.connect_users(ALICE, bob).await;
    }
    let elapsed = start.elapsed();
    println!(
        "Connecting {} users took {}ms on average",
        NUM_USERS,
        elapsed.as_millis() / NUM_USERS as u128
    );

    // Connect them
    let conversation_alice_bob = setup.connect_users(ALICE, BOB).await;

    // Measure the time it takes to send a message
    let start = std::time::Instant::now();
    for _ in 0..NUM_MESSAGES {
        setup
            .send_message(conversation_alice_bob, ALICE, vec![BOB])
            .await;
    }
    let elapsed = start.elapsed();
    println!(
        "Sending {} messages in a connection group took {}ms on average",
        NUM_MESSAGES,
        elapsed.as_millis() / NUM_MESSAGES as u128
    );

    // Create an independent group
    let conversation_id = setup.create_group(ALICE).await;

    // Measure the time it takes to invite a user
    let start = std::time::Instant::now();
    for bob in bobs.clone() {
        setup
            .invite_to_group(conversation_id, ALICE, vec![bob])
            .await;
    }
    let elapsed = start.elapsed();
    println!(
        "Inviting {} users took {}ms on average",
        NUM_USERS,
        elapsed.as_millis() / NUM_USERS as u128
    );

    // Measure the time it takes to send a message
    let start = std::time::Instant::now();
    for _ in 0..NUM_MESSAGES {
        setup
            .send_message(conversation_id, ALICE, bobs.clone())
            .await;
    }
    let elapsed = start.elapsed();
    println!(
        "Sending {} messages in an independent group took {}ms on average",
        NUM_MESSAGES,
        elapsed.as_millis() / NUM_MESSAGES as u128
    );
}

#[actix_rt::test]
#[tracing::instrument(name = "User profile exchange test", skip_all)]
async fn exchange_user_profiles() {
    let mut setup = TestBackend::single().await;
    setup.add_user(ALICE).await;

    // Set a user profile for alice
    let alice_display_name = "4l1c3".to_string();
    let alice_profile_picture = vec![0u8, 1, 2, 3, 4, 5];
    setup
        .users
        .get(&SafeTryInto::try_into(ALICE).unwrap())
        .unwrap()
        .user
        .store_user_profile(
            alice_display_name.clone(),
            Some(alice_profile_picture.clone()),
        )
        .await
        .unwrap();

    setup.add_user(BOB).await;

    // Set a user profile for
    let bob_display_name = "B0b".to_string();
    let bob_profile_picture = vec![6u8, 6, 6];
    setup
        .users
        .get(&SafeTryInto::try_into(BOB).unwrap())
        .unwrap()
        .user
        .store_user_profile(bob_display_name.clone(), Some(bob_profile_picture.clone()))
        .await
        .unwrap();

    setup.connect_users(ALICE, BOB).await;

    let bob_contact = setup
        .users
        .get(&SafeTryInto::try_into(ALICE).unwrap())
        .unwrap()
        .user
        .contacts()
        .unwrap()
        .pop()
        .unwrap()
        .clone();

    let profile_picture = bob_contact
        .user_profile()
        .profile_picture_option()
        .unwrap()
        .clone()
        .value()
        .unwrap()
        .to_vec();

    assert!(profile_picture == bob_profile_picture);

    assert!(bob_contact.user_profile().display_name().as_ref() == &bob_display_name);

    let alice_contact = setup
        .users
        .get(&SafeTryInto::try_into(BOB).unwrap())
        .unwrap()
        .user
        .contacts()
        .unwrap()
        .pop()
        .unwrap();

    assert!(alice_contact.user_profile().display_name().as_ref() == &alice_display_name);
}

#[actix_rt::test]
#[tracing::instrument(name = "Message retrieval test", skip_all)]
async fn retrieve_conversation_messages() {
    let mut setup = TestBackend::single().await;
    setup.add_user(ALICE).await;
    setup.add_user(BOB).await;

    let conversation_id = setup.connect_users(ALICE, BOB).await;

    let alice_test_user = setup
        .users
        .get_mut(&SafeTryInto::try_into(ALICE).unwrap())
        .unwrap();
    let alice = &mut alice_test_user.user;

    let number_of_messages = 10;
    let mut messages_sent = vec![];
    for _ in 0..number_of_messages {
        let message: Vec<u8> = OsRng.gen::<[u8; 32]>().to_vec();
        let message_content = MessageContentType::Text(phnxcoreclient::TextMessage::new(message));
        let message = alice
            .send_message(conversation_id, message_content)
            .await
            .unwrap();
        messages_sent.push(message);
    }

    // Reverse the order of the messages, because the messages are retrieved in
    // descending order of timestamps.
    let messages_sent = messages_sent.into_iter().rev().collect::<Vec<_>>();

    // Let's see what Alice's messages for this conversation look like.
    let messages_retrieved = setup
        .users
        .get(&SafeTryInto::try_into(ALICE).unwrap())
        .unwrap()
        .user
        .get_messages(conversation_id, number_of_messages)
        .unwrap();

    assert_eq!(messages_retrieved, messages_sent);
}

#[actix_rt::test]
#[tracing::instrument(name = "Marking messages as read test", skip_all)]
async fn mark_as_read() {
    let mut setup = TestBackend::single().await;
    setup.add_user(ALICE).await;
    setup.add_user(BOB).await;

    let conversation_id = setup.connect_users(ALICE, BOB).await;

    let alice_test_user = setup
        .users
        .get_mut(&SafeTryInto::try_into(ALICE).unwrap())
        .unwrap();
    let alice = &mut alice_test_user.user;

    // Send a few messages
    let number_of_messages = 10;
    let mut messages_sent = vec![];
    for _ in 0..number_of_messages {
        let message: Vec<u8> = OsRng.gen::<[u8; 32]>().to_vec();
        let message_content = MessageContentType::Text(phnxcoreclient::TextMessage::new(message));
        let message = alice
            .send_message(conversation_id, message_content)
            .await
            .unwrap();
        messages_sent.push(message);
    }

    // All messages should be unread
    let expected_unread_message_count = number_of_messages + 2; // 2 because the messages sent by alice and bob to check the connection are also counted.
    let unread_message_count = alice.unread_message_count(conversation_id).unwrap();
    assert_eq!(expected_unread_message_count, unread_message_count);

    // Let's mark all but the last two messages as read (we subtract 2, because
    // the vector is 0-indexed).
    let timestamp = messages_sent[messages_sent.len() - 3].timestamp();

    alice.mark_as_read(conversation_id, timestamp).unwrap();

<<<<<<< HEAD
    // Check if we were successful
    let expected_unread_message_count = 2;
    let unread_message_count = alice.unread_message_count(conversation_id).unwrap();
    assert_eq!(expected_unread_message_count, unread_message_count);
=======
    assert_eq!(messages, messages_sent);
}

#[actix_rt::test]
#[tracing::instrument(name = "User persistence test", skip_all)]
async fn client_persistence() {
    // Create and persist the user.
    let mut setup = TestBackend::single().await;
    setup.add_persisted_user(ALICE).await;
    let client_id = setup
        .users
        .get(&SafeTryInto::try_into(ALICE).unwrap())
        .unwrap()
        .user
        .as_client_id();

    // Try to load the user from the database.
    let user_result = SelfUser::load(client_id.clone(), "./").await.unwrap();

    assert!(user_result.is_some());

    fs::remove_file("./phnx.db").unwrap();
    let client_db_path = format!("./{}.db", client_id);
    fs::remove_file(client_db_path).unwrap();
>>>>>>> 823d7d92
}<|MERGE_RESOLUTION|>--- conflicted
+++ resolved
@@ -470,13 +470,10 @@
 
     alice.mark_as_read(conversation_id, timestamp).unwrap();
 
-<<<<<<< HEAD
     // Check if we were successful
     let expected_unread_message_count = 2;
     let unread_message_count = alice.unread_message_count(conversation_id).unwrap();
     assert_eq!(expected_unread_message_count, unread_message_count);
-=======
-    assert_eq!(messages, messages_sent);
 }
 
 #[actix_rt::test]
@@ -500,5 +497,4 @@
     fs::remove_file("./phnx.db").unwrap();
     let client_db_path = format!("./{}.db", client_id);
     fs::remove_file(client_db_path).unwrap();
->>>>>>> 823d7d92
 }
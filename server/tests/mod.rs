--- conflicted
+++ resolved
@@ -13,12 +13,8 @@
 use phnxcoreclient::{clients::SelfUser, Asset, DisplayName, MimiContent, UserProfile};
 use phnxserver::network_provider::MockNetworkProvider;
 use phnxserver_test_harness::utils::{setup::TestBackend, spawn_app};
-<<<<<<< HEAD
-use phnxtypes::identifiers::{Fqdn, SafeTryInto};
-=======
 use phnxtypes::identifiers::{Fqdn, SafeTryInto, UserName};
 use png::Encoder;
->>>>>>> d44239f5
 
 #[actix_rt::test]
 #[tracing::instrument(name = "Test WS", skip_all)]
@@ -398,11 +394,7 @@
     );
     setup
         .users
-<<<<<<< HEAD
-        .get(&SafeTryInto::try_into(ALICE).unwrap())
-=======
         .get(&alice_user_name)
->>>>>>> d44239f5
         .unwrap()
         .user
         .set_own_user_profile(alice_profile)
@@ -411,18 +403,6 @@
     setup.add_user(BOB).await;
 
     // Set a user profile for
-<<<<<<< HEAD
-    let bob_display_name = "B0b".to_string();
-    let bob_profile_picture = vec![6u8, 6, 6];
-    setup
-        .users
-        .get(&SafeTryInto::try_into(BOB).unwrap())
-        .unwrap()
-        .user
-        .store_user_profile(bob_display_name.clone(), Some(bob_profile_picture.clone()))
-        .await
-        .unwrap();
-=======
     let bob_user_name: UserName = SafeTryInto::try_into(BOB).unwrap();
     let bob_display_name = DisplayName::try_from("B0b".to_string()).unwrap();
     let bob_profile_picture = Asset::Value(png_bytes.clone());
@@ -438,17 +418,12 @@
     let compressed_profile_picture = match new_profile.profile_picture().unwrap().clone() {
         Asset::Value(v) => v,
     };
->>>>>>> d44239f5
 
     setup.connect_users(ALICE, BOB).await;
 
     let bob_user_profile = setup
         .users
-<<<<<<< HEAD
-        .get(&SafeTryInto::try_into(ALICE).unwrap())
-=======
         .get(&alice_user_name)
->>>>>>> d44239f5
         .unwrap()
         .user
         .user_profile(&bob_user_name)
@@ -469,11 +444,7 @@
 
     let alice_user_profile = setup
         .users
-<<<<<<< HEAD
-        .get(&SafeTryInto::try_into(BOB).unwrap())
-=======
         .get(&bob_user_name)
->>>>>>> d44239f5
         .unwrap()
         .user
         .user_profile(&alice_user_name)

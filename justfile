# SPDX-FileCopyrightText: 2024 Phoenix R&D GmbH <hello@phnx.im>
#
# SPDX-License-Identifier: AGPL-3.0-or-later

<<<<<<< HEAD
set windows-shell := ["C:\\Program Files\\Git\\bin\\sh.exe","-c"]

# === Backend ===

POSTGRES_DATABASE_URL := "postgres://postgres:password@localhost:5432/phnx_db"

docker-is-podman := if `command -v podman || true` =~ ".*podman$" { "true" } else { "false" }

# run docker compose services in the background
run-services: generate-db-certs
    if {{docker-is-podman}} == "true"; then \
        podman rm air_minio-setup_1 -i 2>&1 /dev/null; \
        podman-compose --podman-run-args=--replace up -d; \
        podman-compose ps; \
        podman logs air_postgres_1; \
    else \
        docker compose up --wait --wait-timeout=300; \
        docker compose ps; \
=======
export RUST_LOG := "info"
export RUST_BACKTRACE := "1"
export RUSTFLAGS := "-D warnings"

_default:
    just --list

# Reset and migrate databases.
reset-dev:
    cd coreclient && cargo sqlx database reset -y --database-url sqlite:$PWD/client.db
    cd backend && cargo sqlx database reset -y

# Run fast and simple Rust lints.
@check-rust:
    just _check-status "cargo machete"
    just _check-status "reuse lint -l"
    just _check-status "cargo metadata --format-version 1 --locked > /dev/null"
    just _check-status "cargo fmt -- --check"
    just _check-status "cargo deny check"
    just _check-unstaged-changes "git diff"
    just _check-unstaged-changes "just regenerate-sqlx || echo 'Database not configured?'"
    echo "{{BOLD}}check-rust done{{NORMAL}}"

# Run fast and simple Flutter lints.
@check-flutter:
    just _check-status "git lfs --version"
    just _check-unstaged-changes "git diff"
    just _check-unstaged-changes "cd app && fvm flutter pub get"
    just _check-unstaged-changes "cd app/rust_builder/cargokit/build_tool && fvm flutter pub get"
    just _check-unstaged-changes "cd app && fvm dart format ."
    just _check-status "cd app && fvm flutter analyze --no-pub"
    just _check-unstaged-changes "just regenerate-l10n"
    echo "{{BOLD}}check-flutter done{{NORMAL}}"

# Run Flutter-Rust bridge lint.
@check-frb:
    just _check-unstaged-changes "just regenerate-frb"

# Run all fast and simple lints.
@check: check-rust check-flutter check-frb

# This task will run the command and hide stdout and stderr. If the command fails, it prints the logs and the task fails.
_check-status command:
    #!/usr/bin/env -S bash -eu
    echo "{{BOLD}}Running {{command}}{{NORMAL}}"
    if ! log=$({{command}} 2>&1); then
        echo "{{RED}}$log{{NORMAL}}" >&2
        just _log-error "{{command}}"
>>>>>>> 1eec13e8
    fi

# This task will run the command and hide stdout. If git diff then reports unstaged changes, the task will fail.
_check-unstaged-changes command:
    #!/usr/bin/env -S bash -eu
    echo "{{BOLD}}Running {{command}}{{NORMAL}}"
    {{command}} >/dev/null
    if ! git diff --quiet; then
        echo -e "{{RED}}Found unstaged changes.{{NORMAL}}"
        just _log-error "{{command}}"
    fi

# This task will print the error and call exit 1. If this is running in GitHub CI, it will add the error to the GitHub summary as an annotation.
_log-error msg:
    #!/usr/bin/env -S bash -eu
    if [[ -n "${GITHUB_STEP_SUMMARY:-}" ]]; then
        echo -e "::error::{{msg}}"
    else
        msg="\x1b[1;31mERROR: {{msg}}\x1b[0m"
        echo -e "$msg"
    fi
    exit 1


# Regenerate frb and l10n.
regenerate: regenerate-frb regenerate-l10n regenerate-sqlx

# Regenerate Flutter-Rust bridge files.
[working-directory: 'app']
regenerate-frb:
    rm -f ../applogic/src/frb_*.rs
    touch ../applogic/src/frb_generated.rs
    rm -Rf lib/core/api lib/core/frb_*.dart lib/core/lib.dart

    CARGO_TARGET_DIR="{{justfile_directory()}}/target/frb_codegen" \
        flutter_rust_bridge_codegen generate

    cd .. && cargo fmt

# Regenerate localization files.
regenerate-l10n:
    cd app && fvm flutter gen-l10n

regenerate-sqlx:
    cd coreclient && cargo sqlx prepare --database-url sqlite:$PWD/client.db
    cd backend && cargo sqlx prepare

# Run cargo build, clippy and test.
@test-rust: start-docker-compose
    just _check-status "cargo clippy --locked --all-targets"
    just _check-status "cargo test --locked -q"
    echo "{{BOLD}}test-rust done{{NORMAL}}"

# Run flutter test.
test-flutter:
    cd app && fvm flutter test
    @echo "{{BOLD}}test-flutter done{{NORMAL}}"

# Run all lints and tests.
ci: check test

# Run all tests.
test: test-rust test-flutter

docker-is-podman := if `command -v podman || true` =~ ".*podman$" { "true" } else { "false" }
# Run docker compose services in the background.
@start-docker-compose: _generate-db-certs
    if {{docker-is-podman}} == "true"; then \
        podman rm air_minio-setup_1 -i 2>&1 /dev/null; \
        podman-compose --podman-run-args=--replace up -d; \
        podman-compose ps; \
        podman logs air_postgres_1; \
    else \
        docker compose up --wait --wait-timeout=300; \
        docker compose ps; \
    fi

# Generate postgres TLS certificates.
_generate-db-certs:
    cd backend && TEST_CERT_DIR_NAME=test_certs scripts/generate_test_certs.sh

# Use the current test results as new reference images.
update-flutter-goldens:
    fvm flutter test --update-goldens

# Start the client in debug mode.
run-client *args='':
    cd app && fvm flutter run {{args}}

# Start the client from the last debug build.
run-client-cached device="macos":
    #!/usr/bin/env -S bash -eu
    app/build/{{device}}/Build/Products/Debug/Air.app/Contents/*/Air

# Start the server.
run-server:
    cargo run --bin airserver | bunyan<|MERGE_RESOLUTION|>--- conflicted
+++ resolved
@@ -2,26 +2,6 @@
 #
 # SPDX-License-Identifier: AGPL-3.0-or-later
 
-<<<<<<< HEAD
-set windows-shell := ["C:\\Program Files\\Git\\bin\\sh.exe","-c"]
-
-# === Backend ===
-
-POSTGRES_DATABASE_URL := "postgres://postgres:password@localhost:5432/phnx_db"
-
-docker-is-podman := if `command -v podman || true` =~ ".*podman$" { "true" } else { "false" }
-
-# run docker compose services in the background
-run-services: generate-db-certs
-    if {{docker-is-podman}} == "true"; then \
-        podman rm air_minio-setup_1 -i 2>&1 /dev/null; \
-        podman-compose --podman-run-args=--replace up -d; \
-        podman-compose ps; \
-        podman logs air_postgres_1; \
-    else \
-        docker compose up --wait --wait-timeout=300; \
-        docker compose ps; \
-=======
 export RUST_LOG := "info"
 export RUST_BACKTRACE := "1"
 export RUSTFLAGS := "-D warnings"
@@ -70,7 +50,6 @@
     if ! log=$({{command}} 2>&1); then
         echo "{{RED}}$log{{NORMAL}}" >&2
         just _log-error "{{command}}"
->>>>>>> 1eec13e8
     fi
 
 # This task will run the command and hide stdout. If git diff then reports unstaged changes, the task will fail.

// SPDX-FileCopyrightText: 2023 Phoenix R&D GmbH <hello@phnx.im>
//
// SPDX-License-Identifier: AGPL-3.0-or-later

use chrono::Duration;
use mls_assist::openmls::prelude::{KeyPackage, KeyPackageIn, KeyPackageRef};

use crate::{
    crypto::{
        ear::{keys::KeyPackageEarKey, Ciphertext, EarDecryptable, EarEncryptable},
        signatures::signable::{Signable, Signature, SignedStruct, Verifiable, VerifiedStruct},
    },
    identifiers::Fqdn,
    time::TimeStamp,
};

use super::*;

// This is used to check keypackage batch freshness by the DS, so it's
// reasonable to assume the batch is relatively fresh.
pub const KEYPACKAGEBATCH_EXPIRATION: Duration = Duration::days(1);

#[derive(Clone, Debug, TlsDeserializeBytes, TlsSerialize, TlsSize, Serialize, Deserialize)]
pub struct KeyPackageBatch<const IS_VERIFIED: bool> {
    payload: KeyPackageBatchTbs,
    signature: Signature,
}

#[derive(Clone, Debug, Serialize, Deserialize, TlsSerialize, TlsDeserializeBytes, TlsSize)]
pub struct KeyPackageBatchTbs {
    homeserver_domain: Fqdn,
    key_package_refs: Vec<KeyPackageRef>,
    time_of_signature: TimeStamp,
}

impl KeyPackageBatchTbs {
    pub fn new(
        homeserver_domain: Fqdn,
        key_package_refs: Vec<KeyPackageRef>,
        time_of_signature: TimeStamp,
    ) -> Self {
        Self {
            homeserver_domain,
            key_package_refs,
            time_of_signature,
        }
    }
}

impl Signable for KeyPackageBatchTbs {
    type SignedOutput = KeyPackageBatch<VERIFIED>;

    fn unsigned_payload(&self) -> Result<Vec<u8>, tls_codec::Error> {
        self.tls_serialize_detached()
    }

    fn label(&self) -> &str {
        "KeyPackageBatch"
    }
}

impl SignedStruct<KeyPackageBatchTbs> for KeyPackageBatch<VERIFIED> {
    fn from_payload(payload: KeyPackageBatchTbs, signature: Signature) -> Self {
        KeyPackageBatch { payload, signature }
    }
}

pub const VERIFIED: bool = true;
pub const UNVERIFIED: bool = false;

impl KeyPackageBatch<UNVERIFIED> {
    pub fn homeserver_domain(&self) -> &Fqdn {
        &self.payload.homeserver_domain
    }
}

impl Verifiable for KeyPackageBatch<UNVERIFIED> {
    fn unsigned_payload(&self) -> Result<Vec<u8>, tls_codec::Error> {
        self.payload.tls_serialize_detached()
    }

    fn signature(&self) -> &Signature {
        &self.signature
    }

    fn label(&self) -> &str {
        "KeyPackageBatch"
    }
}

mod private_mod {
    #[derive(Default)]
    pub struct Seal;
}

impl VerifiedStruct<KeyPackageBatch<UNVERIFIED>> for KeyPackageBatch<VERIFIED> {
    type SealingType = private_mod::Seal;

    fn from_verifiable(verifiable: KeyPackageBatch<UNVERIFIED>, _seal: Self::SealingType) -> Self {
        KeyPackageBatch::<VERIFIED> {
            payload: verifiable.payload,
            signature: verifiable.signature,
        }
    }
}

impl KeyPackageBatch<VERIFIED> {
    pub fn key_package_refs(&self) -> &[KeyPackageRef] {
        &self.payload.key_package_refs
    }

    pub fn has_expired(&self, expiration_duration: Duration) -> bool {
        self.payload
            .time_of_signature
            .has_expired(expiration_duration)
    }
}

/// Ciphertext that contains a KeyPackage and an intermediary client certficate.
/// TODO: do we want a key committing scheme here?
<<<<<<< HEAD
#[derive(
    Debug, TlsSerialize, TlsDeserializeBytes, TlsSize, Clone, Serialize, Deserialize, sqlx::Type,
)]
#[sqlx(transparent)]
pub struct QsEncryptedAddPackage(Ciphertext);
=======
#[derive(Debug, TlsSerialize, TlsDeserializeBytes, TlsSize, Clone, Serialize, Deserialize)]
#[cfg_attr(feature = "sqlx", derive(sqlx::Type), sqlx(transparent))]
pub struct QsEncryptedKeyPackage(Ciphertext);
>>>>>>> 712bd424

impl AsRef<Ciphertext> for QsEncryptedKeyPackage {
    fn as_ref(&self) -> &Ciphertext {
        &self.0
    }
}

impl From<Ciphertext> for QsEncryptedKeyPackage {
    fn from(ctxt: Ciphertext) -> Self {
        Self(ctxt)
    }
}

impl EarDecryptable<KeyPackageEarKey, QsEncryptedKeyPackage> for KeyPackageIn {}
impl EarEncryptable<KeyPackageEarKey, QsEncryptedKeyPackage> for KeyPackage {}<|MERGE_RESOLUTION|>--- conflicted
+++ resolved
@@ -118,17 +118,11 @@
 
 /// Ciphertext that contains a KeyPackage and an intermediary client certficate.
 /// TODO: do we want a key committing scheme here?
-<<<<<<< HEAD
 #[derive(
     Debug, TlsSerialize, TlsDeserializeBytes, TlsSize, Clone, Serialize, Deserialize, sqlx::Type,
 )]
 #[sqlx(transparent)]
-pub struct QsEncryptedAddPackage(Ciphertext);
-=======
-#[derive(Debug, TlsSerialize, TlsDeserializeBytes, TlsSize, Clone, Serialize, Deserialize)]
-#[cfg_attr(feature = "sqlx", derive(sqlx::Type), sqlx(transparent))]
 pub struct QsEncryptedKeyPackage(Ciphertext);
->>>>>>> 712bd424
 
 impl AsRef<Ciphertext> for QsEncryptedKeyPackage {
     fn as_ref(&self) -> &Ciphertext {

--- conflicted
+++ resolved
@@ -414,38 +414,6 @@
     }
 
     #[test]
-<<<<<<< HEAD
-=======
-    fn qs_request_client_key_package_api_stability() {
-        let token = FriendshipToken::from_bytes(b"friendship_token".to_vec());
-        let params = ClientKeyPackageParams {
-            sender: QsUserId::from(Uuid::from_u128(1)),
-            client_id: QsClientId::from(Uuid::from_u128(2)),
-        };
-        let message_out = ClientToQsMessageOut {
-            payload: ClientToQsMessageTbsOut {
-                body: QsVersionedRequestParamsOut::Alpha(QsRequestParamsOut::ClientKeyPackage(
-                    params,
-                )),
-            },
-            signature: Signature::from_token(token.clone()),
-        };
-
-        let message_out_tls = message_out.tls_serialize_detached().unwrap();
-        match VerifiableClientToQsMessage::tls_deserialize_exact_bytes(&message_out_tls)
-            .unwrap()
-            .verify_with_token(token)
-            .unwrap()
-        {
-            QsVersionedRequestParams::Alpha(QsRequestParams::ClientKeyPackage(_)) => {}
-            _ => panic!("expected ClientKeyPackage variant"),
-        }
-
-        insta::assert_binary_snapshot!(".tls", message_out_tls);
-    }
-
-    #[test]
->>>>>>> 007bd5f8
     fn qs_request_key_package_api_stability() {
         let token = FriendshipToken::from_bytes(b"friendship_token".to_vec());
         let params = KeyPackageParams {

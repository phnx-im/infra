--- conflicted
+++ resolved
@@ -35,14 +35,9 @@
 use super::{
     ApiVersion, AsTokenType, EncryptedAsQueueMessageCtype, MlsInfraVersion,
     client_as_out::{
-<<<<<<< HEAD
-        AsPublishConnectionPackagesParamsTbsIn, EncryptedUserProfile, GetUserProfileParams,
-=======
         AsPublishConnectionPackagesParamsIn, AsPublishConnectionPackagesParamsTbsIn,
-        ConnectionPackageIn, EncryptedUserProfile, GetUserProfileParams,
->>>>>>> 810b29ed
-        InitUserRegistrationParamsIn, UpdateUserProfileParams, UpdateUserProfileParamsTbs,
-        VerifiableConnectionPackage,
+        EncryptedUserProfile, GetUserProfileParams, InitUserRegistrationParamsIn,
+        UpdateUserProfileParams, UpdateUserProfileParamsTbs, VerifiableConnectionPackage,
     },
 };
 

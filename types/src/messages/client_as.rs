--- conflicted
+++ resolved
@@ -36,14 +36,9 @@
     ApiVersion, AsTokenType, EncryptedAsQueueMessageCtype, MlsInfraVersion,
     client_as_out::{
         AsPublishConnectionPackagesParamsIn, AsPublishConnectionPackagesParamsTbsIn,
-<<<<<<< HEAD
-        EncryptedUserProfile, GetUserProfileParams, RegisterUserParamsIn, UpdateUserProfileParams,
-        UpdateUserProfileParamsTbs, VerifiableConnectionPackage,
-=======
         EncryptedUserProfile, GetUserProfileParams, MergeUserProfileParams,
         MergeUserProfileParamsTbs, RegisterUserParamsIn, StageUserProfileParams,
         StageUserProfileParamsTbs, VerifiableConnectionPackage,
->>>>>>> 6aa3af83
     },
 };
 

// SPDX-FileCopyrightText: 2023 Phoenix R&D GmbH <hello@phnx.im>
//
// SPDX-License-Identifier: AGPL-3.0-or-later

<<<<<<< HEAD
=======
use errors::{DecryptionError, EncryptionError};
#[cfg(feature = "sqlite")]
use rusqlite::ToSql;

#[cfg(feature = "sqlite")]
>>>>>>> 12ebf50f
use crate::codec::PhnxCodec;
use errors::{DecryptionError, EncryptionError};
use serde::de::DeserializeOwned;

use super::{errors::RandomnessError, *};

#[cfg(test)]
mod tests;

pub trait RatchetPayload<Ciphertext: RatchetCiphertext>:
    EarEncryptable<RatchetKey, Ciphertext> + EarDecryptable<RatchetKey, Ciphertext>
{
}
pub trait RatchetCiphertext: AsRef<Ciphertext> + From<Ciphertext> {}

impl<Ciphertext: RatchetCiphertext, T> RatchetPayload<Ciphertext> for T where
    T: EarEncryptable<RatchetKey, Ciphertext> + EarDecryptable<RatchetKey, Ciphertext>
{
}
impl<T> RatchetCiphertext for T where
    T: AsRef<Ciphertext> + From<Ciphertext> + Serialize + DeserializeOwned
{
}

// WARNING: If this struct is changed its implementation of ToSql and FromSql in the sqlite module
// must be updated and a new `QueueRatchetVersion` introduced.
#[derive(
    Serialize, PartialEq, Deserialize, Clone, Debug, TlsSerialize, TlsDeserializeBytes, TlsSize,
)]
pub struct QueueRatchet<Ciphertext: RatchetCiphertext, Payload: RatchetPayload<Ciphertext>> {
    sequence_number: u64,
    secret: RatchetSecret,
    key: RatchetKey,
    _phantom: PhantomData<(Ciphertext, Payload)>,
}

<<<<<<< HEAD
=======
#[cfg(feature = "sqlite")]
impl<Ciphertext: RatchetCiphertext, Payload: RatchetPayload<Ciphertext>> ToSql
    for QueueRatchet<Ciphertext, Payload>
{
    fn to_sql(&self) -> rusqlite::Result<rusqlite::types::ToSqlOutput<'_>> {
        Ok(rusqlite::types::ToSqlOutput::Owned(
            rusqlite::types::Value::Blob(
                PhnxCodec::to_vec(self)
                    .map_err(|e| rusqlite::Error::ToSqlConversionFailure(Box::new(e)))?,
            ),
        ))
    }
}

#[cfg(feature = "sqlite")]
impl<Ciphertext: RatchetCiphertext, Payload: RatchetPayload<Ciphertext>> rusqlite::types::FromSql
    for QueueRatchet<Ciphertext, Payload>
{
    fn column_result(value: rusqlite::types::ValueRef<'_>) -> rusqlite::types::FromSqlResult<Self> {
        let bytes = value.as_blob()?;
        PhnxCodec::from_slice(bytes).map_err(|e| rusqlite::types::FromSqlError::Other(Box::new(e)))
    }
}

>>>>>>> 12ebf50f
impl<Ciphertext: RatchetCiphertext, Payload: RatchetPayload<Ciphertext>> TryFrom<RatchetSecret>
    for QueueRatchet<Ciphertext, Payload>
{
    type Error = LibraryError;

    fn try_from(secret: RatchetSecret) -> Result<Self, Self::Error> {
        let key = RatchetKey::derive(&secret, Vec::new()).map_err(|_| LibraryError)?;
        Ok(Self {
            sequence_number: 0,
            secret,
            key,
            _phantom: PhantomData,
        })
    }
}

// TODO: Implement the ratchet key.
impl<Ciphertext: RatchetCiphertext, Payload: RatchetPayload<Ciphertext>>
    QueueRatchet<Ciphertext, Payload>
{
    /// Initialize a new ratchet key.
    pub fn random() -> Result<Self, RandomnessError> {
        let secret = RatchetSecret::random()?;
        secret
            .try_into()
            .map_err(|_| RandomnessError::InsufficientRandomness)
    }

    fn ratchet_forward(&mut self) -> Result<(), EncryptionError> {
        let secret = RatchetSecret::derive(&self.secret, Vec::new())
            .map_err(|_| EncryptionError::SerializationError)?;
        let key = RatchetKey::derive(&secret, Vec::new())
            .map_err(|_| EncryptionError::SerializationError)?;

        self.secret = secret;
        self.key = key;
        self.sequence_number += 1;

        Ok(())
    }

    /// Encrypt the given payload.
    pub fn encrypt(&mut self, payload: Payload) -> Result<QueueMessage, EncryptionError> {
        // TODO: We want domain separation: FQDN, UserID & ClientID.
        let ciphertext = payload.encrypt(&self.key)?;

        let queue_message = QueueMessage {
            sequence_number: self.sequence_number,
            ciphertext: ciphertext.as_ref().clone(),
        };

        self.ratchet_forward()?;

        Ok(queue_message)
    }

    /// Decrypt the given payload.
    pub fn decrypt(&mut self, queue_message: QueueMessage) -> Result<Payload, DecryptionError> {
        let ciphertext = queue_message.ciphertext.into();
        let plaintext = Payload::decrypt(&self.key, &ciphertext)?;
        self.ratchet_forward()
            .map_err(|_| DecryptionError::DecryptionError)?;
        Ok(plaintext)
    }

    /// Sample some fresh entropy and inject it into the current key. Returns the entropy.
    pub fn update(&mut self) -> RatchetKeyUpdate {
        todo!()
    }

    /// Get the current sequence number
    pub fn sequence_number(&self) -> u64 {
        self.sequence_number
    }

    pub fn secret(&self) -> &RatchetSecret {
        &self.secret
    }

    pub fn key(&self) -> &RatchetKey {
        &self.key
    }
}

#[cfg(feature = "sqlite")]
mod sqlite {

    use rusqlite::ToSql;

    use super::*;

    // When adding a variant to this enum, the new variant must be called
    // `CurrentVersion` and the current version must be renamed to `VX`, where `X`
    // is the next version number. The content type of the old `CurrentVersion` must
    // be renamed and otherwise preserved to ensure backwards compatibility.
    #[derive(Serialize, Deserialize)]
    enum VersionedQueueRatchet {
        CurrentVersion(Vec<u8>),
    }

    impl<Ciphertext: RatchetCiphertext, Payload: RatchetPayload<Ciphertext>> ToSql
        for QueueRatchet<Ciphertext, Payload>
    {
        fn to_sql(&self) -> rusqlite::Result<rusqlite::types::ToSqlOutput<'_>> {
            let ratchet_bytes = PhnxCodec::to_vec(self)?;
            let versioned_ratchet_bytes =
                PhnxCodec::to_vec(&VersionedQueueRatchet::CurrentVersion(ratchet_bytes))?;
            Ok(rusqlite::types::ToSqlOutput::Owned(
                rusqlite::types::Value::Blob(versioned_ratchet_bytes),
            ))
        }
    }

    impl<Ciphertext: RatchetCiphertext, Payload: RatchetPayload<Ciphertext>>
        rusqlite::types::FromSql for QueueRatchet<Ciphertext, Payload>
    {
        fn column_result(
            value: rusqlite::types::ValueRef<'_>,
        ) -> rusqlite::types::FromSqlResult<Self> {
            let bytes = value.as_blob()?;
            let VersionedQueueRatchet::CurrentVersion(ratchet_bytes) =
                PhnxCodec::from_slice(bytes)?;
            let ratchet = PhnxCodec::from_slice(&ratchet_bytes)?;
            Ok(ratchet)
        }
    }
}<|MERGE_RESOLUTION|>--- conflicted
+++ resolved
@@ -2,15 +2,6 @@
 //
 // SPDX-License-Identifier: AGPL-3.0-or-later
 
-<<<<<<< HEAD
-=======
-use errors::{DecryptionError, EncryptionError};
-#[cfg(feature = "sqlite")]
-use rusqlite::ToSql;
-
-#[cfg(feature = "sqlite")]
->>>>>>> 12ebf50f
-use crate::codec::PhnxCodec;
 use errors::{DecryptionError, EncryptionError};
 use serde::de::DeserializeOwned;
 
@@ -46,33 +37,6 @@
     _phantom: PhantomData<(Ciphertext, Payload)>,
 }
 
-<<<<<<< HEAD
-=======
-#[cfg(feature = "sqlite")]
-impl<Ciphertext: RatchetCiphertext, Payload: RatchetPayload<Ciphertext>> ToSql
-    for QueueRatchet<Ciphertext, Payload>
-{
-    fn to_sql(&self) -> rusqlite::Result<rusqlite::types::ToSqlOutput<'_>> {
-        Ok(rusqlite::types::ToSqlOutput::Owned(
-            rusqlite::types::Value::Blob(
-                PhnxCodec::to_vec(self)
-                    .map_err(|e| rusqlite::Error::ToSqlConversionFailure(Box::new(e)))?,
-            ),
-        ))
-    }
-}
-
-#[cfg(feature = "sqlite")]
-impl<Ciphertext: RatchetCiphertext, Payload: RatchetPayload<Ciphertext>> rusqlite::types::FromSql
-    for QueueRatchet<Ciphertext, Payload>
-{
-    fn column_result(value: rusqlite::types::ValueRef<'_>) -> rusqlite::types::FromSqlResult<Self> {
-        let bytes = value.as_blob()?;
-        PhnxCodec::from_slice(bytes).map_err(|e| rusqlite::types::FromSqlError::Other(Box::new(e)))
-    }
-}
-
->>>>>>> 12ebf50f
 impl<Ciphertext: RatchetCiphertext, Payload: RatchetPayload<Ciphertext>> TryFrom<RatchetSecret>
     for QueueRatchet<Ciphertext, Payload>
 {
@@ -162,6 +126,8 @@
 
     use rusqlite::ToSql;
 
+    use crate::codec::PhnxCodec;
+
     use super::*;
 
     // When adding a variant to this enum, the new variant must be called

--- conflicted
+++ resolved
@@ -46,19 +46,16 @@
 pub type RatchetKeyUpdate = Vec<u8>;
 
 #[derive(
-<<<<<<< HEAD
     Debug,
     Clone,
     PartialEq,
+    Eq,
     Serialize,
     Deserialize,
     TlsSerialize,
     TlsDeserializeBytes,
     TlsSize,
     sqlx::Type,
-=======
-    Debug, Clone, PartialEq, Eq, Serialize, Deserialize, TlsSerialize, TlsDeserializeBytes, TlsSize,
->>>>>>> ae841e0c
 )]
 #[sqlx(transparent)]
 pub struct RatchetEncryptionKey(EncryptionPublicKey);

--- conflicted
+++ resolved
@@ -497,24 +497,9 @@
     }
 }
 
-<<<<<<< HEAD
-=======
-#[derive(Clone, Serialize, Deserialize)]
-pub struct PreliminaryClientSigningKey {
-    signing_key: PrivateKey,
-    verifying_key: ClientVerifyingKey,
-}
-
-impl PreliminaryClientSigningKey {
-    pub(super) fn into_signing_key(self) -> PrivateKey {
-        self.signing_key
-    }
-}
-
 // WARNING: If this type is changed, a new variant of the
 // VersionedClientCredential(Ref) must be created and the `FromSql` and `ToSql`
 // implementations of `ClientCredential` must be updated accordingly.
->>>>>>> 7d59e92f
 #[derive(Debug, Clone, TlsSerialize, TlsSize, Serialize, Deserialize)]
 pub struct ClientCredential {
     payload: ClientCredentialPayload,

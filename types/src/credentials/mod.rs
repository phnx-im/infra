--- conflicted
+++ resolved
@@ -10,15 +10,8 @@
     openmls_rust_crypto::OpenMlsRustCrypto,
 };
 #[cfg(feature = "sqlite")]
-<<<<<<< HEAD
 use rusqlite::{types::FromSql, ToSql};
-=======
-use rusqlite::{
-    types::{FromSql, FromSqlError},
-    ToSql,
-};
-
->>>>>>> 12ebf50f
+
 use serde::{Deserialize, Serialize};
 use tls_codec::{Serialize as TlsSerialize, TlsDeserializeBytes, TlsSerialize, TlsSize};
 

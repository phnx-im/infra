# SPDX-FileCopyrightText: 2023 Phoenix R&D GmbH <hello@phnx.im>
#
# SPDX-License-Identifier: AGPL-3.0-or-later

[package]
name = "phnxtypes"
version = "0.1.0"
edition = "2021"

# See more keys and their definitions at https://doc.rust-lang.org/cargo/reference/manifest.html

[dependencies]
hmac = { version = "0.12" }
sha2 = { version = "0.10" }
digest = { version = "0.10.2" }
rand = { version = "0.8" }
rand_chacha = { version = "0.3" }
subtle = { version = "2.4.1" }
hkdf = { version = "0.12" }
aes-gcm = { version = "0.10" }
ed25519 = { version = "1.5.2", features = ["serde"] }
secrecy = { version = "0.8", features = ["serde"] }
opaque-ke = { version = "3.0.0-pre.4", features = ["argon2"] }
<<<<<<< HEAD
privacypass = { workspace = true }
=======
>>>>>>> d44239f5
argon2 = { version = "0.5.0" }
uuid = { version = "1", features = ["v4", "serde"] }
url = { version = "2", features = ["serde"] }

serde = { version = "1", features = ["derive"] }
serde_json = "^1.0"
hex = { version = "0.4" }
tracing = { version = "0.1.35", features = ["log"] }
thiserror = "^1.0"
chrono = { version = "0.4", features = ["serde"] }

# Workspace dependencies
mls-assist = { workspace = true }
tls_codec = { workspace = true }
privacypass = { workspace = true }<|MERGE_RESOLUTION|>--- conflicted
+++ resolved
@@ -21,10 +21,6 @@
 ed25519 = { version = "1.5.2", features = ["serde"] }
 secrecy = { version = "0.8", features = ["serde"] }
 opaque-ke = { version = "3.0.0-pre.4", features = ["argon2"] }
-<<<<<<< HEAD
-privacypass = { workspace = true }
-=======
->>>>>>> d44239f5
 argon2 = { version = "0.5.0" }
 uuid = { version = "1", features = ["v4", "serde"] }
 url = { version = "2", features = ["serde"] }

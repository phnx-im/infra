// SPDX-FileCopyrightText: 2023 Phoenix R&D GmbH <hello@phnx.im>
//
// SPDX-License-Identifier: AGPL-3.0-or-later

use http::StatusCode;
use phnxprotos::auth_service::v1::RegisterUserRequest;
use phnxtypes::{
    LibraryError,
    credentials::{ClientCredentialPayload, keys::ClientSigningKey},
    crypto::{
        RatchetEncryptionKey, indexed_aead::keys::UserProfileKeyIndex, kdf::keys::RatchetSecret,
        signatures::signable::Signable,
    },
    endpoint_paths::ENDPOINT_AS,
    errors::version::VersionError,
    identifiers::{AsClientId, QualifiedUserName},
    messages::{
        AsTokenType,
        client_as::{
            AsCredentialsParams, AsPublishConnectionPackagesParamsTbs, AsRequestParamsOut,
            AsVersionedRequestParamsOut, ClientConnectionPackageParamsTbs, ClientToAsMessageOut,
            ConnectionPackage, DeleteUserParamsTbs, DequeueMessagesParamsTbs,
            EncryptedConnectionEstablishmentPackage, EnqueueMessageParams, IssueTokensParamsTbs,
            IssueTokensResponse, SUPPORTED_AS_API_VERSIONS, UserClientsParams,
            UserConnectionPackagesParams,
        },
        client_as_out::{
            AsClientConnectionPackageResponseIn, AsCredentialsResponseIn, AsProcessResponseIn,
            AsVersionedProcessResponseIn, EncryptedUserProfile, GetUserProfileParams,
<<<<<<< HEAD
            GetUserProfileResponse, InitUserRegistrationResponseIn, MergeUserProfileParamsTbs,
            StageUserProfileParamsTbs, UserClientsResponseIn, UserConnectionPackagesResponseIn,
=======
            GetUserProfileResponse, RegisterUserResponseIn, UpdateUserProfileParamsTbs,
            UserClientsResponseIn, UserConnectionPackagesResponseIn,
>>>>>>> 820631c3
        },
        client_qs::DequeueMessagesResponse,
    },
};
use privacypass::batched_tokens_ristretto255::TokenRequest;
use thiserror::Error;
use tls_codec::{DeserializeBytes, Serialize};
use tracing::error;

pub mod grpc;

use crate::{
    ApiClient, Protocol,
    version::{extract_api_version_negotiation, negotiate_api_version},
};

#[derive(Error, Debug)]
pub enum AsRequestError {
    #[error("Library Error")]
    LibraryError,
    #[error(transparent)]
    Reqwest(#[from] reqwest::Error),
    #[error(transparent)]
    Tls(#[from] tls_codec::Error),
    #[error("Received an unexpected response type")]
    UnexpectedResponse,
    #[error("API Error: {0}")]
    Api(#[from] VersionError),
    #[error("AS Error: {0}")]
    AsError(String),
    #[error("Unsuccessful response: status = {status}, error = {error}")]
    RequestFailed { status: StatusCode, error: String },
    #[error(transparent)]
    Tonic(#[from] tonic::Status),
}

impl From<LibraryError> for AsRequestError {
    fn from(_: LibraryError) -> Self {
        AsRequestError::LibraryError
    }
}

impl ApiClient {
    async fn prepare_and_send_as_message(
        &self,
        request_params: AsRequestParamsOut,
    ) -> Result<AsProcessResponseIn, AsRequestError> {
        let api_version = self.negotiated_versions().as_api_version();

        let request_params =
            AsVersionedRequestParamsOut::with_version(request_params, api_version)?;
        let message = ClientToAsMessageOut::new(request_params);

        let response = self.send_as_http_request(&message).await?;

        // check if we need to negotiate a new API version
        let Some(accepted_versions) = extract_api_version_negotiation(&response) else {
            return handle_as_response(response).await;
        };

        let supported_versions = SUPPORTED_AS_API_VERSIONS;
        let accepted_version = negotiate_api_version(accepted_versions, supported_versions)
            .ok_or_else(|| VersionError::new(api_version, supported_versions))?;
        self.negotiated_versions()
            .set_as_api_version(accepted_version);

        let (request_params, _) = message.into_body().change_version(accepted_version)?;
        let message = ClientToAsMessageOut::new(request_params);

        let response = self.send_as_http_request(&message).await?;
        handle_as_response(response).await
    }

    pub async fn as_register_user(
        &self,
        client_payload: ClientCredentialPayload,
        queue_encryption_key: RatchetEncryptionKey,
        initial_ratchet_secret: RatchetSecret,
        encrypted_user_profile: EncryptedUserProfile,
    ) -> Result<RegisterUserResponseIn, AsRequestError> {
        let request = RegisterUserRequest {
            client_credential_payload: Some(client_payload.into()),
            queue_encryption_key: Some(queue_encryption_key.into()),
            initial_ratchet_secret: Some(initial_ratchet_secret.into()),
            encrypted_user_profile: Some(encrypted_user_profile.into()),
        };
        let response = self
            .as_grpc_client
            .client()
            .register_user(tonic::Request::new(request))
            .await?
            .into_inner();
        Ok(RegisterUserResponseIn {
            client_credential: response
                .client_credential
                .ok_or_else(|| {
                    error!("missing `client_credential` in response");
                    AsRequestError::UnexpectedResponse
                })?
                .try_into()
                .map_err(|error| {
                    error!(%error, "invalid client_credential in response");
                    AsRequestError::UnexpectedResponse
                })?,
        })
    }

    pub async fn as_get_user_profile(
        &self,
        client_id: AsClientId,
        key_index: UserProfileKeyIndex,
    ) -> Result<GetUserProfileResponse, AsRequestError> {
        let payload = GetUserProfileParams {
            client_id,
            key_index,
        };
        let params = AsRequestParamsOut::GetUserProfile(payload);
        self.prepare_and_send_as_message(params)
            .await
            // Check if the response is what we expected it to be.
            .and_then(|response| {
                if let AsProcessResponseIn::GetUserProfile(response) = response {
                    Ok(response)
                } else {
                    Err(AsRequestError::UnexpectedResponse)
                }
            })
    }

    pub async fn as_stage_user_profile(
        &self,
        client_id: AsClientId,
        signing_key: &ClientSigningKey,
        encrypted_user_profile: EncryptedUserProfile,
    ) -> Result<(), AsRequestError> {
        let payload = StageUserProfileParamsTbs {
            client_id,
            user_profile: encrypted_user_profile,
        }
        .sign(signing_key)?;
        let params = AsRequestParamsOut::StageUserProfile(payload);
        self.prepare_and_send_as_message(params)
            .await
            // Check if the response is what we expected it to be.
            .and_then(|response| {
                if matches!(response, AsProcessResponseIn::Ok) {
                    Ok(())
                } else {
                    Err(AsRequestError::UnexpectedResponse)
                }
            })
    }

    pub async fn as_merge_user_profile(
        &self,
        client_id: AsClientId,
        signing_key: &ClientSigningKey,
    ) -> Result<(), AsRequestError> {
        let payload = MergeUserProfileParamsTbs { client_id }.sign(signing_key)?;
        let params = AsRequestParamsOut::MergeUserProfile(payload);
        self.prepare_and_send_as_message(params)
            .await
            // Check if the response is what we expected it to be.
            .and_then(|response| {
                if matches!(response, AsProcessResponseIn::Ok) {
                    Ok(())
                } else {
                    Err(AsRequestError::UnexpectedResponse)
                }
            })
    }

    pub async fn as_delete_user(
        &self,
        user_name: QualifiedUserName,
        client_id: AsClientId,
        signing_key: &ClientSigningKey,
    ) -> Result<(), AsRequestError> {
        let tbs = DeleteUserParamsTbs {
            client_id,
            user_name,
        };
        let payload = tbs.sign(signing_key)?;
        let params = AsRequestParamsOut::DeleteUser(payload);
        self.prepare_and_send_as_message(params)
            .await
            // Check if the response is what we expected it to be.
            .and_then(|response| {
                if matches!(response, AsProcessResponseIn::Ok) {
                    Ok(())
                } else {
                    Err(AsRequestError::UnexpectedResponse)
                }
            })
    }

    pub async fn as_dequeue_messages(
        &self,
        sequence_number_start: u64,
        max_message_number: u64,
        signing_key: &ClientSigningKey,
    ) -> Result<DequeueMessagesResponse, AsRequestError> {
        let tbs = DequeueMessagesParamsTbs {
            sender: signing_key.credential().identity().clone(),
            sequence_number_start,
            max_message_number,
        };
        let payload = tbs.sign(signing_key)?;
        let params = AsRequestParamsOut::DequeueMessages(payload);
        self.prepare_and_send_as_message(params)
            .await
            // Check if the response is what we expected it to be.
            .and_then(|response| {
                if let AsProcessResponseIn::DequeueMessages(response) = response {
                    Ok(response)
                } else {
                    Err(AsRequestError::UnexpectedResponse)
                }
            })
    }

    pub async fn as_publish_connection_packages(
        &self,
        client_id: AsClientId,
        connection_packages: Vec<ConnectionPackage>,
        signing_key: &ClientSigningKey,
    ) -> Result<(), AsRequestError> {
        let tbs = AsPublishConnectionPackagesParamsTbs {
            client_id,
            connection_packages,
        };
        let payload = tbs.sign(signing_key)?;
        let params = AsRequestParamsOut::PublishConnectionPackages(payload);
        self.prepare_and_send_as_message(params)
            .await
            // Check if the response is what we expected it to be.
            .and_then(|response| {
                if matches!(response, AsProcessResponseIn::Ok) {
                    Ok(())
                } else {
                    Err(AsRequestError::UnexpectedResponse)
                }
            })
    }

    // TODO: Verify that this fetches the correct key packages. I believe right
    // now it expects the signature to be from the client with the given client
    // id, which doesn't make a lot of sense.
    pub async fn as_client_connection_packages(
        &self,
        client_id: AsClientId,
        signing_key: &ClientSigningKey,
    ) -> Result<AsClientConnectionPackageResponseIn, AsRequestError> {
        let tbs = ClientConnectionPackageParamsTbs(client_id);
        let payload = tbs.sign(signing_key)?;
        let params = AsRequestParamsOut::ClientConnectionPackage(payload);
        self.prepare_and_send_as_message(params)
            .await
            // Check if the response is what we expected it to be.
            .and_then(|response| {
                if let AsProcessResponseIn::ClientConnectionPackage(response) = response {
                    Ok(response)
                } else {
                    Err(AsRequestError::UnexpectedResponse)
                }
            })
    }

    pub async fn as_issue_tokens(
        &self,
        token_type: AsTokenType,
        token_request: TokenRequest,
        signing_key: &ClientSigningKey,
    ) -> Result<IssueTokensResponse, AsRequestError> {
        let tbs = IssueTokensParamsTbs {
            client_id: signing_key.credential().identity().clone(),
            token_type,
            token_request,
        };
        let payload = tbs.sign(signing_key)?;
        let params = AsRequestParamsOut::IssueTokens(payload);
        self.prepare_and_send_as_message(params)
            .await
            // Check if the response is what we expected it to be.
            .and_then(|response| {
                if let AsProcessResponseIn::IssueTokens(response) = response {
                    Ok(response)
                } else {
                    Err(AsRequestError::UnexpectedResponse)
                }
            })
    }

    pub async fn as_user_clients(
        &self,
        user_name: QualifiedUserName,
    ) -> Result<UserClientsResponseIn, AsRequestError> {
        let payload = UserClientsParams { user_name };
        let params = AsRequestParamsOut::UserClients(payload);
        self.prepare_and_send_as_message(params)
            .await
            // Check if the response is what we expected it to be.
            .and_then(|response| {
                if let AsProcessResponseIn::UserClients(response) = response {
                    Ok(response)
                } else {
                    Err(AsRequestError::UnexpectedResponse)
                }
            })
    }

    pub async fn as_user_connection_packages(
        &self,
        payload: UserConnectionPackagesParams,
    ) -> Result<UserConnectionPackagesResponseIn, AsRequestError> {
        let params = AsRequestParamsOut::UserConnectionPackages(payload);
        self.prepare_and_send_as_message(params)
            .await
            // Check if the response is what we expected it to be.
            .and_then(|response| {
                if let AsProcessResponseIn::UserConnectionPackages(response) = response {
                    Ok(response)
                } else {
                    Err(AsRequestError::UnexpectedResponse)
                }
            })
    }

    pub async fn as_enqueue_message(
        &self,
        client_id: AsClientId,
        connection_establishment_ctxt: EncryptedConnectionEstablishmentPackage,
    ) -> Result<(), AsRequestError> {
        let payload = EnqueueMessageParams {
            client_id,
            connection_establishment_ctxt,
        };
        let params = AsRequestParamsOut::EnqueueMessage(payload);
        self.prepare_and_send_as_message(params)
            .await
            // Check if the response is what we expected it to be.
            .and_then(|response| {
                if matches!(response, AsProcessResponseIn::Ok) {
                    Ok(())
                } else {
                    Err(AsRequestError::UnexpectedResponse)
                }
            })
    }

    pub async fn as_as_credentials(&self) -> Result<AsCredentialsResponseIn, AsRequestError> {
        let payload = AsCredentialsParams {};
        let params = AsRequestParamsOut::AsCredentials(payload);
        self.prepare_and_send_as_message(params)
            .await
            // Check if the response is what we expected it to be.
            .and_then(|response| {
                if let AsProcessResponseIn::AsCredentials(response) = response {
                    Ok(response)
                } else {
                    Err(AsRequestError::UnexpectedResponse)
                }
            })
    }

    async fn send_as_http_request(
        &self,
        message: &ClientToAsMessageOut,
    ) -> Result<reqwest::Response, AsRequestError> {
        let message_bytes = message.tls_serialize_detached()?;
        let endpoint = self.build_url(Protocol::Http, ENDPOINT_AS);
        let response = self
            .client
            .post(endpoint)
            .body(message_bytes)
            .send()
            .await?;
        Ok(response)
    }
}

async fn handle_as_response(res: reqwest::Response) -> Result<AsProcessResponseIn, AsRequestError> {
    let status = res.status();
    match status.as_u16() {
        // Success!
        _ if res.status().is_success() => {
            let bytes = res.bytes().await?;
            let response = AsVersionedProcessResponseIn::tls_deserialize_exact_bytes(&bytes)?
                .into_unversioned()?;
            Ok(response)
        }
        // AS Specific Error
        418 => {
            let error = res
                .text()
                .await
                .unwrap_or_else(|error| format!("unprocessable response body due to: {error}"));
            Err(AsRequestError::AsError(error))
        }
        // All other errors
        _ => {
            let error = res
                .text()
                .await
                .unwrap_or_else(|error| format!("unprocessable response body due to: {error}"));
            Err(AsRequestError::RequestFailed { status, error })
        }
    }
}<|MERGE_RESOLUTION|>--- conflicted
+++ resolved
@@ -27,13 +27,8 @@
         client_as_out::{
             AsClientConnectionPackageResponseIn, AsCredentialsResponseIn, AsProcessResponseIn,
             AsVersionedProcessResponseIn, EncryptedUserProfile, GetUserProfileParams,
-<<<<<<< HEAD
-            GetUserProfileResponse, InitUserRegistrationResponseIn, MergeUserProfileParamsTbs,
+            GetUserProfileResponse, MergeUserProfileParamsTbs, RegisterUserResponseIn,
             StageUserProfileParamsTbs, UserClientsResponseIn, UserConnectionPackagesResponseIn,
-=======
-            GetUserProfileResponse, RegisterUserResponseIn, UpdateUserProfileParamsTbs,
-            UserClientsResponseIn, UserConnectionPackagesResponseIn,
->>>>>>> 820631c3
         },
         client_qs::DequeueMessagesResponse,
     },

// SPDX-FileCopyrightText: 2023 Phoenix R&D GmbH <hello@phnx.im>
//
// SPDX-License-Identifier: AGPL-3.0-or-later

<<<<<<< HEAD
use phnxprotos::auth_service::v1::{
    AsCredentialsRequest, DeleteUserPayload, DequeueMessagesPayload, EnqueueMessagesRequest,
    GetUserConnectionPackagesRequest, GetUserProfileRequest, PublishConnectionPackagesPayload,
    RegisterUserRequest, UpdateUserProfilePayload,
};
use phnxtypes::{
    LibraryError,
    credentials::{ClientCredentialPayload, keys::ClientSigningKey},
    crypto::{RatchetEncryptionKey, kdf::keys::RatchetSecret, signatures::signable::Signable},
=======
use http::StatusCode;
use phnxprotos::auth_service::v1::RegisterUserRequest;
use phnxtypes::{
    LibraryError,
    credentials::{ClientCredentialPayload, keys::ClientSigningKey},
    crypto::{
        RatchetEncryptionKey, indexed_aead::keys::UserProfileKeyIndex, kdf::keys::RatchetSecret,
        signatures::signable::Signable,
    },
    endpoint_paths::ENDPOINT_AS,
    errors::version::VersionError,
>>>>>>> 6aa3af83
    identifiers::{AsClientId, QualifiedUserName},
    messages::{
        client_as::{
<<<<<<< HEAD
            ConnectionPackage, EncryptedConnectionEstablishmentPackage,
            UserConnectionPackagesParams,
        },
        client_as_out::{
            AsCredentialsResponseIn, EncryptedUserProfile, GetUserProfileResponse,
            RegisterUserResponseIn, UserConnectionPackagesResponseIn,
=======
            AsCredentialsParams, AsPublishConnectionPackagesParamsTbs, AsRequestParamsOut,
            AsVersionedRequestParamsOut, ClientConnectionPackageParamsTbs, ClientToAsMessageOut,
            ConnectionPackage, DeleteUserParamsTbs, DequeueMessagesParamsTbs,
            EncryptedConnectionEstablishmentPackage, EnqueueMessageParams, IssueTokensParamsTbs,
            IssueTokensResponse, SUPPORTED_AS_API_VERSIONS, UserClientsParams,
            UserConnectionPackagesParams,
        },
        client_as_out::{
            AsClientConnectionPackageResponseIn, AsCredentialsResponseIn, AsProcessResponseIn,
            AsVersionedProcessResponseIn, EncryptedUserProfile, GetUserProfileParams,
            GetUserProfileResponse, MergeUserProfileParamsTbs, RegisterUserResponseIn,
            StageUserProfileParamsTbs, UserClientsResponseIn, UserConnectionPackagesResponseIn,
>>>>>>> 6aa3af83
        },
        client_qs::DequeueMessagesResponse,
    },
};
use thiserror::Error;
use tonic::Request;
use tracing::error;

pub mod grpc;

<<<<<<< HEAD
use crate::ApiClient;
=======
use crate::{
    ApiClient, Protocol,
    version::{extract_api_version_negotiation, negotiate_api_version},
};
>>>>>>> 6aa3af83

#[derive(Error, Debug)]
pub enum AsRequestError {
    #[error("Library Error")]
    LibraryError,
    #[error("Received an unexpected response type")]
    UnexpectedResponse,
<<<<<<< HEAD
=======
    #[error("API Error: {0}")]
    Api(#[from] VersionError),
    #[error("AS Error: {0}")]
    AsError(String),
    #[error("Unsuccessful response: status = {status}, error = {error}")]
    RequestFailed { status: StatusCode, error: String },
>>>>>>> 6aa3af83
    #[error(transparent)]
    Tonic(#[from] tonic::Status),
}

impl From<LibraryError> for AsRequestError {
    fn from(_: LibraryError) -> Self {
        AsRequestError::LibraryError
    }
}

impl ApiClient {
<<<<<<< HEAD
=======
    async fn prepare_and_send_as_message(
        &self,
        request_params: AsRequestParamsOut,
    ) -> Result<AsProcessResponseIn, AsRequestError> {
        let api_version = self.negotiated_versions().as_api_version();

        let request_params =
            AsVersionedRequestParamsOut::with_version(request_params, api_version)?;
        let message = ClientToAsMessageOut::new(request_params);

        let response = self.send_as_http_request(&message).await?;

        // check if we need to negotiate a new API version
        let Some(accepted_versions) = extract_api_version_negotiation(&response) else {
            return handle_as_response(response).await;
        };

        let supported_versions = SUPPORTED_AS_API_VERSIONS;
        let accepted_version = negotiate_api_version(accepted_versions, supported_versions)
            .ok_or_else(|| VersionError::new(api_version, supported_versions))?;
        self.negotiated_versions()
            .set_as_api_version(accepted_version);

        let (request_params, _) = message.into_body().change_version(accepted_version)?;
        let message = ClientToAsMessageOut::new(request_params);

        let response = self.send_as_http_request(&message).await?;
        handle_as_response(response).await
    }

>>>>>>> 6aa3af83
    pub async fn as_register_user(
        &self,
        client_payload: ClientCredentialPayload,
        queue_encryption_key: RatchetEncryptionKey,
        initial_ratchet_secret: RatchetSecret,
        encrypted_user_profile: EncryptedUserProfile,
    ) -> Result<RegisterUserResponseIn, AsRequestError> {
        let request = RegisterUserRequest {
            client_credential_payload: Some(client_payload.into()),
            queue_encryption_key: Some(queue_encryption_key.into()),
            initial_ratchet_secret: Some(initial_ratchet_secret.into()),
            encrypted_user_profile: Some(encrypted_user_profile.into()),
        };
        let response = self
            .as_grpc_client
            .client()
<<<<<<< HEAD
            .register_user(Request::new(request))
=======
            .register_user(tonic::Request::new(request))
>>>>>>> 6aa3af83
            .await?
            .into_inner();
        Ok(RegisterUserResponseIn {
            client_credential: response
                .client_credential
                .ok_or_else(|| {
                    error!("missing `client_credential` in response");
                    AsRequestError::UnexpectedResponse
                })?
                .try_into()
                .map_err(|error| {
                    error!(%error, "invalid client_credential in response");
                    AsRequestError::UnexpectedResponse
                })?,
        })
    }

    pub async fn as_get_user_profile(
        &self,
        client_id: AsClientId,
        key_index: UserProfileKeyIndex,
    ) -> Result<GetUserProfileResponse, AsRequestError> {
<<<<<<< HEAD
        let request = GetUserProfileRequest {
            client_id: Some(client_id.into()),
        };
        let response = self
            .as_grpc_client
            .client()
            .get_user_profile(request)
            .await?
            .into_inner();
        Ok(GetUserProfileResponse {
            encrypted_user_profile: response
                .encrypted_user_profile
                .ok_or_else(|| {
                    error!("missing `encrypted_user_profile` in response");
                    AsRequestError::UnexpectedResponse
                })?
                .try_into()
                .map_err(|error| {
                    error!(%error, "invalid encrypted_user_profile in response");
                    AsRequestError::UnexpectedResponse
                })?,
        })
=======
        let payload = GetUserProfileParams {
            client_id,
            key_index,
        };
        let params = AsRequestParamsOut::GetUserProfile(payload);
        self.prepare_and_send_as_message(params)
            .await
            // Check if the response is what we expected it to be.
            .and_then(|response| {
                if let AsProcessResponseIn::GetUserProfile(response) = response {
                    Ok(response)
                } else {
                    Err(AsRequestError::UnexpectedResponse)
                }
            })
>>>>>>> 6aa3af83
    }

    pub async fn as_stage_user_profile(
        &self,
        client_id: AsClientId,
        signing_key: &ClientSigningKey,
        encrypted_user_profile: EncryptedUserProfile,
    ) -> Result<(), AsRequestError> {
<<<<<<< HEAD
        let payload = UpdateUserProfilePayload {
            client_id: Some(client_id.into()),
            encrypted_user_profile: Some(encrypted_user_profile.into()),
        };
        let request = payload.sign(signing_key)?;
        self.as_grpc_client
            .client()
            .update_user_profile(request)
            .await?;
        Ok(())
=======
        let payload = StageUserProfileParamsTbs {
            client_id,
            user_profile: encrypted_user_profile,
        }
        .sign(signing_key)?;
        let params = AsRequestParamsOut::StageUserProfile(payload);
        self.prepare_and_send_as_message(params)
            .await
            // Check if the response is what we expected it to be.
            .and_then(|response| {
                if matches!(response, AsProcessResponseIn::Ok) {
                    Ok(())
                } else {
                    Err(AsRequestError::UnexpectedResponse)
                }
            })
    }

    pub async fn as_merge_user_profile(
        &self,
        client_id: AsClientId,
        signing_key: &ClientSigningKey,
    ) -> Result<(), AsRequestError> {
        let payload = MergeUserProfileParamsTbs { client_id }.sign(signing_key)?;
        let params = AsRequestParamsOut::MergeUserProfile(payload);
        self.prepare_and_send_as_message(params)
            .await
            // Check if the response is what we expected it to be.
            .and_then(|response| {
                if matches!(response, AsProcessResponseIn::Ok) {
                    Ok(())
                } else {
                    Err(AsRequestError::UnexpectedResponse)
                }
            })
>>>>>>> 6aa3af83
    }

    pub async fn as_delete_user(
        &self,
        user_name: QualifiedUserName,
        client_id: AsClientId,
        signing_key: &ClientSigningKey,
    ) -> Result<(), AsRequestError> {
        let payload = DeleteUserPayload {
            user_name: Some(user_name.into()),
            client_id: Some(client_id.into()),
        };
        let request = payload.sign(signing_key)?;
        self.as_grpc_client.client().delete_user(request).await?;
        Ok(())
    }

    pub async fn as_dequeue_messages(
        &self,
        sequence_number_start: u64,
        max_message_number: u64,
        signing_key: &ClientSigningKey,
    ) -> Result<DequeueMessagesResponse, AsRequestError> {
        let payload = DequeueMessagesPayload {
            sender: Some(signing_key.credential().identity().clone().into()),
            sequence_number_start,
            max_message_number,
        };
        let request = payload.sign(signing_key)?;
        let response = self
            .as_grpc_client
            .client()
            .dequeue_messages(request)
            .await?
            .into_inner();
        Ok(DequeueMessagesResponse {
            messages: response
                .messages
                .into_iter()
                .map(TryFrom::try_from)
                .collect::<Result<_, _>>()
                .map_err(|error| {
                    error!(%error, "failed to convert dequeue message");
                    AsRequestError::UnexpectedResponse
                })?,
            remaining_messages_number: response.remaining_messages_number,
        })
    }

    pub async fn as_publish_connection_packages(
        &self,
        client_id: AsClientId,
        connection_packages: Vec<ConnectionPackage>,
        signing_key: &ClientSigningKey,
    ) -> Result<(), AsRequestError> {
        let payload = PublishConnectionPackagesPayload {
            client_id: Some(client_id.into()),
            connection_packages: connection_packages.into_iter().map(From::from).collect(),
        };
        let request = payload.sign(signing_key)?;
        self.as_grpc_client
            .client()
            .publish_connection_packages(request)
            .await?;
        Ok(())
    }

    pub async fn as_user_connection_packages(
        &self,
        payload: UserConnectionPackagesParams,
    ) -> Result<UserConnectionPackagesResponseIn, AsRequestError> {
        let request = GetUserConnectionPackagesRequest {
            user_name: Some(payload.user_name.into()),
        };
        let response = self
            .as_grpc_client
            .client()
            .get_user_connection_packages(request)
            .await?
            .into_inner();
        let connection_packages = response
            .connection_packages
            .into_iter()
            .map(TryFrom::try_from)
            .collect::<Result<_, _>>()
            .map_err(|error| {
                error!(%error, "failed to convert connection package");
                AsRequestError::UnexpectedResponse
            })?;
        Ok(UserConnectionPackagesResponseIn {
            connection_packages,
        })
    }

    pub async fn as_enqueue_message(
        &self,
        client_id: AsClientId,
        connection_establishment_ctxt: EncryptedConnectionEstablishmentPackage,
    ) -> Result<(), AsRequestError> {
        let request = EnqueueMessagesRequest {
            client_id: Some(client_id.into()),
            connection_establishment_package: Some(connection_establishment_ctxt.into()),
        };
        self.as_grpc_client
            .client()
            .enqueue_messages(request)
            .await?;
        Ok(())
    }

    pub async fn as_as_credentials(&self) -> Result<AsCredentialsResponseIn, AsRequestError> {
        let request = AsCredentialsRequest {};
        let response = self
            .as_grpc_client
            .client()
            .as_credentials(request)
            .await?
            .into_inner();
        Ok(AsCredentialsResponseIn {
            as_credentials: response
                .as_credentials
                .into_iter()
                .map(TryFrom::try_from)
                .collect::<Result<Vec<_>, _>>()
                .map_err(|error| {
                    error!(%error, "invalid AS credential");
                    AsRequestError::UnexpectedResponse
                })?,
            as_intermediate_credentials: response
                .as_intermediate_credentials
                .into_iter()
                .map(TryFrom::try_from)
                .collect::<Result<Vec<_>, _>>()
                .map_err(|error| {
                    error!(%error, "invalid AS intermediate credential");
                    AsRequestError::UnexpectedResponse
                })?,
            revoked_credentials: response
                .revoked_credentials
                .into_iter()
                .map(From::from)
                .collect(),
        })
    }
}<|MERGE_RESOLUTION|>--- conflicted
+++ resolved
@@ -2,19 +2,11 @@
 //
 // SPDX-License-Identifier: AGPL-3.0-or-later
 
-<<<<<<< HEAD
 use phnxprotos::auth_service::v1::{
     AsCredentialsRequest, DeleteUserPayload, DequeueMessagesPayload, EnqueueMessagesRequest,
-    GetUserConnectionPackagesRequest, GetUserProfileRequest, PublishConnectionPackagesPayload,
-    RegisterUserRequest, UpdateUserProfilePayload,
+    GetUserConnectionPackagesRequest, GetUserProfileRequest, MergeUserProfilePayload,
+    PublishConnectionPackagesPayload, RegisterUserRequest, StageUserProfilePayload,
 };
-use phnxtypes::{
-    LibraryError,
-    credentials::{ClientCredentialPayload, keys::ClientSigningKey},
-    crypto::{RatchetEncryptionKey, kdf::keys::RatchetSecret, signatures::signable::Signable},
-=======
-use http::StatusCode;
-use phnxprotos::auth_service::v1::RegisterUserRequest;
 use phnxtypes::{
     LibraryError,
     credentials::{ClientCredentialPayload, keys::ClientSigningKey},
@@ -22,33 +14,15 @@
         RatchetEncryptionKey, indexed_aead::keys::UserProfileKeyIndex, kdf::keys::RatchetSecret,
         signatures::signable::Signable,
     },
-    endpoint_paths::ENDPOINT_AS,
-    errors::version::VersionError,
->>>>>>> 6aa3af83
     identifiers::{AsClientId, QualifiedUserName},
     messages::{
         client_as::{
-<<<<<<< HEAD
             ConnectionPackage, EncryptedConnectionEstablishmentPackage,
             UserConnectionPackagesParams,
         },
         client_as_out::{
             AsCredentialsResponseIn, EncryptedUserProfile, GetUserProfileResponse,
             RegisterUserResponseIn, UserConnectionPackagesResponseIn,
-=======
-            AsCredentialsParams, AsPublishConnectionPackagesParamsTbs, AsRequestParamsOut,
-            AsVersionedRequestParamsOut, ClientConnectionPackageParamsTbs, ClientToAsMessageOut,
-            ConnectionPackage, DeleteUserParamsTbs, DequeueMessagesParamsTbs,
-            EncryptedConnectionEstablishmentPackage, EnqueueMessageParams, IssueTokensParamsTbs,
-            IssueTokensResponse, SUPPORTED_AS_API_VERSIONS, UserClientsParams,
-            UserConnectionPackagesParams,
-        },
-        client_as_out::{
-            AsClientConnectionPackageResponseIn, AsCredentialsResponseIn, AsProcessResponseIn,
-            AsVersionedProcessResponseIn, EncryptedUserProfile, GetUserProfileParams,
-            GetUserProfileResponse, MergeUserProfileParamsTbs, RegisterUserResponseIn,
-            StageUserProfileParamsTbs, UserClientsResponseIn, UserConnectionPackagesResponseIn,
->>>>>>> 6aa3af83
         },
         client_qs::DequeueMessagesResponse,
     },
@@ -59,14 +33,7 @@
 
 pub mod grpc;
 
-<<<<<<< HEAD
 use crate::ApiClient;
-=======
-use crate::{
-    ApiClient, Protocol,
-    version::{extract_api_version_negotiation, negotiate_api_version},
-};
->>>>>>> 6aa3af83
 
 #[derive(Error, Debug)]
 pub enum AsRequestError {
@@ -74,15 +41,6 @@
     LibraryError,
     #[error("Received an unexpected response type")]
     UnexpectedResponse,
-<<<<<<< HEAD
-=======
-    #[error("API Error: {0}")]
-    Api(#[from] VersionError),
-    #[error("AS Error: {0}")]
-    AsError(String),
-    #[error("Unsuccessful response: status = {status}, error = {error}")]
-    RequestFailed { status: StatusCode, error: String },
->>>>>>> 6aa3af83
     #[error(transparent)]
     Tonic(#[from] tonic::Status),
 }
@@ -94,39 +52,6 @@
 }
 
 impl ApiClient {
-<<<<<<< HEAD
-=======
-    async fn prepare_and_send_as_message(
-        &self,
-        request_params: AsRequestParamsOut,
-    ) -> Result<AsProcessResponseIn, AsRequestError> {
-        let api_version = self.negotiated_versions().as_api_version();
-
-        let request_params =
-            AsVersionedRequestParamsOut::with_version(request_params, api_version)?;
-        let message = ClientToAsMessageOut::new(request_params);
-
-        let response = self.send_as_http_request(&message).await?;
-
-        // check if we need to negotiate a new API version
-        let Some(accepted_versions) = extract_api_version_negotiation(&response) else {
-            return handle_as_response(response).await;
-        };
-
-        let supported_versions = SUPPORTED_AS_API_VERSIONS;
-        let accepted_version = negotiate_api_version(accepted_versions, supported_versions)
-            .ok_or_else(|| VersionError::new(api_version, supported_versions))?;
-        self.negotiated_versions()
-            .set_as_api_version(accepted_version);
-
-        let (request_params, _) = message.into_body().change_version(accepted_version)?;
-        let message = ClientToAsMessageOut::new(request_params);
-
-        let response = self.send_as_http_request(&message).await?;
-        handle_as_response(response).await
-    }
-
->>>>>>> 6aa3af83
     pub async fn as_register_user(
         &self,
         client_payload: ClientCredentialPayload,
@@ -143,11 +68,7 @@
         let response = self
             .as_grpc_client
             .client()
-<<<<<<< HEAD
             .register_user(Request::new(request))
-=======
-            .register_user(tonic::Request::new(request))
->>>>>>> 6aa3af83
             .await?
             .into_inner();
         Ok(RegisterUserResponseIn {
@@ -170,9 +91,9 @@
         client_id: AsClientId,
         key_index: UserProfileKeyIndex,
     ) -> Result<GetUserProfileResponse, AsRequestError> {
-<<<<<<< HEAD
         let request = GetUserProfileRequest {
             client_id: Some(client_id.into()),
+            key_index: key_index.into_bytes().to_vec(),
         };
         let response = self
             .as_grpc_client
@@ -193,23 +114,6 @@
                     AsRequestError::UnexpectedResponse
                 })?,
         })
-=======
-        let payload = GetUserProfileParams {
-            client_id,
-            key_index,
-        };
-        let params = AsRequestParamsOut::GetUserProfile(payload);
-        self.prepare_and_send_as_message(params)
-            .await
-            // Check if the response is what we expected it to be.
-            .and_then(|response| {
-                if let AsProcessResponseIn::GetUserProfile(response) = response {
-                    Ok(response)
-                } else {
-                    Err(AsRequestError::UnexpectedResponse)
-                }
-            })
->>>>>>> 6aa3af83
     }
 
     pub async fn as_stage_user_profile(
@@ -218,34 +122,16 @@
         signing_key: &ClientSigningKey,
         encrypted_user_profile: EncryptedUserProfile,
     ) -> Result<(), AsRequestError> {
-<<<<<<< HEAD
-        let payload = UpdateUserProfilePayload {
+        let payload = StageUserProfilePayload {
             client_id: Some(client_id.into()),
             encrypted_user_profile: Some(encrypted_user_profile.into()),
         };
         let request = payload.sign(signing_key)?;
         self.as_grpc_client
             .client()
-            .update_user_profile(request)
-            .await?;
-        Ok(())
-=======
-        let payload = StageUserProfileParamsTbs {
-            client_id,
-            user_profile: encrypted_user_profile,
-        }
-        .sign(signing_key)?;
-        let params = AsRequestParamsOut::StageUserProfile(payload);
-        self.prepare_and_send_as_message(params)
-            .await
-            // Check if the response is what we expected it to be.
-            .and_then(|response| {
-                if matches!(response, AsProcessResponseIn::Ok) {
-                    Ok(())
-                } else {
-                    Err(AsRequestError::UnexpectedResponse)
-                }
-            })
+            .stage_user_profile(request)
+            .await?;
+        Ok(())
     }
 
     pub async fn as_merge_user_profile(
@@ -253,19 +139,15 @@
         client_id: AsClientId,
         signing_key: &ClientSigningKey,
     ) -> Result<(), AsRequestError> {
-        let payload = MergeUserProfileParamsTbs { client_id }.sign(signing_key)?;
-        let params = AsRequestParamsOut::MergeUserProfile(payload);
-        self.prepare_and_send_as_message(params)
-            .await
-            // Check if the response is what we expected it to be.
-            .and_then(|response| {
-                if matches!(response, AsProcessResponseIn::Ok) {
-                    Ok(())
-                } else {
-                    Err(AsRequestError::UnexpectedResponse)
-                }
-            })
->>>>>>> 6aa3af83
+        let payload = MergeUserProfilePayload {
+            client_id: Some(client_id.into()),
+        };
+        let request = payload.sign(signing_key)?;
+        self.as_grpc_client
+            .client()
+            .merge_user_profile(request)
+            .await?;
+        Ok(())
     }
 
     pub async fn as_delete_user(

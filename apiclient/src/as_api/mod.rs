// SPDX-FileCopyrightText: 2023 Phoenix R&D GmbH <hello@phnx.im>
//
// SPDX-License-Identifier: AGPL-3.0-or-later

use phnxprotos::auth_service::v1::{
    AsCredentialsRequest, DeleteUserPayload, DequeueMessagesPayload, EnqueueMessagesRequest,
<<<<<<< HEAD
    GetUserConnectionPackagesRequest, GetUserProfileRequest, PublishConnectionPackagesPayload,
    RegisterUserRequest, UpdateUserProfilePayload,
=======
    GetUserConnectionPackagesRequest, GetUserProfileRequest, MergeUserProfilePayload,
    PublishConnectionPackagesPayload, RegisterUserRequest, StageUserProfilePayload,
>>>>>>> 361435e9
};
use phnxtypes::{
    LibraryError,
    credentials::{ClientCredentialPayload, keys::ClientSigningKey},
<<<<<<< HEAD
    crypto::{RatchetEncryptionKey, kdf::keys::RatchetSecret, signatures::signable::Signable},
=======
    crypto::{
        RatchetEncryptionKey, indexed_aead::keys::UserProfileKeyIndex, kdf::keys::RatchetSecret,
        signatures::signable::Signable,
    },
>>>>>>> 361435e9
    identifiers::{AsClientId, QualifiedUserName},
    messages::{
        client_as::{
            ConnectionPackage, EncryptedConnectionEstablishmentPackage,
            UserConnectionPackagesParams,
        },
        client_as_out::{
            AsCredentialsResponseIn, EncryptedUserProfile, GetUserProfileResponse,
            RegisterUserResponseIn, UserConnectionPackagesResponseIn,
        },
        client_qs::DequeueMessagesResponse,
    },
};
use thiserror::Error;
use tonic::Request;
use tracing::error;

pub mod grpc;

use crate::ApiClient;

#[derive(Error, Debug)]
pub enum AsRequestError {
    #[error("Library Error")]
    LibraryError,
    #[error("Received an unexpected response type")]
    UnexpectedResponse,
    #[error(transparent)]
    Tonic(#[from] tonic::Status),
}

impl From<LibraryError> for AsRequestError {
    fn from(_: LibraryError) -> Self {
        AsRequestError::LibraryError
    }
}

impl ApiClient {
    pub async fn as_register_user(
        &self,
        client_payload: ClientCredentialPayload,
        queue_encryption_key: RatchetEncryptionKey,
        initial_ratchet_secret: RatchetSecret,
        encrypted_user_profile: EncryptedUserProfile,
    ) -> Result<RegisterUserResponseIn, AsRequestError> {
        let request = RegisterUserRequest {
            client_credential_payload: Some(client_payload.into()),
            queue_encryption_key: Some(queue_encryption_key.into()),
            initial_ratchet_secret: Some(initial_ratchet_secret.into()),
            encrypted_user_profile: Some(encrypted_user_profile.into()),
        };
        let response = self
            .as_grpc_client
            .client()
            .register_user(Request::new(request))
            .await?
            .into_inner();
        Ok(RegisterUserResponseIn {
            client_credential: response
                .client_credential
                .ok_or_else(|| {
                    error!("missing `client_credential` in response");
                    AsRequestError::UnexpectedResponse
                })?
                .try_into()
                .map_err(|error| {
                    error!(%error, "invalid client_credential in response");
                    AsRequestError::UnexpectedResponse
                })?,
        })
    }

    pub async fn as_get_user_profile(
        &self,
        client_id: AsClientId,
        key_index: UserProfileKeyIndex,
    ) -> Result<GetUserProfileResponse, AsRequestError> {
        let request = GetUserProfileRequest {
            client_id: Some(client_id.into()),
<<<<<<< HEAD
=======
            key_index: key_index.into_bytes().to_vec(),
>>>>>>> 361435e9
        };
        let response = self
            .as_grpc_client
            .client()
            .get_user_profile(request)
            .await?
            .into_inner();
        Ok(GetUserProfileResponse {
            encrypted_user_profile: response
                .encrypted_user_profile
                .ok_or_else(|| {
                    error!("missing `encrypted_user_profile` in response");
                    AsRequestError::UnexpectedResponse
                })?
                .try_into()
                .map_err(|error| {
                    error!(%error, "invalid encrypted_user_profile in response");
                    AsRequestError::UnexpectedResponse
                })?,
        })
    }

    pub async fn as_stage_user_profile(
        &self,
        client_id: AsClientId,
        signing_key: &ClientSigningKey,
        encrypted_user_profile: EncryptedUserProfile,
    ) -> Result<(), AsRequestError> {
<<<<<<< HEAD
        let payload = UpdateUserProfilePayload {
=======
        let payload = StageUserProfilePayload {
>>>>>>> 361435e9
            client_id: Some(client_id.into()),
            encrypted_user_profile: Some(encrypted_user_profile.into()),
        };
        let request = payload.sign(signing_key)?;
        self.as_grpc_client
            .client()
<<<<<<< HEAD
            .update_user_profile(request)
=======
            .stage_user_profile(request)
            .await?;
        Ok(())
    }

    pub async fn as_merge_user_profile(
        &self,
        client_id: AsClientId,
        signing_key: &ClientSigningKey,
    ) -> Result<(), AsRequestError> {
        let payload = MergeUserProfilePayload {
            client_id: Some(client_id.into()),
        };
        let request = payload.sign(signing_key)?;
        self.as_grpc_client
            .client()
            .merge_user_profile(request)
>>>>>>> 361435e9
            .await?;
        Ok(())
    }

    pub async fn as_delete_user(
        &self,
        user_name: QualifiedUserName,
        client_id: AsClientId,
        signing_key: &ClientSigningKey,
    ) -> Result<(), AsRequestError> {
        let payload = DeleteUserPayload {
            user_name: Some(user_name.into()),
            client_id: Some(client_id.into()),
        };
        let request = payload.sign(signing_key)?;
        self.as_grpc_client.client().delete_user(request).await?;
        Ok(())
    }

    pub async fn as_dequeue_messages(
        &self,
        sequence_number_start: u64,
        max_message_number: u64,
        signing_key: &ClientSigningKey,
    ) -> Result<DequeueMessagesResponse, AsRequestError> {
        let payload = DequeueMessagesPayload {
            sender: Some(signing_key.credential().identity().clone().into()),
            sequence_number_start,
            max_message_number,
        };
        let request = payload.sign(signing_key)?;
        let response = self
            .as_grpc_client
            .client()
            .dequeue_messages(request)
            .await?
            .into_inner();
        Ok(DequeueMessagesResponse {
            messages: response
                .messages
                .into_iter()
                .map(TryFrom::try_from)
                .collect::<Result<_, _>>()
                .map_err(|error| {
                    error!(%error, "failed to convert dequeue message");
                    AsRequestError::UnexpectedResponse
                })?,
            remaining_messages_number: response.remaining_messages_number,
        })
    }

    pub async fn as_publish_connection_packages(
        &self,
        client_id: AsClientId,
        connection_packages: Vec<ConnectionPackage>,
        signing_key: &ClientSigningKey,
    ) -> Result<(), AsRequestError> {
        let payload = PublishConnectionPackagesPayload {
            client_id: Some(client_id.into()),
            connection_packages: connection_packages.into_iter().map(From::from).collect(),
        };
        let request = payload.sign(signing_key)?;
        self.as_grpc_client
            .client()
            .publish_connection_packages(request)
            .await?;
        Ok(())
    }

    pub async fn as_user_connection_packages(
        &self,
        payload: UserConnectionPackagesParams,
    ) -> Result<UserConnectionPackagesResponseIn, AsRequestError> {
        let request = GetUserConnectionPackagesRequest {
            user_name: Some(payload.user_name.into()),
        };
        let response = self
            .as_grpc_client
            .client()
            .get_user_connection_packages(request)
            .await?
            .into_inner();
        let connection_packages = response
            .connection_packages
            .into_iter()
            .map(TryFrom::try_from)
            .collect::<Result<_, _>>()
            .map_err(|error| {
                error!(%error, "failed to convert connection package");
                AsRequestError::UnexpectedResponse
            })?;
        Ok(UserConnectionPackagesResponseIn {
            connection_packages,
        })
    }

    pub async fn as_enqueue_message(
        &self,
        client_id: AsClientId,
        connection_establishment_ctxt: EncryptedConnectionEstablishmentPackage,
    ) -> Result<(), AsRequestError> {
        let request = EnqueueMessagesRequest {
            client_id: Some(client_id.into()),
            connection_establishment_package: Some(connection_establishment_ctxt.into()),
        };
        self.as_grpc_client
            .client()
            .enqueue_messages(request)
            .await?;
        Ok(())
    }

    pub async fn as_as_credentials(&self) -> Result<AsCredentialsResponseIn, AsRequestError> {
        let request = AsCredentialsRequest {};
        let response = self
            .as_grpc_client
            .client()
            .as_credentials(request)
            .await?
            .into_inner();
        Ok(AsCredentialsResponseIn {
            as_credentials: response
                .as_credentials
                .into_iter()
                .map(TryFrom::try_from)
                .collect::<Result<Vec<_>, _>>()
                .map_err(|error| {
                    error!(%error, "invalid AS credential");
                    AsRequestError::UnexpectedResponse
                })?,
            as_intermediate_credentials: response
                .as_intermediate_credentials
                .into_iter()
                .map(TryFrom::try_from)
                .collect::<Result<Vec<_>, _>>()
                .map_err(|error| {
                    error!(%error, "invalid AS intermediate credential");
                    AsRequestError::UnexpectedResponse
                })?,
            revoked_credentials: response
                .revoked_credentials
                .into_iter()
                .map(From::from)
                .collect(),
        })
    }
}<|MERGE_RESOLUTION|>--- conflicted
+++ resolved
@@ -4,25 +4,16 @@
 
 use phnxprotos::auth_service::v1::{
     AsCredentialsRequest, DeleteUserPayload, DequeueMessagesPayload, EnqueueMessagesRequest,
-<<<<<<< HEAD
-    GetUserConnectionPackagesRequest, GetUserProfileRequest, PublishConnectionPackagesPayload,
-    RegisterUserRequest, UpdateUserProfilePayload,
-=======
     GetUserConnectionPackagesRequest, GetUserProfileRequest, MergeUserProfilePayload,
     PublishConnectionPackagesPayload, RegisterUserRequest, StageUserProfilePayload,
->>>>>>> 361435e9
 };
 use phnxtypes::{
     LibraryError,
     credentials::{ClientCredentialPayload, keys::ClientSigningKey},
-<<<<<<< HEAD
-    crypto::{RatchetEncryptionKey, kdf::keys::RatchetSecret, signatures::signable::Signable},
-=======
     crypto::{
         RatchetEncryptionKey, indexed_aead::keys::UserProfileKeyIndex, kdf::keys::RatchetSecret,
         signatures::signable::Signable,
     },
->>>>>>> 361435e9
     identifiers::{AsClientId, QualifiedUserName},
     messages::{
         client_as::{
@@ -102,10 +93,7 @@
     ) -> Result<GetUserProfileResponse, AsRequestError> {
         let request = GetUserProfileRequest {
             client_id: Some(client_id.into()),
-<<<<<<< HEAD
-=======
             key_index: key_index.into_bytes().to_vec(),
->>>>>>> 361435e9
         };
         let response = self
             .as_grpc_client
@@ -134,20 +122,13 @@
         signing_key: &ClientSigningKey,
         encrypted_user_profile: EncryptedUserProfile,
     ) -> Result<(), AsRequestError> {
-<<<<<<< HEAD
-        let payload = UpdateUserProfilePayload {
-=======
         let payload = StageUserProfilePayload {
->>>>>>> 361435e9
             client_id: Some(client_id.into()),
             encrypted_user_profile: Some(encrypted_user_profile.into()),
         };
         let request = payload.sign(signing_key)?;
         self.as_grpc_client
             .client()
-<<<<<<< HEAD
-            .update_user_profile(request)
-=======
             .stage_user_profile(request)
             .await?;
         Ok(())
@@ -165,7 +146,6 @@
         self.as_grpc_client
             .client()
             .merge_user_profile(request)
->>>>>>> 361435e9
             .await?;
         Ok(())
     }

// SPDX-FileCopyrightText: 2023 Phoenix R&D GmbH <hello@phnx.im>
//
// SPDX-License-Identifier: AGPL-3.0-or-later

use std::{
    collections::{HashMap, HashSet},
    path::Path,
};

use mimi_content::MimiContent;
use phnxcoreclient::{
    ConversationId, ConversationStatus, ConversationType, clients::CoreUser, store::Store, *,
};
use phnxserver::{RateLimitsConfig, network_provider::MockNetworkProvider};
use phnxtypes::{
    DEFAULT_PORT_HTTP,
    identifiers::{Fqdn, QualifiedUserName},
};
use rand::{Rng, RngCore, distributions::Alphanumeric, seq::IteratorRandom};
use rand_chacha::rand_core::OsRng;
use tempfile::TempDir;
use tokio::task::{LocalEnterGuard, LocalSet};
use tracing::info;

use crate::utils::spawn_app_with_rate_limits;

use super::TEST_RATE_LIMITS;

#[derive(Debug)]
pub struct TestUser {
    pub user: CoreUser,
    // If this is an ephemeral user, this is None.
    pub db_dir: Option<String>,
}

impl AsRef<CoreUser> for TestUser {
    fn as_ref(&self) -> &CoreUser {
        &self.user
    }
}

impl AsMut<CoreUser> for TestUser {
    fn as_mut(&mut self) -> &mut CoreUser {
        &mut self.user
    }
}

impl TestUser {
    pub async fn new(
        user_name: &QualifiedUserName,
        address_option: Option<String>,
        grpc_port: u16,
    ) -> Self {
        Self::try_new(user_name, address_option, grpc_port)
            .await
            .unwrap()
    }

    pub async fn try_new(
        user_name: &QualifiedUserName,
        address_option: Option<String>,
        grpc_port: u16,
    ) -> anyhow::Result<Self> {
        let hostname_str = address_option
            .unwrap_or_else(|| format!("{}:{}", user_name.domain(), DEFAULT_PORT_HTTP));

        let server_url = format!("http://{}", hostname_str);

<<<<<<< HEAD
        let user = CoreUser::new_ephemeral(user_name.clone(), server_url, grpc_port, None)
            .await
            .unwrap();
        Self { user, db_dir: None }
=======
        let user = CoreUser::new_ephemeral(user_name.clone(), server_url, grpc_port, None).await?;
        Ok(Self { user, db_dir: None })
>>>>>>> b562e5b0
    }

    pub async fn new_persisted(
        user_name: &QualifiedUserName,
        address_option: Option<String>,
        grpc_port: u16,
        db_dir: &str,
    ) -> Self {
        let hostname_str = address_option
            .unwrap_or_else(|| format!("{}:{}", user_name.domain(), DEFAULT_PORT_HTTP));

        let server_url = format!("http://{}", hostname_str);

        let user = CoreUser::new(user_name.clone(), server_url, grpc_port, db_dir, None)
            .await
            .unwrap();
        Self {
            user,
            db_dir: Some(db_dir.to_owned()),
        }
    }

    pub fn user(&self) -> &CoreUser {
        &self.user
    }
}

enum TestKind {
    SingleBackend(String), // url of the single backend
    Federated,
}

pub struct TestBackend {
    pub users: HashMap<QualifiedUserName, TestUser>,
    pub groups: HashMap<ConversationId, HashSet<QualifiedUserName>>,
    // This is what we feed to the test clients.
    kind: TestKind,
    grpc_port: u16,
    temp_dir: TempDir,
    _guard: Option<LocalEnterGuard>,
}

impl TestBackend {
    pub async fn single() -> Self {
        Self::single_with_rate_limits(TEST_RATE_LIMITS).await
    }

    pub async fn single_with_rate_limits(rate_limits: RateLimitsConfig) -> Self {
        let network_provider = MockNetworkProvider::new();
        let domain: Fqdn = "example.com".parse().unwrap();
        let local = LocalSet::new();
        let _guard = local.enter();
        let (addr, _ws_dispatch) =
            spawn_app_with_rate_limits(domain.clone(), network_provider, rate_limits).await;
        info!(%addr, "spawned server");
        Self {
            users: HashMap::new(),
            groups: HashMap::new(),
            kind: TestKind::SingleBackend(addr.to_string()),
            grpc_port: addr.port(),
            temp_dir: tempfile::tempdir().unwrap(),
            _guard: Some(_guard),
        }
    }

    pub fn url(&self) -> Option<String> {
        if let TestKind::SingleBackend(url) = &self.kind {
            Some(url.clone())
        } else {
            None
        }
    }

    pub fn grpc_port(&self) -> u16 {
        self.grpc_port
    }

    pub fn temp_dir(&self) -> &Path {
        self.temp_dir.path()
    }

    pub async fn add_persisted_user(&mut self, user_name: &QualifiedUserName) {
        let path = self.temp_dir.path().to_str().unwrap();
        info!(%path, "Creating persisted {user_name}");
        let user = TestUser::new_persisted(user_name, self.url(), self.grpc_port, path).await;
        self.users.insert(user_name.clone(), user);
    }

    pub async fn add_user(&mut self, user_name: &QualifiedUserName) {
        info!("Creating {user_name}");
        let user = TestUser::new(user_name, self.url(), self.grpc_port).await;
        self.users.insert(user_name.clone(), user);
    }

    pub fn get_user(&self, user_name: &QualifiedUserName) -> &TestUser {
        self.users.get(user_name).unwrap()
    }

    pub fn take_user(&mut self, user_name: &QualifiedUserName) -> TestUser {
        self.users.remove(user_name).unwrap()
    }

    pub async fn delete_user(&mut self, user_name: &QualifiedUserName) {
        let test_user = self.take_user(user_name);
        match test_user.db_dir {
            Some(db_dir) => test_user.user.delete(db_dir.as_str()).await.unwrap(),
            None => test_user.user.delete_ephemeral().await.unwrap(),
        }
    }

    /// This has the updater commit an update, but without the checks ensuring
    /// that the group state remains unchanged.
    pub async fn commit_to_proposals(
        &mut self,
        conversation_id: ConversationId,
        updater_name: QualifiedUserName,
    ) {
        info!(
            "{} performs an update in group {}",
            updater_name,
            conversation_id.uuid()
        );

        let test_updater = self.users.get_mut(&updater_name).unwrap();
        let updater = &mut test_updater.user;

        let pending_removes = HashSet::<QualifiedUserName>::from_iter(
            updater.pending_removes(conversation_id).await.unwrap(),
        );
        let group_members_before = updater
            .conversation_participants(conversation_id)
            .await
            .unwrap();

        updater.update_key(conversation_id).await.unwrap();

        let group_members_after = updater
            .conversation_participants(conversation_id)
            .await
            .unwrap();
        let difference: HashSet<QualifiedUserName> = group_members_before
            .difference(&group_members_after)
            .map(|s| s.to_owned())
            .collect();
        assert_eq!(difference, pending_removes);

        let group_members = self.groups.get(&conversation_id).unwrap();
        // Have all group members fetch and process messages.
        for group_member_name in group_members.iter() {
            // skip the sender
            if group_member_name == &updater_name {
                continue;
            }
            let test_group_member = self.users.get_mut(group_member_name).unwrap();
            let group_member = &mut test_group_member.user;
            let qs_messages = group_member.qs_fetch_messages().await.unwrap();

            let pending_removes = HashSet::<QualifiedUserName>::from_iter(
                group_member.pending_removes(conversation_id).await.unwrap(),
            );
            let group_members_before = group_member
                .conversation_participants(conversation_id)
                .await
                .unwrap();

            group_member
                .fully_process_qs_messages(qs_messages)
                .await
                .expect("Error processing qs messages.");

            // If the group member in question is removed with this commit,
            // it should turn its conversation inactive ...
            if pending_removes.contains(group_member_name) {
                let conversation_after = group_member.conversation(&conversation_id).await.unwrap();
                assert!(matches!(&conversation_after.status(),
                ConversationStatus::Inactive(ic)
                if HashSet::<QualifiedUserName>::from_iter(ic.past_members().to_vec()) ==
                    group_members_before
                ));
            } else {
                // ... if not, it should remove the members to be removed.
                let group_members_after = group_member
                    .conversation_participants(conversation_id)
                    .await
                    .unwrap();
                let difference: HashSet<QualifiedUserName> = group_members_before
                    .difference(&group_members_after)
                    .map(|s| s.to_owned())
                    .collect();
                assert_eq!(difference, pending_removes);
            }
        }
    }

    pub async fn update_group(
        &mut self,
        conversation_id: ConversationId,
        updater_name: &QualifiedUserName,
    ) {
        info!(
            "{} performs an update in group {}",
            updater_name,
            conversation_id.uuid()
        );

        let test_updater = self.users.get_mut(updater_name).unwrap();
        let updater = &mut test_updater.user;

        updater.update_key(conversation_id).await.unwrap();

        let group_members = self.groups.get(&conversation_id).unwrap();
        // Have all group members fetch and process messages.
        for group_member_name in group_members.iter() {
            // skip the sender
            if group_member_name == updater_name {
                continue;
            }
            let test_group_member = self.users.get_mut(group_member_name).unwrap();
            let group_member = &mut test_group_member.user;
            let group_members_before = group_member
                .conversation_participants(conversation_id)
                .await
                .unwrap();

            let qs_messages = group_member.qs_fetch_messages().await.unwrap();

            group_member
                .fully_process_qs_messages(qs_messages)
                .await
                .expect("Error processing qs messages.");

            let group_members_after = group_member
                .conversation_participants(conversation_id)
                .await
                .unwrap();
            assert_eq!(group_members_after, group_members_before);
        }
    }

    pub async fn connect_users(
        &mut self,
        user1_name: &QualifiedUserName,
        user2_name: &QualifiedUserName,
    ) -> ConversationId {
        info!("Connecting users {} and {}", user1_name, user2_name);
        let test_user1 = self.users.get_mut(user1_name).unwrap();
        let user1 = &mut test_user1.user;
        let user1_partial_contacts_before = user1.partial_contacts().await.unwrap();
        let user1_conversations_before = user1.conversations().await.unwrap();
        user1.add_contact(user2_name.clone()).await.unwrap();
        let mut user1_partial_contacts_after = user1.partial_contacts().await.unwrap();
        let error_msg = format!(
            "User 2 should be in the partial contacts list of user 1. List: {:?}",
            user1_partial_contacts_after,
        );
        let new_user_position = user1_partial_contacts_after
            .iter()
            .position(|c| &c.user_name == user2_name)
            .expect(&error_msg);
        // If we remove the new user, the partial contact lists should be the same.
        user1_partial_contacts_after.remove(new_user_position);
        user1_partial_contacts_before
            .into_iter()
            .zip(user1_partial_contacts_after)
            .for_each(|(before, after)| {
                assert_eq!(before.user_name, after.user_name);
            });
        let mut user1_conversations_after = user1.conversations().await.unwrap();
        let test_title = format!("Connection group: {} - {}", user1_name, user2_name);
        let new_conversation_position = user1_conversations_after
            .iter()
            .position(|c| c.attributes().title() == test_title)
            .expect("User 1 should have created a new conversation");
        let conversation = user1_conversations_after.remove(new_conversation_position);
        assert!(conversation.status() == &ConversationStatus::Active);
        assert!(
            conversation.conversation_type()
                == &ConversationType::UnconfirmedConnection(user2_name.clone())
        );
        user1_conversations_before
            .into_iter()
            .zip(user1_conversations_after)
            .for_each(|(before, after)| {
                assert_eq!(before.id(), after.id());
            });
        let user1_conversation_id = conversation.id();

        let test_user2 = self.users.get_mut(user2_name).unwrap();
        let user2 = &mut test_user2.user;
        let user2_contacts_before = user2.contacts().await.unwrap();
        let user2_conversations_before = user2.conversations().await.unwrap();
        info!("{} fetches AS messages", user2_name);
        let as_messages = user2.as_fetch_messages().await.unwrap();
        info!("{} processes AS messages", user2_name);
        user2.fully_process_as_messages(as_messages).await.unwrap();
        // User 2 should have auto-accepted (for now at least) the connection request.
        let mut user2_contacts_after = user2.contacts().await.unwrap();
        info!("User 2 contacts after: {:?}", user2_contacts_after);
        let user2_partial_contacts_before = user2.partial_contacts().await.unwrap();
        info!(
            "User 2 partial contacts after: {:?}",
            user2_partial_contacts_before
        );
        let new_contact_position = user2_contacts_after
            .iter()
            .position(|c| &c.user_name == user1_name)
            .expect("User 1 should be in the partial contacts list of user 2");
        // If we remove the new user, the partial contact lists should be the same.
        user2_contacts_after.remove(new_contact_position);
        user2_contacts_before
            .into_iter()
            .zip(user2_contacts_after)
            .for_each(|(before, after)| {
                assert_eq!(before.user_name, after.user_name);
            });
        // User 2 should have created a connection group.
        let mut user2_conversations_after = user2.conversations().await.unwrap();
        info!(
            "User 2 conversations after: {:?}",
            user2_conversations_after
        );
        let new_conversation_position = user2_conversations_after
            .iter()
            .position(|c| c.attributes().title() == user1_name.to_string())
            .expect("User 2 should have created a new conversation");
        let conversation = user2_conversations_after.remove(new_conversation_position);
        assert!(conversation.status() == &ConversationStatus::Active);
        assert!(
            conversation.conversation_type() == &ConversationType::Connection(user1_name.clone())
        );
        user2_conversations_before
            .into_iter()
            .zip(user2_conversations_after)
            .for_each(|(before, after)| {
                assert_eq!(before.id(), after.id());
            });
        let user2_conversation_id = conversation.id();

        let user2_user_name = user2.user_name().clone();
        let test_user1 = self.users.get_mut(user1_name).unwrap();
        let user1 = &mut test_user1.user;
        let user1_contacts_before: HashSet<_> = user1
            .contacts()
            .await
            .unwrap()
            .into_iter()
            .map(|contact| contact.user_name.clone())
            .collect();
        let user1_conversations_before = user1.conversations().await.unwrap();
        info!("{} fetches QS messages", user1_name);
        let qs_messages = user1.qs_fetch_messages().await.unwrap();
        info!("{} processes QS messages", user1_name);
        user1.fully_process_qs_messages(qs_messages).await.unwrap();

        // User 1 should have added user 2 to its contacts now and a connection
        // group should have been created.
        let user1_contacts_after: HashSet<_> = user1
            .contacts()
            .await
            .unwrap()
            .into_iter()
            .map(|contact| contact.user_name.clone())
            .collect();
        let new_user_vec: Vec<_> = user1_contacts_after
            .difference(&user1_contacts_before)
            .collect();
        assert_eq!(new_user_vec, vec![&user2_user_name]);
        // User 2 should have created a connection group.
        let mut user1_conversations_after = user1.conversations().await.unwrap();
        let new_conversation_position = user1_conversations_after
            .iter()
            .position(|c| c.attributes().title() == test_title)
            .expect("User 1 should have created a new conversation");
        let conversation = user1_conversations_after.remove(new_conversation_position);
        assert!(conversation.status() == &ConversationStatus::Active);
        assert!(
            conversation.conversation_type() == &ConversationType::Connection(user2_name.clone())
        );
        let ids_before: HashSet<_> = user1_conversations_before.iter().map(|c| c.id()).collect();
        let ids_after: HashSet<_> = user1_conversations_after.iter().map(|c| c.id()).collect();
        assert!(ids_before.is_superset(&ids_after));
        debug_assert_eq!(user1_conversation_id, user2_conversation_id);

        let user1_unread_messages = self
            .users
            .get_mut(user1_name)
            .unwrap()
            .user
            .unread_messages_count(user1_conversation_id)
            .await;
        assert_eq!(user1_unread_messages, 0);

        // Send messages both ways to ensure it works.
        self.send_message(user1_conversation_id, user1_name, vec![user2_name])
            .await;

        let user1_unread_messages = self
            .users
            .get_mut(user1_name)
            .unwrap()
            .user
            .unread_messages_count(user1_conversation_id)
            .await;
        assert_eq!(user1_unread_messages, 0);

        self.send_message(user1_conversation_id, user2_name, vec![user1_name])
            .await;

        let user1_unread_messages = self
            .users
            .get_mut(user1_name)
            .unwrap()
            .user
            .unread_messages_count(user1_conversation_id)
            .await;
        assert_eq!(user1_unread_messages, 1);

        // Fetch the last message and mark it as read.
        let test_user1 = self.users.get_mut(user1_name).unwrap();
        let user1 = &mut test_user1.user;
        let user1_messages = user1.messages(user1_conversation_id, 1).await.unwrap();

        assert_eq!(user1_messages.len(), 1);
        let user1_unread_messages = user1.unread_messages_count(user1_conversation_id).await;
        assert_eq!(user1_unread_messages, 1);

        let last_message = user1_messages.last().unwrap();

        user1
            .mark_as_read([(user1_conversation_id, last_message.timestamp())].into_iter())
            .await
            .unwrap();

        let user1_unread_messages = user1.unread_messages_count(user1_conversation_id).await;
        assert_eq!(user1_unread_messages, 0);

        let test_user2 = self.users.get_mut(user2_name).unwrap();
        let user2 = &mut test_user2.user;
        let user2_messages = user2.messages(user2_conversation_id, 1).await.unwrap();

        assert_eq!(user2_messages.len(), 1);
        let last_message = user2_messages.last().unwrap();
        user2
            .mark_as_read([(user2_conversation_id, last_message.timestamp())].into_iter())
            .await
            .unwrap();

        let user2_unread_messages = user2.unread_messages_count(user2_conversation_id).await;
        assert_eq!(user2_unread_messages, 0);

        let member_set: HashSet<QualifiedUserName> =
            [user1_name.clone(), user2_name.clone()].into();
        assert_eq!(member_set.len(), 2);
        self.groups.insert(user1_conversation_id, member_set);
        user1_conversation_id
    }

    /// Sends a message from the given sender to the given recipients. Before
    /// sending a message, the sender picks up its QS messages to make sure it's
    /// up to date.
    pub async fn send_message(
        &mut self,
        conversation_id: ConversationId,
        sender_name: &QualifiedUserName,
        recipient_names: Vec<&QualifiedUserName>,
    ) -> ConversationMessageId {
        let recipient_strings = recipient_names
            .iter()
            .map(|n| n.to_string())
            .collect::<Vec<_>>();
        info!(
            "{} sends a message to {}",
            sender_name,
            recipient_strings.join(", ")
        );
        let message: String = OsRng
            .sample_iter(&Alphanumeric)
            .take(32)
            .map(char::from)
            .collect();
        let orig_message = MimiContent::simple_markdown_message(message);
        let test_sender = self.users.get_mut(sender_name).unwrap();
        let sender = &mut test_sender.user;

        // Before sending a message, the sender must first fetch and process its QS messages.

        let sender_qs_messages = sender.qs_fetch_messages().await.unwrap();

        sender
            .fully_process_qs_messages(sender_qs_messages)
            .await
            .unwrap();

        let message = test_sender
            .user
            .send_message(conversation_id, orig_message.clone())
            .await
            .unwrap();
        let sender_user_name = test_sender.user.user_name().to_owned();

        assert_eq!(
            message.message(),
            &Message::Content(Box::new(ContentMessage::new(
                test_sender.user.user_name().to_string(),
                true,
                orig_message.clone()
            )))
        );

        for recipient_name in &recipient_names {
            let recipient = self.users.get_mut(recipient_name).unwrap();
            let recipient_user = &mut recipient.user;

            let recipient_qs_messages = recipient_user.qs_fetch_messages().await.unwrap();

            let messages = recipient_user
                .fully_process_qs_messages(recipient_qs_messages)
                .await
                .unwrap();

            assert_eq!(
                messages.new_messages.last().unwrap().message(),
                &Message::Content(Box::new(ContentMessage::new(
                    sender_user_name.to_string(),
                    true,
                    orig_message.clone()
                )))
            );
        }
        message.id()
    }

    pub async fn create_group(&mut self, user_name: &QualifiedUserName) -> ConversationId {
        let test_user = self.users.get_mut(user_name).unwrap();
        let user = &mut test_user.user;
        let user_conversations_before = user.conversations().await.unwrap();

        let group_name = format!("{:?}", OsRng.r#gen::<[u8; 32]>());
        let group_picture_bytes_option = Some(OsRng.r#gen::<[u8; 32]>().to_vec());
        let conversation_id = user
            .create_conversation(group_name.clone(), group_picture_bytes_option.clone())
            .await
            .unwrap();
        let mut user_conversations_after = user.conversations().await.unwrap();
        let new_conversation_position = user_conversations_after
            .iter()
            .position(|c| c.attributes().title() == group_name)
            .expect("User 1 should have created a new conversation");
        let conversation = user_conversations_after.remove(new_conversation_position);
        assert!(conversation.id() == conversation_id);
        assert!(conversation.status() == &ConversationStatus::Active);
        assert!(conversation.conversation_type() == &ConversationType::Group);
        assert_eq!(conversation.attributes().title(), &group_name);
        assert_eq!(
            conversation.attributes().picture(),
            group_picture_bytes_option.as_deref()
        );
        user_conversations_before
            .into_iter()
            .zip(user_conversations_after)
            .for_each(|(before, after)| {
                assert_eq!(before.id(), after.id());
            });
        let member_set: HashSet<QualifiedUserName> = [user_name.clone()].into();
        assert_eq!(member_set.len(), 1);
        self.groups.insert(conversation_id, member_set);

        conversation_id
    }

    /// Has the inviter invite the invitees to the given group and has everyone
    /// send and process their messages.
    pub async fn invite_to_group(
        &mut self,
        conversation_id: ConversationId,
        inviter_name: &QualifiedUserName,
        invitee_names: Vec<&QualifiedUserName>,
    ) {
        let invitee_strings = invitee_names
            .iter()
            .map(|n| n.to_string())
            .collect::<Vec<_>>();
        let test_inviter = self.users.get_mut(inviter_name).unwrap();
        let inviter = &mut test_inviter.user;

        // Before inviting anyone to a group, the inviter must first fetch and
        // process its QS messages.
        let qs_messages = inviter.qs_fetch_messages().await.unwrap();

        inviter
            .fully_process_qs_messages(qs_messages)
            .await
            .expect("Error processing qs messages.");
        let inviter_conversation = inviter.conversation(&conversation_id).await.unwrap();

        info!(
            "{} invites {} to the group with id {}",
            inviter_name,
            invitee_strings.join(", "),
            conversation_id.uuid()
        );

        // Perform the invite operation and check that the invitees are now in the group.
        let inviter_group_members_before = inviter
            .conversation_participants(conversation_id)
            .await
            .expect("Error getting group members.");

        let invite_messages = inviter
            .invite_users(
                conversation_id,
                &invitee_names.iter().cloned().cloned().collect::<Vec<_>>(),
            )
            .await
            .expect("Error inviting users.");

        let mut expected_messages = HashSet::new();
        for invitee_name in &invitee_names {
            let expected_message = format!(
                "{} added {} to the conversation",
                inviter_name, invitee_name,
            );
            expected_messages.insert(expected_message);
        }

        let invite_messages = display_messages_to_string_map(invite_messages);

        assert_eq!(invite_messages, expected_messages);

        let inviter_group_members_after = inviter
            .conversation_participants(conversation_id)
            .await
            .expect("Error getting group members.");
        let new_members = inviter_group_members_after
            .difference(&inviter_group_members_before)
            .collect::<HashSet<_>>();
        let invitee_set = invitee_names.iter().copied().collect::<HashSet<_>>();
        assert_eq!(new_members, invitee_set);

        // Now that the invitation is out, have the invitees and all other group
        // members fetch and process QS messages.
        for invitee_name in &invitee_names {
            let test_invitee = self.users.get_mut(invitee_name).unwrap();
            let invitee = &mut test_invitee.user;
            let mut invitee_conversations_before = invitee.conversations().await.unwrap();

            let qs_messages = invitee.qs_fetch_messages().await.unwrap();

            invitee
                .fully_process_qs_messages(qs_messages)
                .await
                .expect("Error processing qs messages.");

            let mut invitee_conversations_after = invitee.conversations().await.unwrap();
            let conversation_uuid = conversation_id.uuid();
            let new_conversation_position = invitee_conversations_after
                .iter()
                .position(|c| c.id() == conversation_id)
                .unwrap_or_else(|| panic!("{invitee_name} should have created a new conversation titles {conversation_uuid}"));
            let conversation = invitee_conversations_after.remove(new_conversation_position);
            assert!(conversation.id() == conversation_id);
            assert!(conversation.status() == &ConversationStatus::Active);
            assert!(conversation.conversation_type() == &ConversationType::Group);
            assert_eq!(
                conversation.attributes().title(),
                inviter_conversation.attributes().title()
            );
            assert_eq!(
                conversation.attributes().picture(),
                inviter_conversation.attributes().picture()
            );
            // In case it was a re-join, we remove it from the conversation list before as well.
            if let Some(inactive_conversation_position) = invitee_conversations_before
                .iter()
                .position(|c| c.id() == conversation_id)
            {
                invitee_conversations_before.remove(inactive_conversation_position);
            }
            // Now that we've removed the new conversation, it should be the same set of conversations
            info!("Conversations_before: {:?}", invitee_conversations_before);
            info!("Conversations_after: {:?}", invitee_conversations_after);
            let different_conversations = invitee_conversations_before
                .into_iter()
                .collect::<HashSet<_>>()
                .symmetric_difference(
                    &invitee_conversations_after
                        .into_iter()
                        .collect::<HashSet<_>>(),
                )
                .count();
            assert_eq!(different_conversations, 0);
        }
        let group_members = self.groups.get_mut(&conversation_id).unwrap();
        for group_member_name in group_members.iter() {
            // Skip the sender
            if group_member_name == inviter_name {
                continue;
            }
            let test_group_member = self.users.get_mut(group_member_name).unwrap();
            let group_member = &mut test_group_member.user;
            let group_members_before = group_member
                .conversation_participants(conversation_id)
                .await
                .unwrap();
            let qs_messages = group_member.qs_fetch_messages().await.unwrap();

            let invite_messages = group_member
                .fully_process_qs_messages(qs_messages)
                .await
                .expect("Error processing qs messages.");

            let invite_messages = display_messages_to_string_map(invite_messages.new_messages);

            assert_eq!(invite_messages, expected_messages);

            let group_members_after = group_member
                .conversation_participants(conversation_id)
                .await
                .unwrap();
            let new_members = group_members_after
                .difference(&group_members_before)
                .collect::<HashSet<_>>();
            let invitee_set = invitee_names.iter().copied().collect::<HashSet<_>>();
            assert_eq!(new_members, invitee_set)
        }

        for invitee_name in &invitee_names {
            let unique_member = group_members.insert((*invitee_name).clone());
            assert!(unique_member);
        }

        // Now send messages to check that the group works properly. This also
        // ensures that everyone involved has picked up their messages from the
        // QS and that notifications are flushed.
        self.send_message(conversation_id, inviter_name, invitee_names.clone())
            .await;
        for invitee_name in &invitee_names {
            let recipients: Vec<_> = invitee_names
                .iter()
                .filter(|&name| name != invitee_name)
                .chain([&inviter_name].into_iter())
                .map(|name| name.to_owned())
                .collect();
            self.send_message(conversation_id, invitee_name, recipients)
                .await;
        }
    }

    /// Has the remover remove the removed from the given group and has everyone
    /// send and process their messages.
    pub async fn remove_from_group(
        &mut self,
        conversation_id: ConversationId,
        remover_name: &QualifiedUserName,
        removed_names: Vec<&QualifiedUserName>,
    ) {
        let removed_strings = removed_names
            .iter()
            .map(|n| n.to_string())
            .collect::<Vec<_>>();
        let test_remover = self.users.get_mut(remover_name).unwrap();
        let remover = &mut test_remover.user;

        // Before removing anyone from a group, the remover must first fetch and
        // process its QS messages.
        let qs_messages = remover.qs_fetch_messages().await.unwrap();

        remover
            .fully_process_qs_messages(qs_messages)
            .await
            .expect("Error processing qs messages.");

        info!(
            "{} removes {} from the group with id {}",
            remover_name,
            removed_strings.join(", "),
            conversation_id.uuid()
        );

        // Perform the remove operation and check that the removed are not in
        // the group anymore.
        let remover_group_members_before = remover
            .conversation_participants(conversation_id)
            .await
            .expect("Error getting group members.");

        let remove_messages = remover
            .remove_users(
                conversation_id,
                &removed_names.iter().copied().cloned().collect::<Vec<_>>(),
            )
            .await
            .expect("Error removing users.");

        let mut expected_messages = HashSet::new();

        for removed_name in &removed_names {
            let expected_message = format!(
                "{} removed {} from the conversation",
                remover_name, removed_name,
            );
            expected_messages.insert(expected_message);
        }

        let remove_messages = display_messages_to_string_map(remove_messages);
        assert_eq!(remove_messages, expected_messages);

        let remover_group_members_after = remover
            .conversation_participants(conversation_id)
            .await
            .expect("Error getting group members.");
        let removed_members = remover_group_members_before
            .difference(&remover_group_members_after)
            .map(|name| name.to_owned())
            .collect::<HashSet<_>>();
        let removed_set = removed_names
            .iter()
            .map(|name| (*name).clone())
            .collect::<HashSet<_>>();
        assert_eq!(removed_members, removed_set);

        for removed_name in &removed_names {
            let test_removed = self.users.get_mut(removed_name).unwrap();
            let removed = &mut test_removed.user;
            let removed_conversations_before = removed
                .conversations()
                .await
                .unwrap()
                .into_iter()
                .collect::<HashSet<_>>();
            let past_members = removed
                .conversation_participants(conversation_id)
                .await
                .unwrap();

            let qs_messages = removed.qs_fetch_messages().await.unwrap();

            removed
                .fully_process_qs_messages(qs_messages)
                .await
                .expect("Error processing qs messages.");

            let removed_conversations_after = removed
                .conversations()
                .await
                .unwrap()
                .into_iter()
                .collect::<HashSet<_>>();
            let conversation = removed_conversations_after
                .iter()
                .find(|c| c.id() == conversation_id)
                .unwrap_or_else(|| {
                    panic!(
                        "{removed_name} should have the conversation with id {}",
                        conversation_id.uuid()
                    )
                });
            assert!(conversation.id() == conversation_id);
            if let ConversationStatus::Inactive(inactive_status) = &conversation.status() {
                let inactive_status_members = HashSet::<QualifiedUserName>::from_iter(
                    inactive_status.past_members().to_vec(),
                );
                assert_eq!(inactive_status_members, past_members);
            } else {
                panic!("Conversation should be inactive.")
            }
            assert!(conversation.conversation_type() == &ConversationType::Group);
            for conversation in removed_conversations_after {
                assert!(
                    removed_conversations_before
                        .iter()
                        .any(|c| c.id() == conversation.id())
                )
            }
        }
        let group_members = self.groups.get_mut(&conversation_id).unwrap();
        for removed_name in &removed_names {
            let remove_successful = group_members.remove(removed_name);
            assert!(remove_successful);
        }
        // Now have the rest of the group pick up and process their messages.
        for group_member_name in group_members.iter() {
            // Skip the remover
            if group_member_name == remover_name {
                continue;
            }
            let test_group_member = self.users.get_mut(group_member_name).unwrap();
            let group_member = &mut test_group_member.user;
            let group_members_before = group_member
                .conversation_participants(conversation_id)
                .await
                .unwrap();
            let qs_messages = group_member.qs_fetch_messages().await.unwrap();

            let remove_messages = group_member
                .fully_process_qs_messages(qs_messages)
                .await
                .expect("Error processing qs messages.");

            let remove_messages = display_messages_to_string_map(remove_messages.new_messages);
            assert_eq!(remove_messages, expected_messages);

            let group_members_after = group_member
                .conversation_participants(conversation_id)
                .await
                .unwrap();
            let removed_members = group_members_before
                .difference(&group_members_after)
                .map(|name| name.to_owned())
                .collect::<HashSet<_>>();
            let removed_set = removed_names
                .iter()
                .map(|name| (*name).clone())
                .collect::<HashSet<_>>();
            assert_eq!(removed_members, removed_set)
        }
    }

    /// Has the leaver leave the given group.
    pub async fn leave_group(
        &mut self,
        conversation_id: ConversationId,
        leaver_name: &QualifiedUserName,
    ) {
        info!(
            "{} leaves the group with id {}",
            leaver_name,
            conversation_id.uuid()
        );
        let test_leaver = self.users.get_mut(leaver_name).unwrap();
        let leaver = &mut test_leaver.user;

        // Perform the leave operation.
        leaver.leave_conversation(conversation_id).await.unwrap();

        // Now have a random group member perform an update, thus committing the leave operation.
        // TODO: This is not really random. We should do better here. But also,
        // we probably want a way to track the randomness s.t. we can reproduce
        // tests.
        let group_members = self.groups.get(&conversation_id).unwrap().clone();
        let mut random_member_iter = group_members.iter();
        let mut random_member_name = random_member_iter.next().unwrap();
        // Ensure that the random member isn't the leaver.
        if random_member_name == leaver_name {
            random_member_name = random_member_iter.next().unwrap()
        }
        let test_random_member = self.users.get_mut(random_member_name).unwrap();
        let random_member = &mut test_random_member.user;

        // First fetch and process the QS messages to make sure the member has the proposal.
        let qs_messages = random_member.qs_fetch_messages().await.unwrap();

        random_member
            .fully_process_qs_messages(qs_messages)
            .await
            .expect("Error processing qs messages.");

        // Now commit to the pending proposal. This also makes everyone else
        // pick up and process their messages. This also tests that group
        // members were removed correctly from the local group and that the
        // leaver has turned its conversation inactive.
        self.commit_to_proposals(conversation_id, random_member_name.clone())
            .await;

        let group_members = self.groups.get_mut(&conversation_id).unwrap();
        group_members.remove(leaver_name);
    }

    pub async fn delete_group(
        &mut self,
        conversation_id: ConversationId,
        deleter_name: &QualifiedUserName,
    ) {
        info!(
            "{} deletes the group with id {}",
            deleter_name,
            conversation_id.uuid()
        );
        let test_deleter = self.users.get_mut(deleter_name).unwrap();
        let deleter = &mut test_deleter.user;

        // Before removing anyone from a group, the remover must first fetch and
        // process its QS messages.
        let qs_messages = deleter.qs_fetch_messages().await.unwrap();

        deleter
            .fully_process_qs_messages(qs_messages)
            .await
            .expect("Error processing qs messages.");

        // Perform the remove operation and check that the removed are not in
        // the group anymore.
        let deleter_conversation_before = deleter
            .conversation(&conversation_id)
            .await
            .unwrap()
            .clone();
        assert_eq!(
            deleter_conversation_before.status(),
            &ConversationStatus::Active
        );
        let past_members = deleter
            .conversation_participants(conversation_id)
            .await
            .unwrap();

        deleter.delete_conversation(conversation_id).await.unwrap();

        let deleter_conversation_after = deleter.conversation(&conversation_id).await.unwrap();
        if let ConversationStatus::Inactive(inactive_status) = &deleter_conversation_after.status()
        {
            let inactive_status_members =
                HashSet::<QualifiedUserName>::from_iter(inactive_status.past_members().to_vec());
            assert_eq!(inactive_status_members, past_members);
        } else {
            panic!("Conversation should be inactive.")
        }

        for group_member_name in self.groups.get(&conversation_id).unwrap().iter() {
            // Skip the deleter
            if group_member_name == deleter_name {
                continue;
            }
            let test_group_member = self.users.get_mut(group_member_name).unwrap();
            let group_member = &mut test_group_member.user;

            let group_member_conversation_before =
                group_member.conversation(&conversation_id).await.unwrap();
            assert_eq!(
                group_member_conversation_before.status(),
                &ConversationStatus::Active
            );
            let past_members = group_member
                .conversation_participants(conversation_id)
                .await
                .unwrap();

            let qs_messages = group_member.qs_fetch_messages().await.unwrap();

            group_member
                .fully_process_qs_messages(qs_messages)
                .await
                .expect("Error processing qs messages.");

            let group_member_conversation_after =
                group_member.conversation(&conversation_id).await.unwrap();
            if let ConversationStatus::Inactive(inactive_status) =
                &group_member_conversation_after.status()
            {
                let inactive_status_members = HashSet::<QualifiedUserName>::from_iter(
                    inactive_status.past_members().to_vec(),
                );
                assert_eq!(inactive_status_members, past_members);
            } else {
                panic!("Conversation should be inactive.")
            }
        }
        self.groups.remove(&conversation_id);
    }

    pub fn random_user(&self, rng: &mut impl RngCore) -> QualifiedUserName {
        self.users
            .keys()
            .choose(rng)
            .expect("There should be at least one user")
            .clone()
    }

    pub async fn perform_random_operation(&mut self, rng: &mut impl RngCore) {
        // Get a user to perform the operation
        let random_user = self.random_user(rng);
        // Possible actions:
        // 0: Establish a connection
        // 1: Create a group and invite one or more users
        // 2: Invite up to 5 users to a group
        // 3: Remove up to 5 users from a group
        // 4: Leave a group
        // Message sending is covered, as it's done as part of all of those
        // actions. If one of the actions is not possible, it is skipped.
        // TODO: Breaking up of connections
        let action = rng.gen_range(0..=3);
        match action {
            // Establish a connection
            0 => {
                let mut other_users = Vec::new();
                for user in self.users.keys() {
                    let is_contact = self
                        .users
                        .get(user)
                        .unwrap()
                        .user()
                        .contacts()
                        .await
                        .unwrap()
                        .into_iter()
                        .any(|contact| contact.user_name == random_user);
                    if user != &random_user && !is_contact {
                        other_users.push(user.clone());
                    }
                }
                if let Some(other_user) = other_users.into_iter().choose(rng) {
                    info!(
                        random_operation = true,
                        "Random operation: Connecting {} and {}", random_user, other_user
                    );
                    self.connect_users(&random_user, &other_user).await;
                }
            }
            1 => {
                let conversation_id = self.create_group(&random_user).await;
                info!(
                    random_operation = true,
                    "Random operation: Created group {}",
                    conversation_id.uuid()
                );
                // TODO: Invite user(s)
            }
            2 => {
                // Pick a group
                let user = self.users.get(&random_user).unwrap();
                // Let's exclude connection groups for now.
                if let Some(conversation) = user
                    .user()
                    .conversations()
                    .await
                    .unwrap()
                    .into_iter()
                    .filter(|conversation| {
                        conversation.conversation_type() == &ConversationType::Group
                            && conversation.status() == &ConversationStatus::Active
                    })
                    .choose(rng)
                {
                    let number_of_invitees = rng.gen_range(1..=5);
                    let mut invitee_names = Vec::new();
                    for invitee in self.users.keys() {
                        let is_group_member = self
                            .groups
                            .get(&conversation.id())
                            .unwrap()
                            .contains(invitee);
                        let is_connected = user
                            .user()
                            .contacts()
                            .await
                            .unwrap()
                            .into_iter()
                            .any(|contact| &contact.user_name == invitee);
                        if !is_group_member && is_connected && invitee != &random_user {
                            invitee_names.push(invitee);
                        }
                    }
                    let invitee_names = invitee_names
                        .into_iter()
                        .cloned()
                        .choose_multiple(rng, number_of_invitees);
                    // It can happen that there are no suitable users to invite
                    if !invitee_names.is_empty() {
                        let invitee_strings = invitee_names
                            .iter()
                            .map(|invitee| invitee.to_string())
                            .collect::<Vec<_>>();
                        info!(
                            random_operation = true,
                            "Random operation: {} invites {} to group {}",
                            random_user,
                            invitee_strings.join(", "),
                            conversation.id().uuid()
                        );
                        self.invite_to_group(
                            conversation.id(),
                            &random_user,
                            invitee_names.iter().collect(),
                        )
                        .await;
                    }
                }
            }
            3 => {
                let user = self.users.get(&random_user).unwrap();
                if let Some(conversation) = user
                    .user()
                    .conversations()
                    .await
                    .unwrap()
                    .into_iter()
                    .filter(|conversation| {
                        conversation.conversation_type() == &ConversationType::Group
                            && conversation.status() == &ConversationStatus::Active
                    })
                    .choose(rng)
                {
                    let number_of_removals = rng.gen_range(1..=5);
                    let members_to_remove = self
                        .groups
                        .get(&conversation.id())
                        .unwrap()
                        .iter()
                        .filter(|&member| member != &random_user)
                        .cloned()
                        .choose_multiple(rng, number_of_removals);
                    if !members_to_remove.is_empty() {
                        let removed_strings = members_to_remove
                            .iter()
                            .map(|removed| removed.to_string())
                            .collect::<Vec<_>>();
                        info!(
                            random_operation = true,
                            "Random operation: {} removes {} from group {}",
                            random_user,
                            removed_strings.join(", "),
                            conversation.id().uuid()
                        );
                        let members_to_remove = members_to_remove.iter().collect();
                        self.remove_from_group(conversation.id(), &random_user, members_to_remove)
                            .await;
                    }
                }
            }
            4 => {
                let user = self.users.get(&random_user).unwrap();
                if let Some(conversation) = user
                    .user()
                    .conversations()
                    .await
                    .unwrap()
                    .into_iter()
                    .filter(|conversation| {
                        conversation.conversation_type() == &ConversationType::Group
                            && conversation.status() == &ConversationStatus::Active
                    })
                    .choose(rng)
                {
                    info!(
                        random_operation = true,
                        "Random operation: {} leaves group {}",
                        random_user,
                        conversation.id().uuid()
                    );
                    self.leave_group(conversation.id(), &random_user).await;
                }
            }
            _ => panic!("Invalid action"),
        }
    }
}

fn display_messages_to_string_map(display_messages: Vec<ConversationMessage>) -> HashSet<String> {
    display_messages
        .into_iter()
        .filter_map(|m| {
            if let Message::Event(EventMessage::System(system_message)) = m.message() {
                Some(system_message.to_string())
            } else {
                None
            }
        })
        .collect()
}<|MERGE_RESOLUTION|>--- conflicted
+++ resolved
@@ -66,15 +66,8 @@
 
         let server_url = format!("http://{}", hostname_str);
 
-<<<<<<< HEAD
-        let user = CoreUser::new_ephemeral(user_name.clone(), server_url, grpc_port, None)
-            .await
-            .unwrap();
-        Self { user, db_dir: None }
-=======
         let user = CoreUser::new_ephemeral(user_name.clone(), server_url, grpc_port, None).await?;
         Ok(Self { user, db_dir: None })
->>>>>>> b562e5b0
     }
 
     pub async fn new_persisted(

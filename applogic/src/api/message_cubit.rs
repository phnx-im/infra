--- conflicted
+++ resolved
@@ -20,14 +20,7 @@
     StreamSink,
 };
 
-<<<<<<< HEAD
-use super::{
-    types::{UiConversationMessage, UiConversationMessageId},
-    user_cubit::UserCubitBase,
-};
-=======
-use super::{types::UiConversationMessage, user::user_cubit::UserCubitBase};
->>>>>>> d9075780
+use super::{types::UiConversationMessage, user_cubit::UserCubitBase};
 
 /// State of a single message in a conversation.
 #[frb(dart_metadata = ("freezed"))]

// SPDX-FileCopyrightText: 2024 Phoenix R&D GmbH <hello@phnx.im>
//
// SPDX-License-Identifier: AGPL-3.0-or-later

use std::{collections::HashMap, pin::pin, sync::Arc};

use flutter_rust_bridge::frb;
use phnxcoreclient::{
    store::{Store, StoreEntityId, StoreNotification, StoreOperation},
    ConversationId, ConversationMessage,
};
use tokio::sync::watch;
use tokio_stream::{Stream, StreamExt};
use tokio_util::sync::CancellationToken;
use tracing::{debug, error, warn};

use crate::{
    util::{spawn_from_sync, Cubit, CubitCore},
    StreamSink,
};

use super::{
<<<<<<< HEAD
    types::{UiConversationMessage, UiConversationMessageId},
    user_cubit::UserCubitBase,
=======
    types::{UiConversationMessage, UiConversationMessageId, UiFlightPosition},
    user::user_cubit::UserCubitBase,
>>>>>>> d9075780
};

/// The state reprensenting a list of messages in a conversation.
///
/// The state is cheaply clonable (internally reference counted).
#[frb(opaque)]
#[derive(Debug, Default, Clone)]
pub struct MessageListState {
    /// Copy-on-write inner ref to make the state cheaply clonable when emitting new state
    inner: Arc<MessageListStateInner>,
}

#[frb(ignore)]
#[derive(Debug, Default)]
struct MessageListStateInner {
    /// Loaded messages (not all messages in the conversation)
    messages: Vec<UiConversationMessage>,
    /// Lookup index mapping a message id to the index in `messages`
    message_ids_index: HashMap<UiConversationMessageId, usize>,
}

impl MessageListState {
    /// Rebuild the state from loaded messages
    ///
    /// `include_first` indicates whether the first message should be included in the loaded
    /// messages. In case it is *NOT* included, it is used only to calculate the flight position of
    /// the second message, and is discarded.
    ///
    /// The state is fully replaced. Note: This behavior will change when we will introduce loading
    /// of additional messages via batching <https://github.com/phnx-im/infra/issues/287>.
    fn rebuild_from_messages(
        &mut self,
        mut new_messages: Vec<ConversationMessage>,
        include_first: bool,
    ) {
        let capacity = new_messages.len().saturating_sub(1);
        let mut messages = Vec::with_capacity(capacity);
        let mut message_ids_index = HashMap::with_capacity(capacity);

        let mut messages_iter = new_messages.drain(..);

        let prev = if include_first {
            None
        } else {
            messages_iter.next().map(UiConversationMessage::from)
        };
        let mut prev = prev.as_ref();
        let mut cur = messages_iter.next().map(UiConversationMessage::from);

        while let Some(mut message) = cur.take() {
            let next = messages_iter.next().map(From::from);

            message.position = UiFlightPosition::calculate(&message, prev, next.as_ref());

            message_ids_index.insert(message.id, messages.len());
            messages.push(message);

            prev = messages.last();
            cur = next;
        }

        let inner = MessageListStateInner {
            message_ids_index,
            messages,
        };
        self.inner = Arc::new(inner); // copy on write
    }

    /// The number of loaded messages in the list.
    ///
    /// Note that this is not the number of all messages in the conversation.
    #[frb(sync, getter, type_64bit_int)]
    pub fn loaded_messages_count(&self) -> usize {
        self.inner.messages.len()
    }

    /// Returns the message at the given index.
    #[frb(sync, type_64bit_int, positional)]
    pub fn message_at(&self, index: usize) -> Option<UiConversationMessage> {
        self.inner.messages.get(index).cloned()
    }

    /// Returns the lookup table mapping a message id to the index in the list.
    #[frb(sync, type_64bit_int, positional)]
    pub fn message_id_index(&self, message_id: UiConversationMessageId) -> Option<usize> {
        self.inner.message_ids_index.get(&message_id).copied()
    }
}

/// Provides access the the list of messages in a conversation.
///
/// Currently, only the last 1000 messages are loaded. This is subject to change ([#287]).
///
/// [#287]: https://github.com/phnx-im/infra/issues/287
#[frb(opaque)]
pub struct MessageListCubitBase {
    core: CubitCore<MessageListState>,
}

impl MessageListCubitBase {
    #[frb(sync)]
    pub fn new(user_cubit: &UserCubitBase, conversation_id: ConversationId) -> Self {
        let store = user_cubit.core_user.clone();
        let store_notifications = store.subscribe();

        let core = CubitCore::new();

        MessageListContext::new(store, core.state_tx().clone(), conversation_id.into())
            .spawn(store_notifications, core.cancellation_token().clone());

        Self { core }
    }

    // Cubit interface

    #[frb(getter, sync)]
    pub fn is_closed(&self) -> bool {
        self.core.is_closed()
    }

    pub fn close(&mut self) {
        self.core.close();
    }

    #[frb(getter, sync)]
    pub fn state(&self) -> MessageListState {
        self.core.state()
    }

    pub async fn stream(&mut self, sink: StreamSink<MessageListState>) {
        self.core.stream(sink).await;
    }
}

/// Loads the initial state and listen to the changes a background task.
#[frb(ignore)]
#[derive(Clone)]
struct MessageListContext<S> {
    store: S,
    state_tx: watch::Sender<MessageListState>,
    conversation_id: ConversationId,
}

impl<S: Store + Send + Sync + 'static> MessageListContext<S> {
    fn new(
        store: S,
        state_tx: watch::Sender<MessageListState>,
        conversation_id: ConversationId,
    ) -> Self {
        Self {
            store,
            state_tx,
            conversation_id,
        }
    }

    fn spawn(
        self,
        store_notifications: impl Stream<Item = Arc<StoreNotification>> + Send + 'static,
        stop: CancellationToken,
    ) {
        spawn_from_sync(async move {
            self.load_and_emit_state().await;
            self.store_notifications_loop(store_notifications, stop)
                .await;
        });
    }

    async fn load_and_emit_state(&self) {
        const MAX_MESSAGES: usize = 1001;
        let messages = match self
            .store
            .messages(self.conversation_id, MAX_MESSAGES)
            .await
        {
            Ok(messages) => messages,
            Err(error) => {
                error!(
                    conversation_id =% self.conversation_id,
                    %error,
                    "Failed to load messages"
                );
                return;
            }
        };
        debug!(?messages, "MessageListCubit::load_and_emit_state");
        let include_first = messages.len() < MAX_MESSAGES;
        self.state_tx
            .send_modify(|state| state.rebuild_from_messages(messages, include_first));
    }

    async fn store_notifications_loop(
        &self,
        store_notifications: impl Stream<Item = Arc<StoreNotification>>,
        stop: CancellationToken,
    ) {
        let mut store_notifications = pin!(store_notifications);
        loop {
            let res = tokio::select! {
                _ = stop.cancelled() => return,
                notification = store_notifications.next() => notification,
            };
            match res {
                Some(notification) => {
                    self.process_store_notification(&notification).await;
                }
                None => return,
            }
        }
    }

    async fn process_store_notification(&self, notification: &StoreNotification) {
        if let Err(error) = self.try_process_store_notification(notification).await {
            error!(%error, "Failed to process store notification");
        }
    }

    async fn try_process_store_notification(
        &self,
        notification: &StoreNotification,
    ) -> anyhow::Result<()> {
        for item in notification.ops.iter() {
            if let (StoreEntityId::Message(message_id), StoreOperation::Add) = item {
                if let Some(message) = self.store.message(*message_id).await? {
                    if message.conversation_id() == self.conversation_id {
                        self.notify_neghbors_of_added_message(message);
                        self.load_and_emit_state().await;
                    }
                    return Ok(());
                };
            }
        }
        Ok(())
    }

    /// Send update notification to the neighbors of the added message.
    ///
    /// The neighbors are calculated from the list of loaded messages by looking up the position of
    /// the `message` in list by timestamp.
    fn notify_neghbors_of_added_message(&self, message: ConversationMessage) {
        let state = self.state_tx.borrow();
        let messages = &state.inner.messages;
        match messages.binary_search_by_key(&Some(message.timestamp()), |m| m.timestamp()) {
            Ok(_idx) => {
                warn!("Added message is already in the list");
            }
            Err(idx) => {
                let prev_message = idx.checked_sub(1).and_then(|idx| messages.get(idx));
                let next_message = messages.get(idx);
                let mut notification = StoreNotification::default();
                if let Some(message) = prev_message {
                    notification.ops.insert(
                        StoreEntityId::Message(message.id.into()),
                        StoreOperation::Update,
                    );
                }
                if let Some(message) = next_message {
                    notification.ops.insert(
                        StoreEntityId::Message(message.id.into()),
                        StoreOperation::Update,
                    );
                }
                self.store.notify(notification);
            }
        }
    }
}

#[cfg(test)]
mod tests {
    use phnxcoreclient::{ContentMessage, ConversationMessageId, Message, MimiContent};
    use phnxtypes::time::TimeStamp;
    use uuid::Uuid;

    use super::*;

    fn new_test_message(sender: &str, timestamp_secs: i64) -> ConversationMessage {
        ConversationMessage::new_for_test(
            ConversationId::from(Uuid::from_u128(1)),
            ConversationMessageId::from_uuid(Uuid::from_u128(1)),
            TimeStamp::from(timestamp_secs * 1_000_000_000),
            Message::with_content(ContentMessage::new(
                sender.into(),
                true,
                MimiContent::simple_markdown_message(
                    "localhost".parse().unwrap(),
                    "some content".into(),
                ),
            )),
        )
    }

    #[test]
    fn test_rebuild_from_messages_flight_positions() {
        use UiFlightPosition::*;

        let messages = vec![
            new_test_message("alice", 0),
            new_test_message("alice", 1),
            new_test_message("alice", 2),
            // -- break due to sender
            new_test_message("bob", 3),
            new_test_message("bob", 4),
            new_test_message("bob", 5),
            // -- break due to time
            new_test_message("bob", 65),
            // -- break due to sender and time
            new_test_message("alice", 125),
            new_test_message("alice", 126),
        ];

        let mut state = MessageListState::default();
        let include_first = true;
        state.rebuild_from_messages(messages.clone(), include_first);

        let positions = state
            .inner
            .messages
            .iter()
            .map(|m| m.position)
            .collect::<Vec<_>>();
        assert_eq!(
            positions,
            [Start, Middle, End, Start, Middle, End, Unique, Start, End]
        );

        let mut state = MessageListState::default();
        let include_first = false;
        state.rebuild_from_messages(messages.clone(), include_first);

        let positions = state
            .inner
            .messages
            .iter()
            .map(|m| m.position)
            .collect::<Vec<_>>();
        assert_eq!(
            positions,
            [Middle, End, Start, Middle, End, Unique, Start, End]
        );
    }
}<|MERGE_RESOLUTION|>--- conflicted
+++ resolved
@@ -20,13 +20,8 @@
 };
 
 use super::{
-<<<<<<< HEAD
-    types::{UiConversationMessage, UiConversationMessageId},
+    types::{UiConversationMessage, UiConversationMessageId, UiFlightPosition},
     user_cubit::UserCubitBase,
-=======
-    types::{UiConversationMessage, UiConversationMessageId, UiFlightPosition},
-    user::user_cubit::UserCubitBase,
->>>>>>> d9075780
 };
 
 /// The state reprensenting a list of messages in a conversation.

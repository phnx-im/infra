// SPDX-FileCopyrightText: 2024 Phoenix R&D GmbH <hello@phnx.im>
//
// SPDX-License-Identifier: AGPL-3.0-or-later

//! A single conversation details feature

use mimi_room_policy::{MimiProposal, RoleIndex, VerifiedRoomState};

use std::{sync::Arc, time::Duration};

use chrono::{DateTime, SubsecRound, Utc};
use flutter_rust_bridge::frb;
use mimi_content::MimiContent;
use phnxcoreclient::{ConversationId, store::StoreNotification};
use phnxcoreclient::{ConversationMessageId, clients::CoreUser, store::Store};
use tokio::{sync::watch, time::sleep};
use tokio_stream::{Stream, StreamExt};
use tokio_util::sync::CancellationToken;
use tracing::error;

use crate::StreamSink;
use crate::util::{Cubit, CubitCore, spawn_from_sync};

use super::{
    conversation_list_cubit::converation_into_ui_details,
    types::{UiClientId, UiConversationDetails},
    user_cubit::UserCubitBase,
};

/// The state of a single conversation
///
/// Contains the conversation details and the list of members.
///
/// Also see [`ConversationDetailsCubitBase`].
#[frb(dart_metadata = ("freezed"))]
#[derive(Debug, Clone, Default, Eq, PartialEq, Hash)]
pub struct ConversationDetailsState {
    pub conversation: Option<UiConversationDetails>,
<<<<<<< HEAD
    pub members: Vec<UiClientId>,
=======
    pub members: Vec<String>,
    pub room_state: Option<UiRoomState>,
}

#[derive(Debug, Clone, Eq, PartialEq, Hash)]
pub struct UiRoomState {
    our_user: u32,
    state: VerifiedRoomState,
}

impl UiRoomState {
    #[frb(sync)]
    pub fn can_kick(&self, target: u32) -> bool {
        self.state
            .can_apply_regular_proposals(
                &self.our_user,
                &[MimiProposal::ChangeRole {
                    target,
                    role: RoleIndex::Outsider,
                }],
            )
            .is_ok()
    }
>>>>>>> 4e6b05ee
}

/// The cubit responsible for a single conversation
///
/// Fetches the conversation details and the list of members. Allows to modify the conversation
/// details, send messages and mark the conversation as read up to a given message.
#[frb(opaque)]
pub struct ConversationDetailsCubitBase {
    context: ConversationDetailsContext,
    core: CubitCore<ConversationDetailsState>,
}

impl ConversationDetailsCubitBase {
    /// Creates a new cubit for the given conversation.
    ///
    /// The cubit will fetch the conversation details and the list of members. It will also listen
    /// to the changes in the conversation and update the state accordingly.
    #[frb(sync)]
    pub fn new(user_cubit: &UserCubitBase, conversation_id: ConversationId) -> Self {
        let store = user_cubit.core_user.clone();
        let store_notifications = store.subscribe();

        let core = CubitCore::new();

        let context = ConversationDetailsContext::new(
            store.clone(),
            core.state_tx().clone(),
            conversation_id,
        );
        context
            .clone()
            .spawn(store_notifications, core.cancellation_token().clone());

        Self { context, core }
    }

    // Cubit interface

    pub fn close(&mut self) {
        self.core.close();
    }

    #[frb(getter, sync)]
    pub fn is_closed(&self) -> bool {
        self.core.is_closed()
    }

    #[frb(getter, sync)]
    pub fn state(&self) -> ConversationDetailsState {
        self.core.state()
    }

    pub async fn stream(&mut self, sink: StreamSink<ConversationDetailsState>) {
        self.core.stream(sink).await;
    }

    // Cubit methods

    /// Sets the conversation picture.
    ///
    /// When `bytes` is `None`, the conversation picture is removed.
    pub async fn set_conversation_picture(&mut self, bytes: Option<Vec<u8>>) -> anyhow::Result<()> {
        Store::set_conversation_picture(
            &self.context.store,
            self.context.conversation_id,
            bytes.clone(),
        )
        .await
    }

    // /// Load user profile of the conversation (only for non-group conversations)
    // pub async fn load_conversation_user_profile(&self) -> anyhow::Result<Option<UiUserProfile>> {
    //     let conversation_type = self
    //         .core
    //         .borrow_state()
    //         .conversation
    //         .as_ref()
    //         .map(|c| c.conversation_type.clone());
    //     match conversation_type {
    //         Some(
    //             UiConversationType::UnconfirmedConnection(client_id)
    //             | UiConversationType::Connection(client_id),
    //         ) => {
    //             let profile = self.context.store.user_profile(&client_id).await?;
    //             Ok(profile.map(|profile| UiUserProfile::from_profile(&profile)))
    //         }
    //         Some(UiConversationType::Group) | None => Ok(None),
    //     }
    // }

    /// Sends a message to the conversation.
    ///
    /// The not yet sent message is immediately stored in the local store and then the message is
    /// send to the DS.
    pub async fn send_message(&self, message_text: String) -> anyhow::Result<()> {
        let content = MimiContent::simple_markdown_message(message_text);

        self.context
            .store
            .send_message(self.context.conversation_id, content)
            .await
            .inspect_err(|error| error!(%error, "Failed to send message"))?;

        Ok(())
    }

    /// Marks the conversation as read until the given message id (including).
    ///
    /// The calls to this method are debounced with a fixed delay.
    pub async fn mark_as_read(
        &self,
        until_message_id: ConversationMessageId,
        until_timestamp: DateTime<Utc>,
    ) -> anyhow::Result<()> {
        let scheduled = self
            .context
            .mark_as_read_tx
            .send_if_modified(|state| match state {
                MarkAsReadState::NotLoaded => {
                    error!("Marking as read while conversation is not loaded");
                    false
                }
                MarkAsReadState::Marked { at }
                | MarkAsReadState::Scheduled {
                    until_timestamp: at,
                    until_message_id: _,
                } if *at < until_timestamp => {
                    *state = MarkAsReadState::Scheduled {
                        until_timestamp,
                        until_message_id,
                    };
                    true
                }
                MarkAsReadState::Marked { .. } => {
                    false // already marked as read
                }
                MarkAsReadState::Scheduled { .. } => {
                    false // already scheduled at a later timestamp
                }
            });
        if !scheduled {
            return Ok(());
        }

        // debounce
        const MARK_AS_READ_DEBOUNCE: Duration = Duration::from_secs(2);
        let mut rx = self.context.mark_as_read_tx.subscribe();
        tokio::select! {
            _ = rx.changed() => return Ok(()),
            _ = sleep(MARK_AS_READ_DEBOUNCE) => {},
        };

        // check if the scheduled state is still valid and if so, mark it as read
        let scheduled = self
            .context
            .mark_as_read_tx
            .send_if_modified(|state| match state {
                MarkAsReadState::Scheduled {
                    until_message_id: scheduled_message_id,
                    until_timestamp,
                } if *scheduled_message_id == until_message_id => {
                    *state = MarkAsReadState::Marked {
                        at: *until_timestamp,
                    };
                    true
                }
                _ => false,
            });
        if !scheduled {
            return Ok(());
        }

        self.context
            .store
            .mark_conversation_as_read(self.context.conversation_id, until_message_id)
            .await?;
        Ok(())
    }
}

/// Loads the initial state and listen to the changes
#[frb(ignore)]
#[derive(Clone)]
struct ConversationDetailsContext {
    store: CoreUser,
    state_tx: watch::Sender<ConversationDetailsState>,
    conversation_id: ConversationId,
    mark_as_read_tx: watch::Sender<MarkAsReadState>,
}

impl ConversationDetailsContext {
    fn new(
        store: CoreUser,
        state_tx: watch::Sender<ConversationDetailsState>,
        conversation_id: ConversationId,
    ) -> Self {
        let (mark_as_read_tx, _) = watch::channel(Default::default());
        Self {
            store,
            state_tx,
            conversation_id,
            mark_as_read_tx,
        }
    }

    fn spawn(
        self,
        store_notifications: impl Stream<Item = Arc<StoreNotification>> + Send + 'static,
        stop: CancellationToken,
    ) {
        spawn_from_sync(async move {
            self.load_and_emit_state().await;
            self.store_notifications_loop(store_notifications, stop)
                .await;
        });
    }

    async fn load_and_emit_state(&self) {
        let (details, last_read) = self.load_conversation_details().await.unzip();
        let members = if details.is_some() {
            self.members_of_conversation()
                .await
                .inspect_err(|error| error!(%error, "Failed fetching members"))
                .unwrap_or_default()
        } else {
            Vec::new()
        };
        let room_state = if let Some(details) = &details {
            if let Ok((our_id, state)) = self.store.load_room_state(&details.id).await {
                Some(UiRoomState {
                    our_user: our_id,
                    state,
                })
            } else {
                None
            }
        } else {
            None
        };

        if let Some(last_read) = last_read {
            let _ = self.mark_as_read_tx.send_replace(MarkAsReadState::Marked {
                // truncate nanoseconds because they are not supported by Dart's DateTime
                at: last_read.trunc_subsecs(6),
            });
        }

        let new_state = ConversationDetailsState {
            conversation: details,
            members,
            room_state,
        };
        let _ = self.state_tx.send(new_state);
    }

    async fn load_conversation_details(&self) -> Option<(UiConversationDetails, DateTime<Utc>)> {
        let conversation = self.store.conversation(&self.conversation_id).await?;
        let last_read = conversation.last_read();
        Some((
            converation_into_ui_details(&self.store, conversation).await,
            last_read,
        ))
    }

    async fn members_of_conversation(&self) -> anyhow::Result<Vec<UiClientId>> {
        Ok(self
            .store
            .conversation_participants(self.conversation_id)
            .await
            .unwrap_or_default()
            .into_iter()
            .map(From::from)
            .collect())
    }

    /// Returns only when `stop` is cancelled
    async fn store_notifications_loop(
        self,
        store_notifications: impl Stream<Item = Arc<StoreNotification>>,
        stop: CancellationToken,
    ) {
        let mut store_notifications = std::pin::pin!(store_notifications);
        loop {
            let res = tokio::select! {
                notification = store_notifications.next() => notification,
                _ = stop.cancelled() => return,
            };
            match res {
                Some(notification) => self.handle_store_notification(&notification).await,
                None => return,
            }
        }
    }

    async fn handle_store_notification(&self, notification: &StoreNotification) {
        if notification.ops.contains_key(&self.conversation_id.into()) {
            self.load_and_emit_state().await;
        }
    }
}

#[frb(ignore)]
#[derive(Debug, Default)]
enum MarkAsReadState {
    #[default]
    NotLoaded,
    /// Conversation is marked as read until the given timestamp
    Marked { at: DateTime<Utc> },
    /// Conversation is scheduled to be marked as read until the given timestamp and message id
    Scheduled {
        until_timestamp: DateTime<Utc>,
        until_message_id: ConversationMessageId,
    },
}<|MERGE_RESOLUTION|>--- conflicted
+++ resolved
@@ -36,10 +36,7 @@
 #[derive(Debug, Clone, Default, Eq, PartialEq, Hash)]
 pub struct ConversationDetailsState {
     pub conversation: Option<UiConversationDetails>,
-<<<<<<< HEAD
     pub members: Vec<UiClientId>,
-=======
-    pub members: Vec<String>,
     pub room_state: Option<UiRoomState>,
 }
 
@@ -62,7 +59,6 @@
             )
             .is_ok()
     }
->>>>>>> 4e6b05ee
 }
 
 /// The cubit responsible for a single conversation
@@ -132,26 +128,6 @@
         )
         .await
     }
-
-    // /// Load user profile of the conversation (only for non-group conversations)
-    // pub async fn load_conversation_user_profile(&self) -> anyhow::Result<Option<UiUserProfile>> {
-    //     let conversation_type = self
-    //         .core
-    //         .borrow_state()
-    //         .conversation
-    //         .as_ref()
-    //         .map(|c| c.conversation_type.clone());
-    //     match conversation_type {
-    //         Some(
-    //             UiConversationType::UnconfirmedConnection(client_id)
-    //             | UiConversationType::Connection(client_id),
-    //         ) => {
-    //             let profile = self.context.store.user_profile(&client_id).await?;
-    //             Ok(profile.map(|profile| UiUserProfile::from_profile(&profile)))
-    //         }
-    //         Some(UiConversationType::Group) | None => Ok(None),
-    //     }
-    // }
 
     /// Sends a message to the conversation.
     ///

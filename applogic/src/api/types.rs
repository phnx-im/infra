--- conflicted
+++ resolved
@@ -6,15 +6,10 @@
 use flutter_rust_bridge::frb;
 pub use phnxcoreclient::ConversationId;
 use phnxcoreclient::{
-<<<<<<< HEAD
-    Asset, Contact, ContentMessage, Conversation, ConversationAttributes, ConversationMessage,
-    ConversationMessageId, ConversationStatus, ConversationType, DisplayName, ErrorMessage,
-=======
-    Contact, ContentMessage, Conversation, ConversationAttributes, ConversationId,
-    ConversationMessage, ConversationMessageId, ConversationStatus, ConversationType, ErrorMessage,
->>>>>>> 1b17ce90
-    EventMessage, InactiveConversation, Message, MessageId, MimiContent, NotificationType,
-    SystemMessage, UserProfile,
+    Contact, ContentMessage, Conversation, ConversationAttributes, ConversationMessage,
+    ConversationMessageId, ConversationStatus, ConversationType, ErrorMessage, EventMessage,
+    InactiveConversation, Message, MessageId, MimiContent, NotificationType, SystemMessage,
+    UserProfile,
 };
 use uuid::Uuid;
 

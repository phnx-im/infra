--- conflicted
+++ resolved
@@ -194,20 +194,16 @@
     pub fn close_chat(&self) {
         self.core.state_tx().send_if_modified(|state| match state {
             NavigationState::Intro { .. } => false,
-<<<<<<< HEAD
-            NavigationState::Home { home } => mem::replace(&mut home.chat_open, false),
-=======
             NavigationState::Home { home } => {
-                if home.conversation_open {
-                    home.conversation_open = false;
-                    home.conversation_details_open = false;
-                    home.conversation_id = None;
+                if home.chat_open {
+                    home.chat_open = false;
+                    home.chat_details_open = false;
+                    home.chat_id = None;
                     true
                 } else {
                     false
                 }
             }
->>>>>>> b5875bc3
         });
     }
 

--- conflicted
+++ resolved
@@ -381,28 +381,17 @@
         user_names: Vec<String>,
     ) -> Result<()> {
         let mut user = self.user.lock().unwrap();
-<<<<<<< HEAD
         let conversation_messages = user
             .invite_users(
                 conversation_id.into(),
                 &user_names
                     .into_iter()
-                    .map(UserName::from)
-                    .collect::<Vec<_>>(),
+                    .map(|s| <String as SafeTryInto<UserName>>::try_into(s))
+                    .collect::<Result<Vec<UserName>, _>>()?,
             )
             .await?;
         self.dispatch_message_notifications(conversation_messages);
         Ok(())
-=======
-        user.invite_users(
-            conversation_id.into(),
-            &user_names
-                .into_iter()
-                .map(|s| <String as SafeTryInto<UserName>>::try_into(s))
-                .collect::<Result<Vec<UserName>, _>>()?,
-        )
-        .await
->>>>>>> 87ea446a
     }
 
     #[tokio::main(flavor = "current_thread")]
@@ -412,28 +401,17 @@
         user_names: Vec<String>,
     ) -> Result<()> {
         let mut user = self.user.lock().unwrap();
-<<<<<<< HEAD
         let conversation_messages = user
             .remove_users(
                 conversation_id.into(),
                 &user_names
                     .into_iter()
-                    .map(UserName::from)
-                    .collect::<Vec<_>>(),
+                    .map(|s| <String as SafeTryInto<UserName>>::try_into(s))
+                    .collect::<Result<Vec<UserName>, _>>()?,
             )
             .await?;
         self.dispatch_message_notifications(conversation_messages);
         Ok(())
-=======
-        user.remove_users(
-            conversation_id.into(),
-            &user_names
-                .into_iter()
-                .map(|s| <String as SafeTryInto<UserName>>::try_into(s))
-                .collect::<Result<Vec<UserName>, _>>()?,
-        )
-        .await
->>>>>>> 87ea446a
     }
 
     pub fn members_of_conversation(

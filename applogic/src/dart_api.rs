// SPDX-FileCopyrightText: 2023 Phoenix R&D GmbH <hello@phnx.im>
//
// SPDX-License-Identifier: AGPL-3.0-or-later

use std::sync::{Arc, Mutex};

use anyhow::{anyhow, Result};
use flutter_rust_bridge::{handler::DefaultHandler, support::lazy_static, RustOpaque, StreamSink};
use notify_rust::{error::NotificationError, Notification};
use phnxapiclient::qs_api::ws::WsEvent;
use phnxtypes::{
    identifiers::{SafeTryInto, UserName},
    messages::client_ds::QsWsMessage,
<<<<<<< HEAD
=======
    time::TimeStamp,
>>>>>>> d44239f5
};

pub use crate::types::{UiConversation, UiConversationMessage, UiNotificationType};
use crate::{
    app_state::AppState,
    notifications::{Notifiable, NotificationHub},
    types::{ConversationIdBytes, UiContact, UiUserProfile},
};
use phnxcoreclient::{
    clients::{process::ProcessQsMessageResult, store::ClientRecord, SelfUser},
    ConversationId, ConversationMessage, MimiContent, NotificationType, UserProfile,
};

#[cfg(any(target_os = "macos", target_os = "linux", target_os = "windows"))]
use notify_rust::Notification;

lazy_static! {
    static ref FLUTTER_RUST_BRIDGE_HANDLER: DefaultHandler = DefaultHandler::default();
}

#[path = "../dart-bridge/bridge_generated.rs"]
mod bridge_generated;

/// This is only to tell flutter_rust_bridge that it should expose the types
/// used in the parameters
pub fn _expose_conversation(conversation: UiConversation) -> UiConversation {
    conversation
}
pub fn _expose_notification_type(notification_type: UiNotificationType) -> UiNotificationType {
    notification_type
}

pub fn delete_databases(client_db_path: String) -> Result<()> {
    phnxcoreclient::delete_databases(client_db_path.as_str())
}

pub enum WsNotification {
    Connected,
    Disconnected,
    QueueUpdate,
}

#[derive(Clone)]
pub struct DartNotifier {
    pub stream_sink: StreamSink<UiNotificationType>,
}

impl Notifiable for DartNotifier {
    fn notify(&self, notification_type: NotificationType) -> bool {
        let ui_notification_type = UiNotificationType::from(notification_type);
        self.stream_sink.add(ui_notification_type)
    }
}

impl From<StreamSink<UiNotificationType>> for DartNotifier {
    fn from(stream_sink: StreamSink<UiNotificationType>) -> Self {
        Self { stream_sink }
    }
}

pub struct UserBuilder {
    stream_sink: RustOpaque<Mutex<Option<StreamSink<UiNotificationType>>>>,
}

impl UserBuilder {
    pub fn new() -> UserBuilder {
        let _ = simple_logger::init_with_level(log::Level::Info);
        Self {
            stream_sink: RustOpaque::new(Mutex::new(None)),
        }
    }

    /// Set the stream sink that will be used to send notifications to Dart. On
    /// the Dart side, this doesn't wait for the stream sink to be set
    /// internally, but immediately returns a stream. To confirm that the stream
    /// sink is set, this function sends a first notification to the Dart side.
    pub fn get_stream(&self, stream_sink: StreamSink<UiNotificationType>) -> Result<()> {
        let mut stream_sink_option = self
            .stream_sink
            .lock()
            .map_err(|e| anyhow!("Lock error: {:?}", e))?;
        let stream_sink = stream_sink_option.insert(stream_sink);
        // Since the function will return immediately we send a first
        // notification to the Dart side so we can wait for it there.
        stream_sink.add(UiNotificationType::ConversationChange(
            ConversationIdBytes { bytes: [0; 16] },
        ));
        Ok(())
    }

    pub fn load_default(&self, path: String) -> Result<RustUser> {
        let mut stream_sink_option = self
            .stream_sink
            .lock()
            .map_err(|e| anyhow!("Lock error: {:?}", e))?;
        if let Some(stream_sink) = stream_sink_option.take() {
            RustUser::load_default(path, stream_sink)
        } else {
            return Err(anyhow::anyhow!("Please set a stream sink first."));
        }
    }

    pub fn create_user(
        &self,
        user_name: String,
        password: String,
        address: String,
        path: String,
    ) -> Result<RustUser> {
        let mut stream_sink_option = self
            .stream_sink
            .lock()
            .map_err(|e| anyhow!("Lock error: {:?}", e))?;
        if let Some(stream_sink) = stream_sink_option.take() {
            RustUser::new(user_name, password, address, path, stream_sink.clone())
        } else {
            return Err(anyhow::anyhow!("Please set a stream sink first."));
        }
    }
}

type DartNotificationHub = NotificationHub<DartNotifier>;

pub struct RustUser {
    user: RustOpaque<Arc<Mutex<SelfUser>>>,
    app_state: RustOpaque<AppState>,
    notification_hub_option: RustOpaque<Mutex<DartNotificationHub>>,
}

impl RustUser {
    #[cfg(any(target_os = "macos", target_os = "linux", target_os = "windows"))]
    fn init_desktop_os_notifications() -> Result<(), notify_rust::error::Error> {
        #[cfg(target_os = "macos")]
        {
            let res = notify_rust::set_application(&"im.phnx.prototype");
            if res.is_err() {
                log::warn!("Could not set application for desktop notifications");
            }
        }

        Ok(())
    }

    #[tokio::main(flavor = "current_thread")]
    async fn new(
        user_name: String,
        password: String,
        address: String,
        path: String,
        stream_sink: StreamSink<UiNotificationType>,
    ) -> Result<RustUser> {
        let dart_notifier = DartNotifier { stream_sink };
        let mut notification_hub = NotificationHub::<DartNotifier>::default();
        notification_hub.add_sink(dart_notifier.notifier());
        let user = SelfUser::new(&user_name, &password, address, &path).await?;
        #[cfg(any(target_os = "macos", target_os = "linux", target_os = "windows"))]
        Self::init_desktop_os_notifications()?;
        let user = Arc::new(Mutex::new(user));
        Ok(Self {
            user: RustOpaque::new(user.clone()),
            app_state: RustOpaque::new(AppState::new(user)),
            notification_hub_option: RustOpaque::new(Mutex::new(notification_hub)),
        })
    }

    #[tokio::main(flavor = "current_thread")]
    async fn load_default(
        path: String,
        stream_sink: StreamSink<UiNotificationType>,
    ) -> Result<RustUser> {
        let client_record = ClientRecord::load_all(&path)?.pop().ok_or_else(|| {
            anyhow::anyhow!("No user found. Please create a user first using createUser")
        })?;
        let dart_notifier = DartNotifier { stream_sink };
        let mut notification_hub = NotificationHub::<DartNotifier>::default();
        notification_hub.add_sink(dart_notifier.notifier());
        let as_client_id = client_record.as_client_id;
        let user = SelfUser::load(as_client_id.clone(), &path)
            .await?
            .ok_or_else(|| {
                anyhow::anyhow!(
                    "Could not load user with client_id {}",
                    as_client_id.to_string()
                )
            })?;
        #[cfg(any(target_os = "macos", target_os = "linux", target_os = "windows"))]
        Self::init_desktop_os_notifications()?;
        let user = Arc::new(Mutex::new(user));
        Ok(Self {
            user: RustOpaque::new(user.clone()),
            app_state: RustOpaque::new(AppState::new(user)),
            notification_hub_option: RustOpaque::new(Mutex::new(notification_hub)),
        })
    }

    pub fn user_name(&self) -> String {
        let user = self.user.lock().unwrap();
        user.user_name().to_string()
    }

    #[tokio::main(flavor = "current_thread")]
    pub async fn websocket(
        &self,
        timeout: u64,
        retry_interval: u64,
        stream_sink: StreamSink<WsNotification>,
    ) -> Result<()> {
        let mut user = self.user.lock().unwrap();
        let mut qs_websocket = user.websocket(timeout, retry_interval).await?;
        drop(user);

        loop {
            match qs_websocket.next().await {
                Some(event) => match event {
                    WsEvent::ConnectedEvent => {
                        stream_sink.add(WsNotification::Connected);
                    }
                    WsEvent::DisconnectedEvent => {
                        stream_sink.add(WsNotification::Disconnected);
                    }
                    WsEvent::MessageEvent(e) => match e {
                        QsWsMessage::QueueUpdate => {
                            stream_sink.add(WsNotification::QueueUpdate);
                        }
                        _ => {}
                    },
                },
                None => {
                    stream_sink.add(WsNotification::Disconnected);
                    break;
                }
            }
        }
        Ok(())
    }

    #[tokio::main(flavor = "current_thread")]
    pub async fn create_connection(&self, user_name: String) -> Result<()> {
        let mut user = self.user.lock().unwrap();
        let conversation_id = user.add_contact(&user_name).await?;
        self.dispatch_conversation_notifications(vec![conversation_id.into()]);
        Ok(())
    }

    #[tokio::main(flavor = "current_thread")]
    pub async fn fetch_messages(&self) -> Result<()> {
        let mut user = self.user.lock().unwrap();

<<<<<<< HEAD
        Notification::new().summary("Fetching messages").show()?;

=======
        // Fetch AS messages
>>>>>>> d44239f5
        let as_messages = user.as_fetch_messages().await?;

        // Process each as message individually and dispatch conversation
        // notifications to the UI in case a new conversation is created.
        let mut new_connections = vec![];
        for as_message in as_messages {
            let as_message_plaintext = user.decrypt_as_queue_message(as_message)?;
            let conversation_id = user.process_as_message(as_message_plaintext).await?;
            // Let the UI know that there'a s new conversation
            self.dispatch_conversation_notifications(vec![conversation_id]);
            new_connections.push(conversation_id);
        }

        // Send a notification to the OS (desktop only), the UI deals with
        // mobile notifications
        #[cfg(any(target_os = "macos", target_os = "linux", target_os = "windows"))]
        self.send_desktop_os_connection_notifications(&user, new_connections)?;

        // Fetch QS messages
        let qs_messages = user.qs_fetch_messages().await?;
        // Process each qs message individually and dispatch conversation message notifications
        let mut new_conversations = vec![];
        let mut changed_conversations = vec![];
        let mut new_messages = vec![];
        for qs_message in qs_messages {
            let qs_message_plaintext = user.decrypt_qs_queue_message(qs_message)?;
            match user.process_qs_message(qs_message_plaintext).await? {
                ProcessQsMessageResult::ConversationMessages(conversation_messages) => {
                    new_messages.extend(conversation_messages);
                }
                ProcessQsMessageResult::ConversationChanged(
                    conversation_id,
                    conversation_messages,
                ) => {
                    new_messages.extend(conversation_messages);
                    new_conversations.push(conversation_id)
                }
                ProcessQsMessageResult::NewConversation(conversation_id) => {
                    changed_conversations.push(conversation_id)
                }
            };
        }
        // Let the UI know there is new stuff
        self.dispatch_message_notifications(new_messages.clone());
        self.dispatch_conversation_notifications(new_conversations.clone());
        self.dispatch_conversation_notifications(changed_conversations.clone());

        // Send a notification to the OS (desktop only)
        #[cfg(any(target_os = "macos", target_os = "linux", target_os = "windows"))]
        {
            self.send_desktop_os_message_notifications(&user, new_messages)?;
            self.send_desktop_os_conversation_notifications(&user, new_conversations.clone())?;
        }

        // Update user auth keys of newly created conversations.
        let mut new_messages = vec![];
        for conversation_id in new_conversations {
            let messages = user.update_user_key(conversation_id).await?;
            new_messages.extend(messages);
        }

        #[cfg(any(target_os = "macos", target_os = "linux", target_os = "windows"))]
        {
            self.send_desktop_os_message_notifications(&user, new_messages)?;
        }

        Ok(())
    }

    pub fn get_conversations(&self) -> Vec<UiConversation> {
        let user = self.user.lock().unwrap();
        user.conversations()
            .unwrap_or_default()
            .into_iter()
            .map(|c| c.into())
            .collect()
    }

    #[tokio::main(flavor = "current_thread")]
    pub async fn send_message(
        &self,
        conversation_id: ConversationIdBytes,
        message: String,
    ) -> Result<UiConversationMessage> {
        let mut user = self.user.lock().unwrap();
        let content = MimiContent::simple_markdown_message(user.user_name().domain(), message);
        user.send_message(conversation_id.into(), content)
            .await
            .map(|m| m.into())
    }

    #[tokio::main(flavor = "current_thread")]
    pub async fn get_messages(
        &self,
        conversation_id: ConversationIdBytes,
        last_n: usize,
    ) -> Vec<UiConversationMessage> {
        let user = self.user.lock().unwrap();
        user.get_messages(conversation_id.into(), last_n)
            .unwrap_or_default()
            .into_iter()
            .map(|m| m.into())
            .collect()
    }

    pub fn get_contacts(&self) -> Vec<UiContact> {
        let user = self.user.lock().unwrap();
        user.contacts()
            .unwrap_or_default()
            .into_iter()
            .map(|c| c.into())
            .collect()
    }

    pub fn contact(&self, user_name: String) -> Option<UiContact> {
        let user = self.user.lock().unwrap();
        let user_name = <String as SafeTryInto<UserName>>::try_into(user_name).unwrap();
        user.contact(&user_name).map(|c| c.into())
    }

    /// Get the user profile of the user with the given [`UserName`].
    pub fn user_profile(&self, user_name: String) -> Result<Option<UiUserProfile>> {
        let user = self.user.lock().unwrap();
        let user_name = SafeTryInto::try_into(user_name)?;
        let user_profile = user
            .user_profile(&user_name)?
            .map(|up| UiUserProfile::from(up).into());
        Ok(user_profile)
    }

    /// Get the own user profile.
    pub fn own_user_profile(&self) -> Result<UiUserProfile> {
        let user = self.user.lock().unwrap();
        let user_profile = user
            .own_user_profile()
            .map(|up| UiUserProfile::from(up).into())?;
        Ok(user_profile)
    }

    #[tokio::main(flavor = "current_thread")]
    pub async fn create_conversation(&self, name: String) -> Result<ConversationIdBytes> {
        let mut user = self.user.lock().unwrap();
        Ok(ConversationIdBytes::from(
            user.create_conversation(&name, None).await?,
        ))
    }

    pub fn set_conversation_picture(
        &self,
        conversation_id: ConversationIdBytes,
        conversation_picture: Option<Vec<u8>>,
    ) -> Result<()> {
        let user = self.user.lock().unwrap();
        user.set_conversation_picture(conversation_id.into(), conversation_picture)?;
        Ok(())
    }

    #[tokio::main(flavor = "current_thread")]
    pub async fn add_users_to_conversation(
        &self,
        conversation_id: ConversationIdBytes,
        user_names: Vec<String>,
    ) -> Result<()> {
        let mut user = self.user.lock().unwrap();
<<<<<<< HEAD
        user.invite_users(
            conversation_id.into(),
            &user_names
                .into_iter()
                .map(|s| <String as SafeTryInto<UserName>>::try_into(s))
                .collect::<Result<Vec<UserName>, _>>()?,
        )
        .await
=======
        let conversation_messages = user
            .invite_users(
                conversation_id.into(),
                &user_names
                    .into_iter()
                    .map(|s| <String as SafeTryInto<UserName>>::try_into(s))
                    .collect::<Result<Vec<UserName>, _>>()?,
            )
            .await?;
        self.dispatch_message_notifications(conversation_messages);
        Ok(())
>>>>>>> d44239f5
    }

    #[tokio::main(flavor = "current_thread")]
    pub async fn remove_users_from_conversation(
        &self,
        conversation_id: ConversationIdBytes,
        user_names: Vec<String>,
    ) -> Result<()> {
        let mut user = self.user.lock().unwrap();
<<<<<<< HEAD
        user.remove_users(
            conversation_id.into(),
            &user_names
                .into_iter()
                .map(|s| <String as SafeTryInto<UserName>>::try_into(s))
                .collect::<Result<Vec<UserName>, _>>()?,
        )
        .await
=======
        let conversation_messages = user
            .remove_users(
                conversation_id.into(),
                &user_names
                    .into_iter()
                    .map(|s| <String as SafeTryInto<UserName>>::try_into(s))
                    .collect::<Result<Vec<UserName>, _>>()?,
            )
            .await?;
        self.dispatch_message_notifications(conversation_messages);
        Ok(())
>>>>>>> d44239f5
    }

    pub fn members_of_conversation(
        &self,
        conversation_id: ConversationIdBytes,
    ) -> Result<Vec<String>> {
        let user = self.user.lock().unwrap();
        Ok(user
            .group_members(conversation_id.into())
            .unwrap_or_default()
            .into_iter()
            .map(|c| c.to_string())
            .collect())
    }

    // TODO: This does not yet send the new user profile to other clients
    #[tokio::main(flavor = "current_thread")]
    pub async fn set_user_profile(
        &self,
        display_name: String,
        profile_picture_option: Option<Vec<u8>>,
    ) -> Result<()> {
        let user = self.user.lock().unwrap();
        let ui_user_profile = UiUserProfile {
            display_name: Some(display_name),
            user_name: user.user_name().to_string(),
            profile_picture_option,
        };
        let user_profile = UserProfile::try_from(ui_user_profile)?;
        user.set_own_user_profile(user_profile)?;
        Ok(())
    }

    /// This function is called from the flutter side to mark messages as read.
    ///
    /// The function is debounced and can be called multiple times in quick
    /// succession.
    pub fn mark_messages_as_read_debounced(
        &self,
        conversation_id: ConversationIdBytes,
        timestamp: u64,
    ) -> Result<()> {
        let timestamp = TimeStamp::try_from(timestamp)?;
        self.app_state
            .mark_messages_read_debounced(conversation_id.into(), timestamp)
    }

    /// This function is called from the flutter side to flush the debouncer
    /// state, immediately terminating the debouncer and marking all pending
    /// messages as read.
    pub fn flush_debouncer_state(&self) -> Result<()> {
        self.app_state.flush_debouncer_state()
    }

    /// Get a list of contacts to be added to the conversation with the given
    /// [`ConversationId`].
    pub fn member_candidates(
        &self,
        conversation_id: ConversationIdBytes,
    ) -> Result<Vec<UiContact>> {
        let user = self.user.lock().unwrap();
        let group_members = user
            .group_members(conversation_id.into())
            .ok_or(anyhow!("Conversation not found"))?;
        let add_candidates = user
            .contacts()?
            .into_iter()
            .filter_map(|c| {
                if !group_members.contains(&c.user_name) {
                    Some(c.into())
                } else {
                    None
                }
            })
            .collect::<Vec<_>>();
        Ok(add_candidates)
    }

    /// Dispatch a notification to the flutter side if and only if a
    /// notification hub is set.
    fn dispatch_conversation_notifications(
        &self,
        conversation_ids: impl IntoIterator<Item = ConversationId>,
    ) {
        let mut notification_hub = self.notification_hub_option.lock().unwrap();
        conversation_ids.into_iter().for_each(|conversation_id| {
            notification_hub.dispatch_conversation_notification(conversation_id.into())
        });
    }

<<<<<<< HEAD
    fn trigger_notification(
        &self,
        notification_info: NotificationInfo,
    ) -> Result<(), NotificationError> {
        Notification::new()
            .summary(&notification_info.sender.to_string())
            .body(&notification_info.message_content)
            .show()
    }
}

struct NotificationInfo {
    sender: UserName,
    message_content: String,
=======
    /// Dispatch conversation message notifications to the flutter side if and
    /// only if a notification hub is set.
    fn dispatch_message_notifications(
        &self,
        conversation_messages: impl IntoIterator<Item = ConversationMessage>,
    ) {
        let mut notification_hub = self.notification_hub_option.lock().unwrap();
        conversation_messages
            .into_iter()
            .for_each(|conversation_message| {
                notification_hub.dispatch_message_notification(conversation_message.into())
            });
    }

    #[cfg(any(target_os = "macos", target_os = "linux", target_os = "windows"))]
    fn send_desktop_os_message_notifications(
        &self,
        user: &SelfUser,
        conversation_messages: Vec<ConversationMessage>,
    ) -> Result<()> {
        let (summary, body) = match &conversation_messages[..] {
            [] => return Ok(()),
            [conversation_message] => {
                let conversation = user
                    .conversation(conversation_message.conversation_id())
                    .ok_or(anyhow!("Conversation not found"))?;
                let summary = match conversation.conversation_type() {
                    phnxcoreclient::ConversationType::UnconfirmedConnection(username)
                    | phnxcoreclient::ConversationType::Connection(username) => {
                        username.to_string()
                    }
                    phnxcoreclient::ConversationType::Group => {
                        conversation.attributes().title().to_string()
                    }
                };
                let body = conversation_message
                    .message()
                    .string_representation(conversation.conversation_type());
                (summary, body)
            }
            _ => (
                "New messages".to_owned(),
                "You have received new messages.".to_owned(),
            ),
        };

        Notification::new()
            .summary(summary.as_str())
            .body(body.as_str())
            .show()?;

        Ok(())
    }

    #[cfg(any(target_os = "macos", target_os = "linux", target_os = "windows"))]
    fn send_desktop_os_conversation_notifications(
        &self,
        user: &SelfUser,
        conversations: Vec<ConversationId>,
    ) -> Result<()> {
        let (summary, body) = match conversations[..] {
            [] => return Ok(()),
            [conversation] => {
                let conversation_title = user
                    .conversation(conversation)
                    .ok_or(anyhow!("Conversation not found"))?
                    .attributes()
                    .title()
                    .to_string();
                let summary = "New conversation";
                let body = format!("You have been added to {}", conversation_title);
                (summary, body)
            }
            _ => {
                let summary = "New conversations";
                let body = "You have been added to new conversations.".to_owned();
                (summary, body)
            }
        };

        Notification::new()
            .summary(summary)
            .body(body.as_str())
            .show()?;

        Ok(())
    }

    #[cfg(any(target_os = "macos", target_os = "linux", target_os = "windows"))]
    fn send_desktop_os_connection_notifications(
        &self,
        user: &SelfUser,
        connection_conversations: Vec<ConversationId>,
    ) -> Result<()> {
        let (summary, body) = match connection_conversations[..] {
            [] => return Ok(()),
            [conversation] => {
                let conversation = user
                    .conversation(conversation)
                    .ok_or(anyhow!("Conversation not found"))?;
                let contact_name = match conversation.conversation_type() {
                    phnxcoreclient::ConversationType::UnconfirmedConnection(username)
                    | phnxcoreclient::ConversationType::Connection(username) => {
                        username.to_string()
                    }
                    phnxcoreclient::ConversationType::Group => {
                        return Err(anyhow!(
                            "Conversation is a regular group, not a connection."
                        ))
                    }
                };
                let summary = "New connection";
                let body = format!("{} has created a new connection with you.", contact_name);
                (summary, body)
            }
            _ => {
                let summary = "New connections";
                let body = "Multiple new connections have been created.".to_owned();
                (summary, body)
            }
        };

        Notification::new()
            .summary(summary)
            .body(body.as_str())
            .show()?;

        Ok(())
    }
}

#[cfg(feature = "server")]
async fn start_server_internal(domain: String) -> Result<()> {
    use openmls::prelude::SignatureScheme;
    use phnxserver::{
        endpoints::qs::ws::DispatchWebsocketNotifier,
        network_provider::MockNetworkProvider,
        run,
        storage_provider::memory::{
            auth_service::{EphemeralAsStorage, MemoryAsStorage},
            ds::MemoryDsStorage,
            qs::MemStorageProvider,
            qs_connector::MemoryEnqueueProvider,
        },
    };
    use phnxtypes::identifiers::Fqdn;
    use std::net::TcpListener;

    // Fix address and port for now.
    let address = format!("0.0.0.0:8080",);
    let listener = TcpListener::bind(address).expect("Failed to bind to port.");
    let domain: Fqdn = TryInto::try_into(domain).expect("Invalid domain.");
    let network_provider = MockNetworkProvider::new();

    let qs_storage_provider = Arc::new(MemStorageProvider::new(domain.clone()));

    let ds_storage_provider = MemoryDsStorage::new(domain.clone());

    let as_storage_provider = MemoryAsStorage::new(domain.clone(), SignatureScheme::ED25519)
        .expect("Failed to connect to database.");
    let as_ephemeral_storage_provider = EphemeralAsStorage::default();
    let ws_dispatch_notifier = DispatchWebsocketNotifier::default_addr();
    let qs_connector = MemoryEnqueueProvider {
        storage: qs_storage_provider.clone(),
        notifier: ws_dispatch_notifier.clone(),
        network: network_provider.clone(),
    };

    // Start the server
    run(
        listener,
        ws_dispatch_notifier,
        ds_storage_provider,
        qs_storage_provider,
        as_storage_provider,
        as_ephemeral_storage_provider,
        qs_connector,
        network_provider,
    )?
    .await?;

    Ok(())
}

#[tokio::main(flavor = "current_thread")]
#[cfg_attr(not(feature = "embedded_server"), allow(unused_variables))]
pub async fn start_server(domain: String) -> Result<()> {
    #[cfg(feature = "embedded_server")]
    start_server_internal(domain).await?;

    Ok(())
>>>>>>> d44239f5
}<|MERGE_RESOLUTION|>--- conflicted
+++ resolved
@@ -11,10 +11,7 @@
 use phnxtypes::{
     identifiers::{SafeTryInto, UserName},
     messages::client_ds::QsWsMessage,
-<<<<<<< HEAD
-=======
     time::TimeStamp,
->>>>>>> d44239f5
 };
 
 pub use crate::types::{UiConversation, UiConversationMessage, UiNotificationType};
@@ -263,12 +260,8 @@
     pub async fn fetch_messages(&self) -> Result<()> {
         let mut user = self.user.lock().unwrap();
 
-<<<<<<< HEAD
         Notification::new().summary("Fetching messages").show()?;
 
-=======
-        // Fetch AS messages
->>>>>>> d44239f5
         let as_messages = user.as_fetch_messages().await?;
 
         // Process each as message individually and dispatch conversation
@@ -433,16 +426,6 @@
         user_names: Vec<String>,
     ) -> Result<()> {
         let mut user = self.user.lock().unwrap();
-<<<<<<< HEAD
-        user.invite_users(
-            conversation_id.into(),
-            &user_names
-                .into_iter()
-                .map(|s| <String as SafeTryInto<UserName>>::try_into(s))
-                .collect::<Result<Vec<UserName>, _>>()?,
-        )
-        .await
-=======
         let conversation_messages = user
             .invite_users(
                 conversation_id.into(),
@@ -454,7 +437,6 @@
             .await?;
         self.dispatch_message_notifications(conversation_messages);
         Ok(())
->>>>>>> d44239f5
     }
 
     #[tokio::main(flavor = "current_thread")]
@@ -464,16 +446,6 @@
         user_names: Vec<String>,
     ) -> Result<()> {
         let mut user = self.user.lock().unwrap();
-<<<<<<< HEAD
-        user.remove_users(
-            conversation_id.into(),
-            &user_names
-                .into_iter()
-                .map(|s| <String as SafeTryInto<UserName>>::try_into(s))
-                .collect::<Result<Vec<UserName>, _>>()?,
-        )
-        .await
-=======
         let conversation_messages = user
             .remove_users(
                 conversation_id.into(),
@@ -485,7 +457,6 @@
             .await?;
         self.dispatch_message_notifications(conversation_messages);
         Ok(())
->>>>>>> d44239f5
     }
 
     pub fn members_of_conversation(
@@ -576,22 +547,6 @@
         });
     }
 
-<<<<<<< HEAD
-    fn trigger_notification(
-        &self,
-        notification_info: NotificationInfo,
-    ) -> Result<(), NotificationError> {
-        Notification::new()
-            .summary(&notification_info.sender.to_string())
-            .body(&notification_info.message_content)
-            .show()
-    }
-}
-
-struct NotificationInfo {
-    sender: UserName,
-    message_content: String,
-=======
     /// Dispatch conversation message notifications to the flutter side if and
     /// only if a notification hub is set.
     fn dispatch_message_notifications(
@@ -721,6 +676,21 @@
 
         Ok(())
     }
+
+    fn trigger_notification(
+        &self,
+        notification_info: NotificationInfo,
+    ) -> Result<(), NotificationError> {
+        Notification::new()
+            .summary(&notification_info.sender.to_string())
+            .body(&notification_info.message_content)
+            .show()
+    }
+}
+
+struct NotificationInfo {
+    sender: UserName,
+    message_content: String,
 }
 
 #[cfg(feature = "server")]
@@ -783,5 +753,4 @@
     start_server_internal(domain).await?;
 
     Ok(())
->>>>>>> d44239f5
 }
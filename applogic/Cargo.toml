# SPDX-FileCopyrightText: 2023 Phoenix R&D GmbH <hello@phnx.im>
#
# SPDX-License-Identifier: AGPL-3.0-or-later

[package]
name = "phnxapplogic"
version = "0.1.0"
authors = ["Phoenix R&D GmbH <hello@phnx.im>"]
edition = "2021"

[lib]
crate-type = ["cdylib", "staticlib", "lib"]

[dependencies]
thiserror = "1.0"
log = "^0.4.14"
simple_logger = { version = "4.2.0" }
uuid = { version = "1", features = ["v4"] }
phnxcoreclient = { path = "../coreclient" }
phnxapiclient = { path = "../apiclient" }
phnxserver = { path = "../server", optional = true }
phnxtypes = { path = "../types" }
anyhow = { version = "1.0", features = ["backtrace"] }
serde = { version = "1", features = ["derive"] }
tokio = { version = "1.29.0", features = ["rt", "macros"] }
<<<<<<< HEAD
flutter_rust_bridge = { version = "1.82.4" }
notify-rust = "4"
=======
flutter_rust_bridge = { version = "1.82.6" }
notify-rust = "4"
# Workspace dependencies
openmls = { workspace = true }
tls_codec = { workspace = true }

[features]
embedded_server = ["phnxserver"]
>>>>>>> d44239f5
<|MERGE_RESOLUTION|>--- conflicted
+++ resolved
@@ -23,10 +23,6 @@
 anyhow = { version = "1.0", features = ["backtrace"] }
 serde = { version = "1", features = ["derive"] }
 tokio = { version = "1.29.0", features = ["rt", "macros"] }
-<<<<<<< HEAD
-flutter_rust_bridge = { version = "1.82.4" }
-notify-rust = "4"
-=======
 flutter_rust_bridge = { version = "1.82.6" }
 notify-rust = "4"
 # Workspace dependencies
@@ -34,5 +30,4 @@
 tls_codec = { workspace = true }
 
 [features]
-embedded_server = ["phnxserver"]
->>>>>>> d44239f5
+embedded_server = ["phnxserver"]
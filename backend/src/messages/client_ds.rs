--- conflicted
+++ resolved
@@ -8,7 +8,7 @@
     GroupEpoch, GroupId, LeafNode, LeafNodeIndex, Sender, VerifiableGroupInfo,
 };
 use serde::{Deserialize, Serialize};
-use tls_codec::{Deserialize as TlsDeserializeTrait, Size, TlsDeserialize, TlsSerialize, TlsSize};
+use tls_codec::{Deserialize as TlsDeserializeTrait, TlsDeserialize, TlsSerialize, TlsSize};
 use utoipa::ToSchema;
 
 use crate::{
@@ -194,6 +194,22 @@
     pub sender: UserKeyHash,
 }
 
+impl UpdateClientParams {
+    pub fn try_from_bytes(bytes: &[u8]) -> Result<Self, tls_codec::Error> {
+        let bytes_copy = bytes;
+        let (mut remaining_bytes, commit) = AssistedMessage::try_from_bytes(bytes)?;
+        let commit_bytes = bytes_copy[0..bytes_copy.len() - remaining_bytes.len()].to_vec();
+        let sender = UserKeyHash::tls_deserialize(&mut remaining_bytes)?;
+        Ok(Self {
+            commit: AssistedMessagePlus {
+                commit,
+                commit_bytes,
+            },
+            sender,
+        })
+    }
+}
+
 #[derive(TlsSerialize, TlsDeserialize, TlsSize, ToSchema)]
 pub struct UpdateClientParamsAad {
     pub option_encrypted_credential_information: Option<EncryptedCredentialChain>,
@@ -204,6 +220,24 @@
     pub sender: UserKeyHash,
     pub external_commit: AssistedMessagePlus,
     pub qs_client_reference: QsClientReference,
+}
+
+impl JoinGroupParams {
+    pub fn try_from_bytes(bytes: &[u8]) -> Result<Self, tls_codec::Error> {
+        let bytes_copy = bytes;
+        let (mut remaining_bytes, commit) = AssistedMessage::try_from_bytes(bytes)?;
+        let commit_bytes = bytes_copy[0..bytes_copy.len() - remaining_bytes.len()].to_vec();
+        let sender = UserKeyHash::tls_deserialize(&mut remaining_bytes)?;
+        let qs_client_reference = QsClientReference::tls_deserialize(&mut remaining_bytes)?;
+        Ok(Self {
+            external_commit: AssistedMessagePlus {
+                commit,
+                commit_bytes,
+            },
+            sender,
+            qs_client_reference,
+        })
+    }
 }
 
 #[derive(TlsSerialize, TlsDeserialize, TlsSize, ToSchema)]
@@ -306,7 +340,7 @@
             DsRequestParams::UpdateClient(update_client_params) => {
                 update_client_params.commit.commit.group_id()
             }
-            RequestParams::JoinGroup(join_group_params) => {
+            DsRequestParams::JoinGroup(join_group_params) => {
                 join_group_params.external_commit.commit.group_id()
             }
         }
@@ -322,20 +356,13 @@
             DsRequestParams::UpdateClient(update_client_params) => {
                 update_client_params.commit.commit.sender()
             }
-<<<<<<< HEAD
-            RequestParams::JoinGroup(join_group_params) => {
+            DsRequestParams::JoinGroup(join_group_params) => {
                 join_group_params.external_commit.commit.sender()
             }
-            RequestParams::WelcomeInfo(_)
-            | RequestParams::ExternalCommitInfo(_)
-            | RequestParams::CreateGroupParams(_)
-            | RequestParams::UpdateQueueInfo(_) => None,
-=======
             DsRequestParams::WelcomeInfo(_)
             | DsRequestParams::ExternalCommitInfo(_)
             | DsRequestParams::CreateGroupParams(_)
             | DsRequestParams::UpdateQueueInfo(_) => None,
->>>>>>> 6ba72de2
         }
     }
 
@@ -363,7 +390,7 @@
             DsRequestParams::UpdateClient(update_client_params) => {
                 DsSender::UserKeyHash(update_client_params.sender.clone())
             }
-            RequestParams::JoinGroup(join_group_params) => {
+            DsRequestParams::JoinGroup(join_group_params) => {
                 DsSender::UserKeyHash(join_group_params.sender.clone())
             }
         }
@@ -386,12 +413,11 @@
             4 => Ok(Self::UpdateQueueInfo(
                 UpdateQsClientReferenceParams::tls_deserialize(&mut bytes)?,
             )),
-            5 => Ok(Self::RemoveUsers(RemoveUsersParams::tls_deserialize(
-                &mut bytes,
+            5 => Ok(Self::RemoveUsers(RemoveUsersParams::try_from_bytes(bytes)?)),
+            6 => Ok(Self::UpdateClient(UpdateClientParams::try_from_bytes(
+                bytes,
             )?)),
-            6 => Ok(Self::UpdateClient(UpdateClientParams::tls_deserialize(
-                &mut bytes,
-            )?)),
+            7 => Ok(Self::JoinGroup(JoinGroupParams::try_from_bytes(bytes)?)),
             _ => Err(tls_codec::Error::InvalidInput),
         }
     }
@@ -408,7 +434,7 @@
 // TODO: this needs custom deserialization that ensures that the sender matches
 // the request params.
 pub(crate) struct ClientToDsMessageTbs {
-    version: MlsInfraVersion,
+    _version: MlsInfraVersion,
     group_state_ear_key: GroupStateEarKey,
     // This essentially includes the wire format.
     body: DsRequestParams,
@@ -420,7 +446,7 @@
         let group_state_ear_key = GroupStateEarKey::tls_deserialize(&mut bytes)?;
         let body = DsRequestParams::try_from_bytes(bytes)?;
         Ok(Self {
-            version,
+            _version: version,
             group_state_ear_key,
             body,
         })

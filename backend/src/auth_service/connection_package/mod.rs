// SPDX-FileCopyrightText: 2023 Phoenix R&D GmbH <hello@phnx.im>
//
// SPDX-License-Identifier: AGPL-3.0-or-later

use phnxcommon::messages::connection_package::{ConnectionPackage, legacy::ConnectionPackageV1};
use serde::{Deserialize, Serialize};
use thiserror::Error;

pub(crate) mod persistence;

#[derive(Deserialize)]
pub(in crate::auth_service) enum StorableConnectionPackage {
    // This is here so we successfully deserialize old connection packages.
    #[allow(dead_code)]
<<<<<<< HEAD
    V1(ConnectionPackageV1),
    CurrentVersion(ConnectionPackage),
=======
    #[serde(rename = "CurrentVersion")]
    V1(ConnectionPackageV1),
    V2(ConnectionPackage),
>>>>>>> 144922c1
}

#[derive(Debug, Error)]
pub(in crate::auth_service) enum ConnectionPackageStorageError {
    #[error("Invalid connection package version: {}", actual)]
    InvalidVersion { actual: String },
}

impl From<ConnectionPackageStorageError> for sqlx::Error {
    fn from(error: ConnectionPackageStorageError) -> Self {
        sqlx::Error::Decode(error.into())
    }
}

impl TryFrom<StorableConnectionPackage> for ConnectionPackage {
    type Error = ConnectionPackageStorageError;

    fn try_from(connection_package: StorableConnectionPackage) -> Result<Self, Self::Error> {
        match connection_package {
<<<<<<< HEAD
            StorableConnectionPackage::CurrentVersion(connection_package) => Ok(connection_package),
=======
            StorableConnectionPackage::V2(connection_package) => Ok(connection_package),
>>>>>>> 144922c1
            StorableConnectionPackage::V1(_) => {
                Err(ConnectionPackageStorageError::InvalidVersion {
                    actual: "V1".to_string(),
                })
            }
        }
    }
}

impl From<ConnectionPackage> for StorableConnectionPackage {
    fn from(connection_package: ConnectionPackage) -> Self {
        StorableConnectionPackage::V2(connection_package)
    }
}

#[derive(Serialize)]
pub(in crate::auth_service) enum StorableConnectionPackageRef<'a> {
    V2(&'a ConnectionPackage),
}

impl<'a> From<&'a ConnectionPackage> for StorableConnectionPackageRef<'a> {
    fn from(connection_package: &'a ConnectionPackage) -> Self {
        StorableConnectionPackageRef::V2(connection_package)
    }
}<|MERGE_RESOLUTION|>--- conflicted
+++ resolved
@@ -12,14 +12,9 @@
 pub(in crate::auth_service) enum StorableConnectionPackage {
     // This is here so we successfully deserialize old connection packages.
     #[allow(dead_code)]
-<<<<<<< HEAD
-    V1(ConnectionPackageV1),
-    CurrentVersion(ConnectionPackage),
-=======
     #[serde(rename = "CurrentVersion")]
     V1(ConnectionPackageV1),
     V2(ConnectionPackage),
->>>>>>> 144922c1
 }
 
 #[derive(Debug, Error)]
@@ -39,11 +34,7 @@
 
     fn try_from(connection_package: StorableConnectionPackage) -> Result<Self, Self::Error> {
         match connection_package {
-<<<<<<< HEAD
-            StorableConnectionPackage::CurrentVersion(connection_package) => Ok(connection_package),
-=======
             StorableConnectionPackage::V2(connection_package) => Ok(connection_package),
->>>>>>> 144922c1
             StorableConnectionPackage::V1(_) => {
                 Err(ConnectionPackageStorageError::InvalidVersion {
                     actual: "V1".to_string(),

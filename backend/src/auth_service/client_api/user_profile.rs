// SPDX-FileCopyrightText: 2025 Phoenix R&D GmbH <hello@phnx.im>
//
// SPDX-License-Identifier: AGPL-3.0-or-later

<<<<<<< HEAD
use phnxtypes::messages::client_as_out::{
    GetUserProfileParams, GetUserProfileResponse, UpdateUserProfileParamsTbs,
=======
use phnxtypes::{
    errors::auth_service::{GetUserProfileError, MergeUserProfileError, StageUserProfileError},
    messages::client_as_out::{
        GetUserProfileParams, GetUserProfileResponse, MergeUserProfileParamsTbs,
        StageUserProfileParamsTbs,
    },
>>>>>>> 361435e9
};

use crate::{
    auth_service::{AuthService, user_record::UserRecord},
    errors::auth_service::{GetUserProfileError, UpdateUserProfileError},
};

impl AuthService {
    pub(crate) async fn as_get_user_profile(
        &self,
        params: GetUserProfileParams,
    ) -> Result<GetUserProfileResponse, GetUserProfileError> {
        let GetUserProfileParams {
            client_id,
            key_index,
        } = params;

        let user_record = UserRecord::load(&self.db_pool, client_id.user_name())
            .await
            .map_err(|e| {
                tracing::error!("Error loading user record: {:?}", e);
                GetUserProfileError::StorageError
            })?
            .ok_or(GetUserProfileError::UserNotFound)?;

        let user_profile = user_record
            .into_user_profile(&key_index)
            .ok_or(GetUserProfileError::NoCiphertextFound)?;

        let response = GetUserProfileResponse {
            encrypted_user_profile: user_profile,
        };

        Ok(response)
    }

    pub(crate) async fn as_stage_user_profile(
        &self,
        params: StageUserProfileParamsTbs,
    ) -> Result<(), StageUserProfileError> {
        let StageUserProfileParamsTbs {
            client_id,
            user_profile,
        } = params;

        let mut user_record = UserRecord::load(&self.db_pool, client_id.user_name())
            .await
            .map_err(|e| {
                tracing::error!(error = %e, "Error loading user record");
                StageUserProfileError::StorageError
            })?
            .ok_or(StageUserProfileError::UserNotFound)?;

        user_record.stage_user_profile(user_profile);

        user_record.update(&self.db_pool).await.map_err(|e| {
            tracing::error!("Error updating user record: {:?}", e);
            StageUserProfileError::StorageError
        })?;

        Ok(())
    }

    pub(crate) async fn as_merge_user_profile(
        &self,
        params: MergeUserProfileParamsTbs,
    ) -> Result<(), MergeUserProfileError> {
        let MergeUserProfileParamsTbs { client_id } = params;

        let mut user_record = UserRecord::load(&self.db_pool, client_id.user_name())
            .await
            .map_err(|e| {
                tracing::error!(error = %e, "Error loading user record");
                MergeUserProfileError::StorageError
            })?
            .ok_or(MergeUserProfileError::UserNotFound)?;

        user_record
            .merge_user_profile()
            .map_err(|_| MergeUserProfileError::NoStagedUserProfile)?;

        user_record.update(&self.db_pool).await.map_err(|e| {
            tracing::error!("Error updating user record: {:?}", e);
            MergeUserProfileError::StorageError
        })?;

        Ok(())
    }
}<|MERGE_RESOLUTION|>--- conflicted
+++ resolved
@@ -2,22 +2,14 @@
 //
 // SPDX-License-Identifier: AGPL-3.0-or-later
 
-<<<<<<< HEAD
 use phnxtypes::messages::client_as_out::{
-    GetUserProfileParams, GetUserProfileResponse, UpdateUserProfileParamsTbs,
-=======
-use phnxtypes::{
-    errors::auth_service::{GetUserProfileError, MergeUserProfileError, StageUserProfileError},
-    messages::client_as_out::{
-        GetUserProfileParams, GetUserProfileResponse, MergeUserProfileParamsTbs,
-        StageUserProfileParamsTbs,
-    },
->>>>>>> 361435e9
+    GetUserProfileParams, GetUserProfileResponse, MergeUserProfileParamsTbs,
+    StageUserProfileParamsTbs,
 };
 
 use crate::{
     auth_service::{AuthService, user_record::UserRecord},
-    errors::auth_service::{GetUserProfileError, UpdateUserProfileError},
+    errors::auth_service::{GetUserProfileError, MergeUserProfileError, StageUserProfileError},
 };
 
 impl AuthService {

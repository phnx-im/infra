--- conflicted
+++ resolved
@@ -11,15 +11,9 @@
     auth_service::{
         convert::UserHandleHashError,
         v1::{
-<<<<<<< HEAD
-            ConnectRequest, ConnectResponse, EncryptedConnectionEstablishmentPackage,
-            EnqueuePackageResponse, FetchConnectionPackageResponse, connect_request,
-            connect_response, handle_queue_message,
-=======
             ConnectRequest, ConnectResponse, EncryptedConnectionOffer,
             EnqueueConnectionOfferResponse, FetchConnectionPackageResponse, connect_request,
-            connect_response,
->>>>>>> 330bf569
+            connect_response, handle_queue_message,
         },
     },
     validation::{MissingFieldError, MissingFieldExt},
@@ -59,18 +53,11 @@
         hash: &UserHandleHash,
     ) -> sqlx::Result<ConnectionPackage>;
 
-<<<<<<< HEAD
-    async fn enqueue_connection_establishment_package(
-        &self,
-        hash: &UserHandleHash,
-        connection_establishment_package: EncryptedConnectionEstablishmentPackage,
-    ) -> Result<(), HandleQueueError>;
-=======
     async fn enqueue_connection_offer(
         &self,
+        hash: &UserHandleHash,
         connection_offer: EncryptedConnectionOffer,
-    ) -> Result<(), EnqueueConnectionPackageError>;
->>>>>>> 330bf569
+    ) -> Result<(), HandleQueueError>;
 }
 
 async fn run_protocol(
@@ -158,11 +145,7 @@
 
     debug!("enqueue connection offer");
     protocol
-<<<<<<< HEAD
-        .enqueue_connection_establishment_package(&hash, connection_establishment_package)
-=======
-        .enqueue_connection_offer(connection_establishment_package)
->>>>>>> 330bf569
+        .enqueue_connection_offer(&hash, connection_establishment_package)
         .await?;
 
     // acknowledge
@@ -235,24 +218,14 @@
         StorableConnectionPackage::load_for_handle(&self.db_pool, hash).await
     }
 
-<<<<<<< HEAD
-    async fn enqueue_connection_establishment_package(
-        &self,
-        hash: &UserHandleHash,
-        connection_establishment_package: EncryptedConnectionEstablishmentPackage,
-    ) -> Result<(), HandleQueueError> {
-        let payload = handle_queue_message::Payload::ConnectionEstablishmentPackage(
-            connection_establishment_package,
-        );
-        self.handle_queues.enqueue(hash, payload).await?;
-        Ok(())
-=======
     async fn enqueue_connection_offer(
         &self,
-        _connection_offer: EncryptedConnectionOffer,
-    ) -> Result<(), EnqueueConnectionPackageError> {
-        todo!("missing implementation of handle queue")
->>>>>>> 330bf569
+        hash: &UserHandleHash,
+        connection_offer: EncryptedConnectionOffer,
+    ) -> Result<(), HandleQueueError> {
+        let payload = handle_queue_message::Payload::ConnectionOffer(connection_offer);
+        self.handle_queues.enqueue(hash, payload).await?;
+        Ok(())
     }
 }
 
@@ -283,7 +256,8 @@
     use mockall::predicate::*;
     use phnxcommon::{credentials::keys::HandleVerifyingKey, identifiers::UserId, time::Duration};
     use phnxprotos::auth_service::v1::{
-        self, EncryptedConnectionOffer, EnqueueConnectionOfferStep, FetchConnectionPackageStep,
+        self, EncryptedConnectionOffer, EnqueueConnectionOfferResponse, EnqueueConnectionOfferStep,
+        FetchConnectionPackageStep,
     };
     use tokio::{sync::mpsc, task::JoinHandle, time::timeout};
     use tokio_stream::wrappers::ReceiverStream;
@@ -358,15 +332,9 @@
             .returning(move |_| Ok(inner_connection_package.clone()));
 
         mock_protocol
-<<<<<<< HEAD
-            .expect_enqueue_connection_establishment_package()
-            .with(eq(hash), eq(connection_establishment_package.clone()))
+            .expect_enqueue_connection_offer()
+            .with(eq(hash), eq(connection_offer.clone()))
             .returning(|_, _| Ok(()));
-=======
-            .expect_enqueue_connection_offer()
-            .with(eq(connection_offer.clone()))
-            .returning(|_| Ok(()));
->>>>>>> 330bf569
 
         let (requests, mut responses, run_handle) = run_test_protocol(mock_protocol);
 

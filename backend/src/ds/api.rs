--- conflicted
+++ resolved
@@ -233,18 +233,11 @@
 
         // For now, we just process directly.
         // TODO: We might want to realize this via a trait.
-<<<<<<< HEAD
-        let (c2c_message_option, response_option) = match verified_message {
-            DsRequestParams::AddUsers(add_user_params) => {
-                let result = group_state.add_users(add_user_params)?;
-                (Some(result), None)
-=======
         let (c2c_message_option, response_option, fan_out_messages) = match verified_message {
-            RequestParams::AddUsers(add_users_params) => {
+            DsRequestParams::AddUsers(add_users_params) => {
                 let (c2c_message, welcome_bundles) =
                     group_state.add_users(add_users_params, &ear_key)?;
                 (Some(c2c_message), None, Some(welcome_bundles))
->>>>>>> b13e0495
             }
             DsRequestParams::WelcomeInfo(welcome_info_params) => {
                 let ratchet_tree = group_state
@@ -256,32 +249,28 @@
                     None,
                 )
             }
-<<<<<<< HEAD
-            DsRequestParams::CreateGroupParams(_) => (None, None),
-=======
-            RequestParams::CreateGroupParams(_) => (None, None, None),
-            RequestParams::UpdateQueueInfo(update_queue_info_params) => {
+            DsRequestParams::CreateGroupParams(_) => (None, None, None),
+            DsRequestParams::UpdateQueueInfo(update_queue_info_params) => {
                 group_state
                     .update_queue_config(update_queue_info_params)
                     .map_err(|_| DsProcessingError::UnknownSender)?;
                 (None, None, None)
             }
-            RequestParams::ExternalCommitInfo(_) => (
+            DsRequestParams::ExternalCommitInfo(_) => (
                 None,
                 Some(DsProcessResponse::ExternalCommitInfo(
                     group_state.external_commit_info(),
                 )),
                 None,
             ),
-            RequestParams::RemoveUsers(remove_users_params) => {
+            DsRequestParams::RemoveUsers(remove_users_params) => {
                 let c2c_message = group_state.remove_users(remove_users_params)?;
                 (Some(c2c_message), None, None)
             }
-            RequestParams::UpdateClient(update_client_params) => {
+            DsRequestParams::UpdateClient(update_client_params) => {
                 let c2c_message = group_state.update_client(update_client_params)?;
                 (Some(c2c_message), None, None)
             }
->>>>>>> b13e0495
         };
 
         // TODO: We could optimize here by only re-encrypting and persisting the

--- conflicted
+++ resolved
@@ -155,9 +155,9 @@
 
 use crate::{
     crypto::ear::EarEncryptable,
-    messages::client_ds::{
-        AddUsersParams, AddUsersParamsAad, ClientToClientMsg, CreateGroupParams,
-        VerifiableClientToDsMessage,
+    messages::{
+        client_ds::{AddUsersParams, AddUsersParamsAad, ClientToClientMsg, CreateGroupParams},
+        client_qs::VerifiableClientToDsMessage,
     },
     qs::QsEnqueueProvider,
 };
@@ -218,21 +218,16 @@
             .map_err(|_| GroupCreationError::StorageError)
     }
 
-<<<<<<< HEAD
-    pub async fn process<W: WebsocketNotifier, Dsp: DsStorageProvider, Qsp: QsStorageProvider>(
+    pub async fn process<Dsp: DsStorageProvider, Q: QsEnqueueProvider>(
         ds_storage_provider: &Dsp,
-        qs_storage_provider: &Qsp,
-        ws_notifier: &W,
+        qs_enqueue_provider: &Q,
         message: VerifiableClientToDsMessage,
     ) -> Result<(), DsProcessingError> {
         //
         todo!()
     }
 
-    pub async fn add_user<W: WebsocketNotifier, Dsp: DsStorageProvider, Qsp: QsStorageProvider>(
-=======
     pub async fn add_user<Dsp: DsStorageProvider, Q: QsEnqueueProvider>(
->>>>>>> 8db6b816
         ds_storage_provider: &Dsp,
         qs_enqueue_provider: &Q,
         params: AddUsersParams,

--- conflicted
+++ resolved
@@ -14,21 +14,13 @@
         signatures::keys::{QsVerifyingKey, UserAuthKey},
         EncryptedDsGroupState,
     },
-<<<<<<< HEAD
     messages::{client_ds::ClientToClientMsg, intra_backend::DsFanOutMessage},
-    qs::{ClientQueueConfig, Fqdn, QsEnqueueProvider},
-=======
-    messages::{
-        client_ds::{AddUsersParams, AddUsersParamsAad, ClientToClientMsg},
-        intra_backend::DsFanOutMessage,
-    },
-    qs::{QsClientReference, QsEnqueueProvider},
->>>>>>> f4aaa0b9
+    qs::{Fqdn, QsClientReference, QsEnqueueProvider},
 };
 
 use super::errors::{MessageDistributionError, UpdateQueueConfigError};
 
-#[derive(Debug, Serialize, Deserialize)]
+#[derive(Clone, Debug, Serialize, Deserialize)]
 pub struct TimeStamp {
     time: DateTime<Utc>,
 }
@@ -48,7 +40,6 @@
     }
 }
 
-<<<<<<< HEAD
 impl TlsDeserializeTrait for TimeStamp {
     fn tls_deserialize<R: std::io::Read>(bytes: &mut R) -> Result<Self, tls_codec::Error>
     where
@@ -63,13 +54,6 @@
         );
         Ok(Self { time })
     }
-=======
-#[derive(Serialize, Deserialize)]
-struct RosterEntry {
-    mac_key: MemberAuthenticationKey,
-    queue_config: QsClientReference,
-    role: Role,
->>>>>>> f4aaa0b9
 }
 
 impl TimeStamp {
@@ -102,18 +86,11 @@
 
 #[derive(Serialize, Deserialize)]
 pub(super) struct ClientProfile {
-<<<<<<< HEAD
     pub(super) leaf_index: LeafNodeIndex,
     pub(super) credential_chain: EncryptedCredentialChain,
-    pub(super) client_queue_config: ClientQueueConfig,
+    pub(super) client_queue_config: QsClientReference,
     pub(super) activity_time: TimeStamp,
     pub(super) activity_epoch: GroupEpoch,
-=======
-    credential_chain: EncryptedCredentialChain,
-    client_queue_config: QsClientReference,
-    activity_time: DateTime<Utc>,
-    activity_epoch: GroupEpoch,
->>>>>>> f4aaa0b9
 }
 
 #[derive(Serialize, Deserialize)]
@@ -185,13 +162,8 @@
             let client_queue_config = client_profile.client_queue_config.clone();
 
             let ds_fan_out_msg = DsFanOutMessage {
-<<<<<<< HEAD
                 payload: message.clone(),
-                queue_config: client_queue_config,
-=======
-                payload: message.assisted_message.clone(),
                 client_reference: client_queue_config,
->>>>>>> f4aaa0b9
             };
 
             qs_enqueue_provider

--- conflicted
+++ resolved
@@ -8,10 +8,7 @@
     openmls::prelude::{ProcessedMessageContent, Sender},
 };
 
-use crate::messages::{
-    client_ds::{DeleteGroupParams, QueueMessagePayload},
-    intra_backend::DsFanOutPayload,
-};
+use crate::messages::{client_ds::DeleteGroupParams, intra_backend::DsFanOutPayload};
 
 use super::errors::GroupDeletionError;
 
@@ -89,13 +86,7 @@
         // anyway.
 
         // Finally, we create the message for distribution.
-<<<<<<< HEAD
         let c2c_message = params.commit.into();
-=======
-        let c2c_message = DsFanOutPayload::QueueMessage(QueueMessagePayload {
-            payload: params.commit.message_bytes,
-        });
->>>>>>> 38830ed7
 
         Ok(c2c_message)
     }

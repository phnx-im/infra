--- conflicted
+++ resolved
@@ -16,16 +16,11 @@
 use crate::{
     crypto::{ear::keys::GroupStateEarKey, EncryptionPublicKey},
     messages::{
-<<<<<<< HEAD
         client_ds::{
             AddClientsParams, InfraAadMessage, InfraAadPayload, QueueMessagePayload,
             QueueMessageType, WelcomeBundle,
         },
-        intra_backend::DsFanOutMessage,
-=======
-        client_ds::{AddClientsParams, AddClientsParamsAad, QueueMessagePayload},
         intra_backend::{DsFanOutMessage, DsFanOutPayload},
->>>>>>> 38830ed7
     },
     qs::QsClientReference,
 };
@@ -212,12 +207,8 @@
                     payload: welcome_bundle
                         .tls_serialize_detached()
                         .map_err(|_| ClientAdditionError::LibraryError)?,
-<<<<<<< HEAD
                     message_type: QueueMessageType::WelcomeBundle,
-                },
-=======
                 }),
->>>>>>> 38830ed7
                 client_reference: client_queue_config,
             };
             // Add the the client profile to the group's client profiles.
@@ -227,13 +218,7 @@
         }
 
         // Finally, we create the message for distribution.
-<<<<<<< HEAD
         let c2c_message = params.commit.into();
-=======
-        let c2c_message = DsFanOutPayload::QueueMessage(QueueMessagePayload {
-            payload: params.commit.message_bytes,
-        });
->>>>>>> 38830ed7
 
         Ok((c2c_message, fan_out_messages))
     }

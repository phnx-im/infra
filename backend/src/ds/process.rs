// SPDX-FileCopyrightText: 2023 Phoenix R&D GmbH <hello@phnx.im>
//
// SPDX-License-Identifier: AGPL-3.0-or-later

//! This module contains the public API of the delivery service (DS) module.
//! While the DS also contains some rate-limiting functionality, it should only
//! be used behind a rate-limiting module.
//!
//! NOTE: This document and the API stubs in this module represent a work in
//! progress and will likely change in their details. However, barring the
//! discovery of a major flaw in the current design, the general design of the
//! DS should remain the same.
//!
//! TODO: Write this with a low-metadata flag in mind that changes if missing
//! links and EID information are stored encrypted and separately.
//!
//! # Overview
//!
//! The main task of the delivery service is to distribute messages sent by
//! clients in the context of an MLS group to the members of said group
//! represented by each member's queueing service.
//!
//! To do this robustly, prevent the accumulation of metadata associated with
//! individual users and their devices and to prevent group-level
//! denial-of-service attacks, the delivery service has to keep some additional
//! state and perform a few checks with each message received.
//!
//! The DS also performs the secondary task of keeping track of the state of a
//! given group well enough to provide joiners with enough information to join
//! the group via an external commit.
//!
//! # Encryption at rest (EAR)
//!
//! The metadata that the DS has to store to fulfill its functionality is
//! encrypted at rest using keys which the clients provide when querying an API
//! endpoint of the DS.
//!
//! The EAR key is ratcheted forward and injected with a fresh secret with every
//! commit. The fresh secret is provided by the committer in the AAD of its
//! query such that the server and all other group members can compute the new
//! key.
//!
//! TODO: Add note about key-committing encryption scheme.
//!
//! # State expiration
//!
//! TODO: Explain how each state has a time-stamp that is updated whenever the
//! state is accessed. Also clean-up of pieces of state that have not been used
//! for a certain period of time.
//!
//! # Group State
//!
//! The delivery service requires clients to communicate using MLS plaintexts
//! for a number of reasons.
//!
//! * To perform validity checks on incoming messages (especially commits)
//! * To be able to provide a GroupInfo object to joiners that want to join via
//!   an external commit without requiring committers to send a full GroupInfo
//!   every time
//! * To authenticate messages by the individual group members via the signature
//!   key in the key package of the respective member
//!
//! ## Pseudonymous LeafNodes
//!
//! To avoid having to store the identity of individual group members, group
//! members can use pseudonymous LeafNodes. A Pseudonymous LeafNodes does not
//! contain a Credential with the client's real Client- and UserID, but instead
//! contains a pseudonymous (random) Client- and UserID. Since the DS should be
//! able to enforce group policies and thus needs to know which clients belong
//! to which user (at least in the context of an individual group), the
//! pseudonymous UserID needs to be the same for all clients of a given user in
//! a given group.
//!
//! ## Missing link certificate chains
//!
//! Group members (and especially newly joining group members) still need to be
//! able to authenticate all other members of a given group. This is achieved by
//! the DS keeping an encrypted "missing link certificate chains" for each group
//! member, which contains the key with which the pseudonymous credential is
//! signed and which is in turn signed by the client's (intermediate) client
//! key.
//!
//! The encrypted missing link certificate chains need to be stored by the DS
//! twice, each time encrypted under a different symmetric key with overlapping
//! validity periods. This is to allow key rotations in the asynchronous
//! setting.
//!
//! When an old key expires, the next committer uploads new ciphertexts
//! encrypted under a group key derived from the key schedule of the old epoch.
//!
//! Whenever a new member joins the group, the adding group member needs to
//! include the decryption key in the Welcome, so that new group members can
//! authenticate existing ones.
//!
//! ## Evolving identity state
//!
//! To fully authenticate existing group members, new group members need the
//! Evolving Identity state of the existing group members.
//!
//! Thus, in addition to the encrypted missing link credential, the DS stores
//! the evolving identity state of each group member encrypted using the same
//! key rotation scheme, such that new group members can fully authenticate
//!
//! ## Queue information
//!
//! When receiving a message from a client, the DS main functionality is the
//! delivery of the message to its recipients. It thus needs to store a QueueID
//! for each member of each group.
//!
//! To this end, the DS keeps an additional record for each LeafNode, which
//! contains the QueueID that the corresponding member wishes to use for this
//! group, along with other information such as an authentication key that the
//! DS can use to prove to the queuing service (QS) that it is authorized to
//! enqueue messages in this particular queue.
//!
//! For new members that are added via a Welcome, the QueueID and corresponding
//! information needs to be present in the KeyPackage encrypted asymmetrically
//! under the private key the DS uses for this purpose.
//!
//! TODO: This is problematic, as the QueueID and other information is not
//! encrypted at rest here. Since it's (intended to be) temporary, maybe this is
//! not a problem?
//!
//! TODO: We should explain the generation of QueueIDs and temporary QueueIDs in
//! another place that we can link to here.
//!
//! # Welcome message delivery
//!
//! The DS does not provide an API endpoint for Welcome message delivery.
//! Instead, clients that invite new group members should send the messages via
//! their connection group.
//!
//! TODO: Add link to an explanation of a connection group.
//!
//! # Pseudonym-based rate-limiting
//!
//! TODO: Explain pseudonym-based rate limiting
//!
//! # Metadata on the DS
//!
//! TODO: Discuss here what the data in the group state actually reveals about
//! the individual members.
//!
//! # Message format
//!
//! TODO: Discuss message format here or point to a discussion of what the
//! message format looks like.
//!

use mls_assist::{
    group::Group,
    messages::SerializedMlsMessage,
    openmls::{
        prelude::{group_info::GroupInfo, GroupId, MlsMessageBodyIn, Sender},
        treesync::RatchetTree,
    },
    MlsAssistRustCrypto,
};
use tls_codec::{TlsSerialize, TlsSize};
use uuid::Uuid;

use phnxtypes::{
    codec::PhnxCodec,
    credentials::EncryptedClientCredential,
    crypto::{
        ear::keys::EncryptedSignatureEarKey,
        signatures::{keys::LeafVerifyingKeyRef, signable::Verifiable},
    },
    errors::DsProcessingError,
    identifiers::QualifiedGroupId,
    messages::client_ds::{
        CreateGroupParams, DsMessageTypeIn, DsRequestParams, DsSender, QsQueueMessagePayload,
        VerifiableClientToDsMessage,
    },
    time::TimeStamp,
};

use crate::{
    ds::ReservedGroupId,
    messages::intra_backend::{DsFanOutMessage, DsFanOutPayload},
    persistence::StorageError,
    qs::QsConnector,
};

use super::{
<<<<<<< HEAD
    group_state::{DsGroupState, SerializableDsGroupState, StorableDsGroupData},
=======
    group_state::{persistence::StorageError, DsGroupState, StorableDsGroupData},
>>>>>>> 11ec6a5d
    Ds,
};

pub const USER_EXPIRATION_DAYS: i64 = 90;
pub(super) type Provider = MlsAssistRustCrypto<PhnxCodec>;

impl Ds {
    pub async fn process<Q: QsConnector>(
        &self,
        qs_connector: &Q,
        message: DsMessageTypeIn,
    ) -> Result<DsProcessResponse, DsProcessingError> {
        match message {
            DsMessageTypeIn::Group(group_message) => {
                self.process_group_message(qs_connector, group_message)
                    .await
            }
            DsMessageTypeIn::NonGroup => self.request_group_id().await.map_err(|e| {
                tracing::warn!("Could not generate group id: {:?}", e);
                DsProcessingError::StorageError
            }),
        }
    }

    pub async fn process_group_message<Q: QsConnector>(
        &self,
        qs_connector: &Q,
        message: VerifiableClientToDsMessage,
    ) -> Result<DsProcessResponse, DsProcessingError> {
        let ear_key = message.ear_key().clone();

        // Verify group id
        let qgid = QualifiedGroupId::try_from(message.group_id().clone()).map_err(|_| {
            tracing::warn!("Could not convert group id to qualified group id");
            DsProcessingError::GroupNotFound
        })?;

        if qgid.owning_domain() != self.own_domain() {
            tracing::warn!("Group id does not belong to own domain");
            return Err(DsProcessingError::GroupNotFound);
        }

        enum GroupData {
            ExistingGroup(StorableDsGroupData),
            NewGroup(ReservedGroupId),
        }

        // Depending on the message, either load and decrypt an encrypted group state or
        // create a new one.
        let (group_data, mut group_state) = if let Some(create_group_params) =
            message.create_group_params()
        {
            let reserved_group_id = self
                .claim_reserved_group_id(qgid.group_uuid())
                .await
                .ok_or(DsProcessingError::UnreservedGroupId)?;
            let CreateGroupParams {
                group_id: _,
                leaf_node,
                encrypted_client_credential,
                encrypted_signature_ear_key,
                creator_client_reference: creator_queue_config,
                creator_user_auth_key,
                group_info,
            } = create_group_params;
            let MlsMessageBodyIn::GroupInfo(group_info) = group_info.clone().extract() else {
                return Err(DsProcessingError::InvalidMessage);
            };
            let provider = Provider::default();
            let group = Group::new(&provider, group_info.clone(), leaf_node.clone())
                .map_err(|_| DsProcessingError::InvalidMessage)?;
            let group_state = DsGroupState::new(
                provider,
                group,
                creator_user_auth_key.clone(),
                encrypted_client_credential.clone(),
                encrypted_signature_ear_key.clone(),
                creator_queue_config.clone(),
            );
            (GroupData::NewGroup(reserved_group_id), group_state)
        } else {
            let group_data = StorableDsGroupData::load(&self.db_pool, &qgid)
                .await
                .map_err(|e| {
                    tracing::warn!("Could not load group state: {:?}", e);
                    DsProcessingError::StorageError
                })?
                .ok_or(DsProcessingError::GroupNotFound)?;

            // Check if the group has expired and delete the group if that is the case.
            if group_data.has_expired() {
                StorableDsGroupData::delete(&self.db_pool, &qgid)
                    .await
                    .map_err(|e| {
                        tracing::warn!("Could not delete expired group state: {:?}", e);
                        DsProcessingError::StorageError
                    })?;
                return Err(DsProcessingError::GroupNotFound);
            }

            let group_state = DsGroupState::decrypt(&group_data.encrypted_group_state, &ear_key)
                .map_err(|e| {
                    tracing::error!("Could not decrypt group state: {:?}", e);
                    DsProcessingError::CouldNotDecrypt
                })?;
            (GroupData::ExistingGroup(group_data), group_state)
        };

        // Verify the message.
        let verified_message: DsRequestParams = match message.sender() {
            DsSender::LeafIndex(leaf_index) => {
                let verifying_key: LeafVerifyingKeyRef = group_state
                    .group()
                    .leaf(leaf_index)
                    .ok_or(DsProcessingError::UnknownSender)?
                    .signature_key()
                    .into();
                message
                    .verify(&verifying_key)
                    .map_err(|_| DsProcessingError::InvalidSignature)?
            }
            DsSender::LeafSignatureKey(verifying_key) => message
                .verify(&LeafVerifyingKeyRef::from(&verifying_key))
                .map_err(|_| DsProcessingError::InvalidSignature)?,
            DsSender::UserKeyHash(user_key_hash) => {
                let verifying_key =
                // If the message is a join connection group message, it's okay
                // to pull the key directly from the request parameters, since
                // join connection group messages are self-authenticated.
                    if let Some(user_auth_key) = message.join_connection_group_sender() {
                        user_auth_key
                    } else {
                        group_state
                            .get_user_key(&user_key_hash)
                            .ok_or(DsProcessingError::UnknownSender)?
                    }
                    .clone();
                message
                    .verify(&verifying_key)
                    .map_err(|_| DsProcessingError::InvalidSignature)?
            }
            DsSender::Anonymous => message
                .extract_without_verification()
                .ok_or(DsProcessingError::InvalidSenderType)?,
        };

        let sender = verified_message.mls_sender().cloned();

        // We always want to distribute to all members that are group members
        // before the message is processed (except the sender).
        let sender_index_option = match verified_message.ds_sender() {
            DsSender::LeafIndex(leaf_index) => Some(leaf_index),
            DsSender::LeafSignatureKey(verifying_key) => {
                let index = group_state
                    .group
                    .members()
                    .find_map(|m| {
                        if m.signature_key == verifying_key.as_slice() {
                            Some(m.index)
                        } else {
                            None
                        }
                    })
                    .ok_or(DsProcessingError::UnknownSender)?;
                Some(index)
            }
            DsSender::UserKeyHash(_) => {
                if let Some(Sender::Member(leaf_index)) = sender {
                    Some(leaf_index)
                } else {
                    None
                }
            }
            // None is fine here, since all messages that are meant for
            // distribution have some form of authentication.
            DsSender::Anonymous => None,
        };
        let destination_clients: Vec<_> = group_state
            .client_profiles
            .iter()
            .filter_map(|(client_index, client_profile)| {
                if let Some(sender_index) = sender_index_option {
                    if &sender_index == client_index {
                        None
                    } else {
                        Some(client_profile.client_queue_config.clone())
                    }
                } else {
                    Some(client_profile.client_queue_config.clone())
                }
            })
            .collect();

        let mut group_state_has_changed = true;
        // For now, we just process directly.
        // TODO: We might want to realize this via a trait.
        let (ds_fanout_payload, response, fan_out_messages) = match verified_message {
            // ======= Non-Commiting Endpoints =======
            DsRequestParams::WelcomeInfo(welcome_info_params) => {
                let ratchet_tree = group_state
                    .welcome_info(welcome_info_params)
                    .ok_or(DsProcessingError::NoWelcomeInfoFound)?;
                (
                    None,
                    DsProcessResponse::WelcomeInfo(ratchet_tree.clone()),
                    vec![],
                )
            }
            DsRequestParams::CreateGroupParams(_) => (None, DsProcessResponse::Ok, vec![]),
            DsRequestParams::UpdateQsClientReference(update_queue_info_params) => {
                group_state
                    .update_queue_config(update_queue_info_params)
                    .map_err(|_| DsProcessingError::UnknownSender)?;
                (None, DsProcessResponse::Ok, vec![])
            }
            DsRequestParams::ExternalCommitInfo(_) => {
                group_state_has_changed = false;
                (
                    None,
                    DsProcessResponse::ExternalCommitInfo(group_state.external_commit_info()),
                    vec![],
                )
            }
            DsRequestParams::ConnectionGroupInfo(_) => {
                group_state_has_changed = false;
                (
                    None,
                    DsProcessResponse::ExternalCommitInfo(group_state.external_commit_info()),
                    vec![],
                )
            }
            // ======= Committing Endpoints =======
            DsRequestParams::AddUsers(add_users_params) => {
                // This function is async and needs the qs provider, because it
                // needs to fetch the verifying keys from the QS of all added
                // users.
                let (group_message, welcome_bundles) = group_state
                    .add_users(add_users_params, &ear_key, qs_connector)
                    .await?;
                prepare_result(group_message, welcome_bundles)
            }
            DsRequestParams::RemoveUsers(remove_users_params) => {
                let group_message = group_state.remove_users(remove_users_params)?;
                prepare_result(group_message, vec![])
            }
            DsRequestParams::UpdateClient(update_client_params) => {
                let group_message = group_state.update_client(update_client_params)?;
                prepare_result(group_message, vec![])
            }
            DsRequestParams::AddClients(add_clients_params) => {
                let (group_message, welcome_bundles) =
                    group_state.add_clients(add_clients_params, &ear_key)?;
                prepare_result(group_message, welcome_bundles)
            }
            DsRequestParams::RemoveClients(remove_clients_params) => {
                let group_message = group_state.remove_clients(remove_clients_params)?;
                prepare_result(group_message, vec![])
            }
            // ======= Externally Committing Endpoints =======
            DsRequestParams::JoinGroup(join_group_params) => {
                let group_message = group_state.join_group(join_group_params)?;
                prepare_result(group_message, vec![])
            }
            DsRequestParams::JoinConnectionGroup(join_connection_group_params) => {
                let group_message =
                    group_state.join_connection_group(join_connection_group_params)?;
                prepare_result(group_message, vec![])
            }
            DsRequestParams::ResyncClient(resync_client_params) => {
                let group_message = group_state.resync_client(resync_client_params)?;
                prepare_result(group_message, vec![])
            }
            DsRequestParams::DeleteGroup(delete_group) => {
                let group_message = group_state.delete_group(delete_group)?;
                prepare_result(group_message, vec![])
            }
            // ======= Proposal Endpoints =======
            DsRequestParams::SelfRemoveClient(self_remove_client_params) => {
                let group_message = group_state.self_remove_client(self_remove_client_params)?;
                prepare_result(group_message, vec![])
            }
            // ======= Sending messages =======
            DsRequestParams::SendMessage(send_message_params) => {
                // There is nothing to process here, so we just stick the
                // message into a QueueMessagePayload for distribution.
                group_state_has_changed = false;
                let group_message = send_message_params.message.into_serialized_mls_message();
                prepare_result(group_message, vec![])
            }
            // ======= Events =======
            DsRequestParams::DispatchEvent(dispatch_event_params) => {
                group_state_has_changed = false;
                let event_message = DsFanOutPayload::EventMessage(dispatch_event_params.event);
                (Some(event_message), DsProcessResponse::Ok, vec![])
            }
        };

        if group_state_has_changed {
            // ... before we distribute the message, we encrypt ...
            let encrypted_group_state = group_state.encrypt(&ear_key).map_err(|e| {
                tracing::error!("Could not serialize group state: {:?}", e);
                DsProcessingError::CouldNotEncrypt
            })?;

            // ... and store the modified group state.
            match group_data {
                GroupData::ExistingGroup(mut group_data) => {
                    group_data.encrypted_group_state = encrypted_group_state;
                    group_data.update(&self.db_pool).await.map_err(|e| {
                        tracing::error!("Could not update group state: {:?}", e);
                        DsProcessingError::StorageError
                    })?;
                }
                GroupData::NewGroup(reserved_group_id) => {
                    StorableDsGroupData::new_and_store(
                        &self.db_pool,
                        reserved_group_id,
                        encrypted_group_state,
                    )
                    .await
                    .map_err(|e| {
                        tracing::error!("Could not store group state: {:?}", e);
                        DsProcessingError::StorageError
                    })?;
                }
            };
        }

        // Distribute FanOutMessages
        if let Some(c2c_message) = ds_fanout_payload {
            for client_reference in destination_clients {
                let ds_fan_out_msg = DsFanOutMessage {
                    payload: c2c_message.clone(),
                    client_reference,
                };

                qs_connector.dispatch(ds_fan_out_msg).await.map_err(|e| {
                    tracing::warn!("Could not distribute message: {:?}", e);
                    DsProcessingError::DistributionError
                })?;
            }
        }

        // Distribute any WelcomeBundles
        for message in fan_out_messages {
            qs_connector
                .dispatch(message)
                .await
                .map_err(|_| DsProcessingError::DistributionError)?;
        }

        Ok(response)
    }

    pub async fn request_group_id(&self) -> Result<DsProcessResponse, StorageError> {
        // Generate UUIDs until we find one that is not yet reserved.
        let mut group_uuid = Uuid::new_v4();
        while !self.reserve_group_id(group_uuid).await {
            group_uuid = Uuid::new_v4();
        }

        let owning_domain = self.own_domain();
        let qgid = QualifiedGroupId::new(group_uuid, owning_domain.clone());
        let group_id = GroupId::from(qgid);
        Ok(DsProcessResponse::GroupId(group_id))
    }
}

#[derive(Debug, TlsSerialize, TlsSize)]
pub struct ExternalCommitInfo {
    pub group_info: GroupInfo,
    pub ratchet_tree: RatchetTree,
    pub encrypted_client_info: Vec<(EncryptedClientCredential, EncryptedSignatureEarKey)>,
}

#[derive(Debug, TlsSerialize, TlsSize)]
#[repr(u8)]
pub enum DsProcessResponse {
    Ok,
    FanoutTimestamp(TimeStamp),
    WelcomeInfo(RatchetTree),
    ExternalCommitInfo(ExternalCommitInfo),
    GroupId(GroupId),
}

fn prepare_result(
    group_message: SerializedMlsMessage,
    welcome_bundles: Vec<DsFanOutMessage>,
) -> (
    Option<DsFanOutPayload>,
    DsProcessResponse,
    Vec<DsFanOutMessage>,
) {
    let queue_message_payload = QsQueueMessagePayload::from(group_message);
    let timestamp = queue_message_payload.timestamp;
    let fan_out_payload = DsFanOutPayload::QueueMessage(queue_message_payload);
    (
        Some(fan_out_payload),
        DsProcessResponse::FanoutTimestamp(timestamp),
        welcome_bundles,
    )
}<|MERGE_RESOLUTION|>--- conflicted
+++ resolved
@@ -183,11 +183,7 @@
 };
 
 use super::{
-<<<<<<< HEAD
-    group_state::{DsGroupState, SerializableDsGroupState, StorableDsGroupData},
-=======
-    group_state::{persistence::StorageError, DsGroupState, StorableDsGroupData},
->>>>>>> 11ec6a5d
+    group_state::{DsGroupState, StorableDsGroupData},
     Ds,
 };
 

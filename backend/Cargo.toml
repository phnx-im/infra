# SPDX-FileCopyrightText: 2023 Phoenix R&D GmbH <hello@phnx.im>
#
# SPDX-License-Identifier: AGPL-3.0-or-later

[package]
name = "phnxbackend"
version = "0.1.0"
authors = ["Phoenix R&D <hello@phnx.im>"]
edition = "2024"
include = ["./migrations/**"]
publish = false
description = "Implements the local and the federation part of the protocol logic on the server side"

[dependencies]
phnxcommon = { workspace = true }
phnxprotos = { workspace = true }

thiserror = { workspace = true }
serde = { version = "1", features = ["derive"] }
async-trait = "0.1.53"
uuid = { version = "1.0.0", features = ["v4", "serde"] }
# Rust crypto dependencies
tracing = { version = "0.1.35", features = ["log"] }
sqlx = { workspace = true, features = ["postgres", "tls-rustls"] }
mimi-room-policy = { workspace = true }
tokio = "1"
mls-assist = { workspace = true }
tls_codec = { workspace = true }
privacypass = { workspace = true }
tokio-stream = "0.1.17"
tonic = { workspace = true }
rand = "0.8"
tokio-util.workspace = true
futures-util = "0.3.31"
chrono = "0.4"
sha2 = "0.10"
displaydoc = "0.2.5"
prost.workspace = true

[dev-dependencies]
phnxcommon = { path = "../common", features = ["test_utils"] }
anyhow = "1.0.97"
insta = { workspace = true }
<<<<<<< HEAD
serde_json = "1.0.140"
=======
mockall = "0.13.1"
tracing-subscriber = { workspace = true, features = ["env-filter"] }
>>>>>>> a7fc4334

[features]
test_utils = ["phnxcommon/test_utils"]<|MERGE_RESOLUTION|>--- conflicted
+++ resolved
@@ -41,12 +41,9 @@
 phnxcommon = { path = "../common", features = ["test_utils"] }
 anyhow = "1.0.97"
 insta = { workspace = true }
-<<<<<<< HEAD
 serde_json = "1.0.140"
-=======
 mockall = "0.13.1"
 tracing-subscriber = { workspace = true, features = ["env-filter"] }
->>>>>>> a7fc4334
 
 [features]
 test_utils = ["phnxcommon/test_utils"]
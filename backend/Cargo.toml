# SPDX-FileCopyrightText: 2023 Phoenix R&D GmbH <hello@phnx.im>
#
# SPDX-License-Identifier: AGPL-3.0-or-later

[package]
name = "phnxbackend"
version = "0.1.0"
authors = ["Phoenix R&D <hello@phoenix.im>"]
edition = "2021"


# See more keys and their definitions at https://doc.rust-lang.org/cargo/reference/manifest.html

[dependencies]
thiserror = "^1.0"
serde = { version = "1", features = ["derive"] }
async-trait = "0.1.53"
uuid = { version = "1.0.0", features = ["v4", "serde"] }
# Rust crypto dependencies
tracing = { version = "0.1.35", features = ["log"] }
<<<<<<< HEAD
opaque-ke = { version = "3.0.0-pre.4", features = ["argon2"] }
=======
opaque-ke = { version = "3.0.0-pre.5", features = ["argon2"] }
>>>>>>> 38ce0a58
sqlx = { workspace = true }
tokio = "1"


phnxtypes = { workspace = true, features = ["sqlx"] }
mls-assist = { workspace = true }
tls_codec = { workspace = true }
privacypass = { workspace = true }
privacypass-middleware = { workspace = true }

[dev-dependencies]
phnxtypes = { path = "../types", features = ["test_utils"] }

[features]
test_utils = ["phnxtypes/test_utils"]<|MERGE_RESOLUTION|>--- conflicted
+++ resolved
@@ -18,11 +18,7 @@
 uuid = { version = "1.0.0", features = ["v4", "serde"] }
 # Rust crypto dependencies
 tracing = { version = "0.1.35", features = ["log"] }
-<<<<<<< HEAD
-opaque-ke = { version = "3.0.0-pre.4", features = ["argon2"] }
-=======
 opaque-ke = { version = "3.0.0-pre.5", features = ["argon2"] }
->>>>>>> 38ce0a58
 sqlx = { workspace = true }
 tokio = "1"
 

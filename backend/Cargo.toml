--- conflicted
+++ resolved
@@ -37,12 +37,6 @@
 displaydoc = "0.2.5"
 prost.workspace = true
 base64 = "0.22.1"
-<<<<<<< HEAD
-aws-config = { version = "1.8.0", features = ["behavior-version-latest"] }
-aws-sdk-s3 = "1.92.0"
-# serde_json = "1.0.140"
-# aws-sigv4 = "1.3.3"
-=======
 aws-sdk-s3 = { version = "1.92.0", default-features = false, features = [
     "behavior-version-latest",
     "http-1x",
@@ -50,7 +44,6 @@
 aws-config = { version = "1.8.0", default-features = false, features = [
     "behavior-version-latest",
 ] }
->>>>>>> e60bcad0
 
 [dev-dependencies]
 phnxcommon = { path = "../common", features = ["test_utils"] }

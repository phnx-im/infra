# SPDX-FileCopyrightText: 2023 Phoenix R&D GmbH <hello@phnx.im>
#
# SPDX-License-Identifier: AGPL-3.0-or-later

[package]
name = "phnxbackend"
version = "0.1.0"
authors = ["Phoenix R&D <hello@phoenix.im>"]
edition = "2021"


# See more keys and their definitions at https://doc.rust-lang.org/cargo/reference/manifest.html

[dependencies]
thiserror = "^1.0"
serde = { version = "1", features = ["derive"] }
serde_json = "^1.0"
async-trait = "0.1.53"
uuid = { version = "1.0.0", features = ["v4", "serde"] }
# Rust crypto dependencies
tracing = { version = "0.1.35", features = ["log"] }
hex = { version = "0.4" }
opaque-ke = { version = "3.0.0-pre.4", features = ["argon2"] }

<<<<<<< HEAD
opaque-ke = { version = "3.0.0-pre.4", features = ["argon2"] }
mls-assist = { git = "https://github.com/phnx-im/mls-assist", branch = "konrad/interface_changes" }
tls_codec = { workspace = true }
privacypass = { workspace = true }
privacypass-middleware = { git = "https://github.com/phnx-im/pp-middleware" }

phnxtypes = { path = "../types" }
=======
phnxtypes = { workspace = true }
mls-assist = { workspace = true }
tls_codec = { workspace = true }
privacypass = { workspace = true }
privacypass-middleware = { workspace = true }
>>>>>>> d44239f5
<|MERGE_RESOLUTION|>--- conflicted
+++ resolved
@@ -22,18 +22,8 @@
 hex = { version = "0.4" }
 opaque-ke = { version = "3.0.0-pre.4", features = ["argon2"] }
 
-<<<<<<< HEAD
-opaque-ke = { version = "3.0.0-pre.4", features = ["argon2"] }
-mls-assist = { git = "https://github.com/phnx-im/mls-assist", branch = "konrad/interface_changes" }
-tls_codec = { workspace = true }
-privacypass = { workspace = true }
-privacypass-middleware = { git = "https://github.com/phnx-im/pp-middleware" }
-
-phnxtypes = { path = "../types" }
-=======
 phnxtypes = { workspace = true }
 mls-assist = { workspace = true }
 tls_codec = { workspace = true }
 privacypass = { workspace = true }
-privacypass-middleware = { workspace = true }
->>>>>>> d44239f5
+privacypass-middleware = { workspace = true }
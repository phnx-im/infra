--- conflicted
+++ resolved
@@ -19,20 +19,7 @@
 # Rust crypto dependencies
 tracing = { version = "0.1.35", features = ["log"] }
 opaque-ke = { version = "3.0.0-pre.5", features = ["argon2"] }
-<<<<<<< HEAD
-sqlx = { version = "0.7", features = [
-    "macros",
-    "postgres",
-    "uuid",
-    "chrono",
-    "migrate",
-    "bigdecimal",
-    "runtime-tokio",
-    "tls-rustls",
-] }
-=======
 sqlx = { workspace = true }
->>>>>>> 38ce0a58
 tokio = "1"
 
 

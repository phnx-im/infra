--- conflicted
+++ resolved
@@ -49,27 +49,19 @@
 sha2 = "0.10.9"
 
 
-openmls = { git = "https://github.com/openmls/openmls", rev = "e19efc810cf6c703b2ec8cc4fd7661a3c17e42d1" }
-privacypass = { git = "https://github.com/raphaelrobert/privacypass" }
-privacypass-middleware = { git = "https://github.com/phnx-im/pp-middleware" }
-<<<<<<< HEAD
-openmls_memory_storage = { git = "https://github.com/openmls/openmls", rev = "e19efc810cf6c703b2ec8cc4fd7661a3c17e42d1" }
-openmls_rust_crypto = { git = "https://github.com/openmls/openmls", rev = "e19efc810cf6c703b2ec8cc4fd7661a3c17e42d1" }
-openmls_traits = { git = "https://github.com/openmls/openmls", rev = "e19efc810cf6c703b2ec8cc4fd7661a3c17e42d1" }
-mls-assist = { path = "../mls-assist" }
-=======
-openmls = { git = "https://github.com/openmls/openmls" }
-openmls_memory_storage = { git = "https://github.com/openmls/openmls" }
-openmls_rust_crypto = { git = "https://github.com/openmls/openmls" }
-openmls_traits = { git = "https://github.com/openmls/openmls" }
-mls-assist = { git = "https://github.com/phnx-im/mls-assist", rev = "cc59c498ea39acec148db847e4ccf7ad27f04ddd" }
->>>>>>> 0bcebb03
+mls-assist = { git = "https://github.com/phnx-im/mls-assist", rev = "24d8b36aa3b903abda3bf70e445d871ab48a07dd" }
 
 tracing-subscriber = { version = "0.3", features = [
     "env-filter",
     "tracing-log",
     "parking_lot",
 ] }
+openmls = { git = "https://github.com/openmls/openmls", rev = "e19efc810cf6c703b2ec8cc4fd7661a3c17e42d1" }
+privacypass = { git = "https://github.com/raphaelrobert/privacypass" }
+privacypass-middleware = { git = "https://github.com/phnx-im/pp-middleware" }
+openmls_memory_storage = { git = "https://github.com/openmls/openmls", rev = "e19efc810cf6c703b2ec8cc4fd7661a3c17e42d1" }
+openmls_rust_crypto = { git = "https://github.com/openmls/openmls", rev = "e19efc810cf6c703b2ec8cc4fd7661a3c17e42d1" }
+openmls_traits = { git = "https://github.com/openmls/openmls", rev = "e19efc810cf6c703b2ec8cc4fd7661a3c17e42d1" }
 
 tokio = { version = "1.18.2", features = ["macros"] }
 tokio-stream = "0.1.17"

# SPDX-FileCopyrightText: 2023 Phoenix R&D GmbH <hello@phnx.im>
#
# SPDX-License-Identifier: AGPL-3.0-or-later

[workspace]
resolver = "2"

members = [
    "backend",
    "server",
    "apiclient",
    "coreclient",
    "test_harness",
    "common",
    "applogic",
    "protos",
    "mls-assist",
]

[workspace.dependencies]
# internal dependencies
aircommon = { path = "./common" }
airprotos = { path = "./protos" }
mls-assist = { path = "./mls-assist" }

uuid = "1.16.0"

sqlx = { version = "0.8.5", default-features = false, features = [
    "macros",
    "uuid",
    "chrono",
    "migrate",
    "bigdecimal",
    "runtime-tokio",
] }

mimi-room-policy = { git = "https://github.com/phnx-im/mimi-room-policy", rev = "6406e6d84c1219da3afcccb91007f2fdaaf61193" }

tls_codec = { version = "0.4.1", features = ["derive", "serde", "mls"] }

reqwest = { version = "^0.12", features = [
    "json",
    "rustls-tls-webpki-roots",
    "brotli",
    "http2",
    "charset",
], default-features = false }
chrono = { version = "0.4.38", features = ["serde"] }
thiserror = "2.0"
blake3 = "1.8.2"
sha2 = "0.10.9"

openmls_traits = { version = "0.4.1" }
privacypass = { git = "https://github.com/raphaelrobert/privacypass" }
privacypass-middleware = { git = "https://github.com/phnx-im/pp-middleware" }
<<<<<<< HEAD
openmls = { version = "0.7.1" }
openmls_memory_storage = { version = "0.4.1" }
openmls_rust_crypto = { version = "0.4.1" }
=======
openmls = { git = "https://github.com/openmls/openmls", rev = "e19efc810cf6c703b2ec8cc4fd7661a3c17e42d1" }
openmls_memory_storage = { git = "https://github.com/openmls/openmls", rev = "e19efc810cf6c703b2ec8cc4fd7661a3c17e42d1" }
openmls_rust_crypto = { git = "https://github.com/openmls/openmls", rev = "e19efc810cf6c703b2ec8cc4fd7661a3c17e42d1" }
openmls_traits = { git = "https://github.com/openmls/openmls", rev = "e19efc810cf6c703b2ec8cc4fd7661a3c17e42d1" }
mls-assist = { git = "https://github.com/phnx-im/mls-assist", rev = "24d8b36aa3b903abda3bf70e445d871ab48a07dd" }

>>>>>>> 03641947
tracing-subscriber = { version = "0.3", features = [
    "env-filter",
    "tracing-log",
    "parking_lot",
] }

tokio = { version = "1.18.2", features = ["macros"] }
tokio-stream = { version = "0.1.17", features = ["sync"] }
tokio-util = "0.7.13"
derive_more = { version = "0.99.19", features = ["from"] }
displaydoc = "0.2.5"

mimi_content = { git = "https://github.com/boxdot/mimi-content", rev = "18af569b6074ed5b63cb2d5086ffea3acfad3f02" }

insta = { version = "1.42.1", features = ["json"] }

# grpc/protobuf
prost = "0.14.0"
tonic = { version = "0.14.0", features = ["tls-ring", "tls-webpki-roots"] }
tonic-prost = "0.14.0"
tonic-prost-build = "0.14.0"
tonic-health = "0.14.0"
tower-http = { version = "0.6.2", features = ["trace"] }
tower_governor = "0.8.0"

[patch.crates-io]
# PR: <https://github.com/RustCrypto/formats/pull/1656/files>
tls_codec = { git = "https://github.com/boxdot/formats", rev = "9846c69f91e732b493dcccf92f4c163bfc711b7d" }
tls_codec_derive = { git = "https://github.com/boxdot/formats", rev = "9846c69f91e732b493dcccf92f4c163bfc711b7d" }

[profile.release]
strip = true
lto = true
codegen-units = 1<|MERGE_RESOLUTION|>--- conflicted
+++ resolved
@@ -53,18 +53,9 @@
 openmls_traits = { version = "0.4.1" }
 privacypass = { git = "https://github.com/raphaelrobert/privacypass" }
 privacypass-middleware = { git = "https://github.com/phnx-im/pp-middleware" }
-<<<<<<< HEAD
 openmls = { version = "0.7.1" }
 openmls_memory_storage = { version = "0.4.1" }
 openmls_rust_crypto = { version = "0.4.1" }
-=======
-openmls = { git = "https://github.com/openmls/openmls", rev = "e19efc810cf6c703b2ec8cc4fd7661a3c17e42d1" }
-openmls_memory_storage = { git = "https://github.com/openmls/openmls", rev = "e19efc810cf6c703b2ec8cc4fd7661a3c17e42d1" }
-openmls_rust_crypto = { git = "https://github.com/openmls/openmls", rev = "e19efc810cf6c703b2ec8cc4fd7661a3c17e42d1" }
-openmls_traits = { git = "https://github.com/openmls/openmls", rev = "e19efc810cf6c703b2ec8cc4fd7661a3c17e42d1" }
-mls-assist = { git = "https://github.com/phnx-im/mls-assist", rev = "24d8b36aa3b903abda3bf70e445d871ab48a07dd" }
-
->>>>>>> 03641947
 tracing-subscriber = { version = "0.3", features = [
     "env-filter",
     "tracing-log",

# SPDX-FileCopyrightText: 2023 Phoenix R&D GmbH <hello@phnx.im>
#
# SPDX-License-Identifier: AGPL-3.0-or-later

[workspace]
resolver = "2"

members = [
    "backend",
    "server",
    "apiclient",
    "coreclient",
    "test_harness",
    "common",
    "applogic",
    "protos",
]

[workspace.dependencies]
# internal dependencies
phnxcommon = { path = "./common" }
phnxprotos = { path = "./protos" }

uuid = "1.16.0"

sqlx = { version = "0.8.5", default-features = false, features = [
    "macros",
    "uuid",
    "chrono",
    "migrate",
    "bigdecimal",
    "runtime-tokio",
] }

<<<<<<< HEAD
mimi-room-policy = { git = "https://github.com/phnx-im/mimi-room-policy", rev = "6c551a0000a6c3d6940c0b5cf65dbc718e8f8982" }
=======
mimi-room-policy = { git = "https://github.com/phnx-im/mimi-room-policy", rev = "9f32e174019288f717cff3ddb537a6a4eeaecc36" }
>>>>>>> d988fae0

tls_codec = { version = "0.4.1", features = ["derive", "serde", "mls"] }

reqwest = { version = "^0.12", features = [
    "json",
    "rustls-tls-webpki-roots",
    "brotli",
    "http2",
    "charset",
], default-features = false }
chrono = { version = "0.4.38", features = ["serde"] }
thiserror = "2.0"

privacypass = { git = "https://github.com/raphaelrobert/privacypass" }
privacypass-middleware = { git = "https://github.com/phnx-im/pp-middleware" }
openmls = { git = "https://github.com/openmls/openmls" }
openmls_memory_storage = { git = "https://github.com/openmls/openmls" }
openmls_rust_crypto = { git = "https://github.com/openmls/openmls" }
openmls_traits = { git = "https://github.com/openmls/openmls" }
mls-assist = { git = "https://github.com/phnx-im/mls-assist" }

tracing-subscriber = { version = "0.3", features = [
    "env-filter",
    "tracing-log",
    "parking_lot",
] }

tokio = { version = "1.18.2", features = ["macros"] }
tokio-stream = "0.1.17"
tokio-util = "0.7.13"
derive_more = { version = "0.99.19", features = ["from"] }

mimi_content = { git = "https://github.com/phnx-im/mimi-content", rev = "71495dc8fc794111c381649c4c6cbc6e258a0135" }

insta = { version = "1.42.1", features = ["json"] }

# grpc/protobuf
prost = "0.13.5"
tonic = { version = "0.13.0", features = ["tls-ring", "tls-webpki-roots"] }
tonic-build = "0.13.0"
tower-http = { version = "0.6.2", features = ["trace"] }

[patch.crates-io]
# PR: <https://github.com/RustCrypto/formats/pull/1656/files>
tls_codec = { git = "https://github.com/boxdot/formats", rev = "9846c69f91e732b493dcccf92f4c163bfc711b7d" }
# PR: <https://github.com/benwis/tower-governor/pull/53>
tower_governor = { git = "https://github.com/boxdot/tower-governor", rev = "556d9f8" }

[profile.release]
strip = true
lto = true
codegen-units = 1<|MERGE_RESOLUTION|>--- conflicted
+++ resolved
@@ -32,11 +32,7 @@
     "runtime-tokio",
 ] }
 
-<<<<<<< HEAD
-mimi-room-policy = { git = "https://github.com/phnx-im/mimi-room-policy", rev = "6c551a0000a6c3d6940c0b5cf65dbc718e8f8982" }
-=======
 mimi-room-policy = { git = "https://github.com/phnx-im/mimi-room-policy", rev = "9f32e174019288f717cff3ddb537a6a4eeaecc36" }
->>>>>>> d988fae0
 
 tls_codec = { version = "0.4.1", features = ["derive", "serde", "mls"] }
 

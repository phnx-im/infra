# SPDX-FileCopyrightText: 2023 Phoenix R&D GmbH <hello@phnx.im>
#
# SPDX-License-Identifier: AGPL-3.0-or-later

[workspace]
resolver = "2"

members = [
    "backend",
    "server",
    "apiclient",
    "coreclient",
    "test_harness",
    "common",
    "applogic",
    "protos",
]

[workspace.dependencies]
# internal dependencies
phnxcommon = { path = "./common" }
phnxprotos = { path = "./protos" }

uuid = "1.16.0"

sqlx = { version = "0.8.5", default-features = false, features = [
    "macros",
    "uuid",
    "chrono",
    "migrate",
    "bigdecimal",
    "runtime-tokio",
] }

mimi-room-policy = { git = "https://github.com/phnx-im/mimi-room-policy", rev = "fdb7c4bd7ad399e8244b3e7db13e120d5d646ad9" }

tls_codec = { version = "0.4.1", features = ["derive", "serde", "mls"] }

reqwest = { version = "^0.12", features = [
    "json",
    "rustls-tls-webpki-roots",
    "brotli",
    "http2",
    "charset",
], default-features = false }
chrono = { version = "0.4.38", features = ["serde"] }
thiserror = "2.0"
blake3 = "1.8.2"
sha2 = "0.10.9"

privacypass = { git = "https://github.com/raphaelrobert/privacypass" }
privacypass-middleware = { git = "https://github.com/phnx-im/pp-middleware" }
openmls = { git = "https://github.com/openmls/openmls" }
openmls_memory_storage = { git = "https://github.com/openmls/openmls" }
openmls_rust_crypto = { git = "https://github.com/openmls/openmls" }
openmls_traits = { git = "https://github.com/openmls/openmls" }
mls-assist = { git = "https://github.com/phnx-im/mls-assist" }

tracing-subscriber = { version = "0.3", features = [
    "env-filter",
    "tracing-log",
    "parking_lot",
] }

tokio = { version = "1.18.2", features = ["macros"] }
tokio-stream = "0.1.17"
tokio-util = "0.7.13"
derive_more = { version = "0.99.19", features = ["from"] }

<<<<<<< HEAD
# mimi_content = { git = "https://github.com/phnx-im/mimi-content", rev = "43c8148e5952ca5a717dd04139893a0446126293" }
mimi_content = { path = "../mimi-content" }
=======
mimi_content = { git = "https://github.com/phnx-im/mimi-content", rev = "613510bbefb79f8f5328f9b8d14262f0661624aa" }
>>>>>>> 87cfb495

insta = { version = "1.42.1", features = ["json"] }

# grpc/protobuf
prost = "0.13.5"
tonic = { version = "0.13.0", features = ["tls-ring", "tls-webpki-roots"] }
tonic-build = "0.13.0"
tower-http = { version = "0.6.2", features = ["trace"] }

[patch.crates-io]
# PR: <https://github.com/RustCrypto/formats/pull/1656/files>
tls_codec = { git = "https://github.com/boxdot/formats", rev = "9846c69f91e732b493dcccf92f4c163bfc711b7d" }
# PR: <https://github.com/benwis/tower-governor/pull/53>
tower_governor = { git = "https://github.com/boxdot/tower-governor", rev = "556d9f8" }

[profile.release]
strip = true
lto = true
codegen-units = 1<|MERGE_RESOLUTION|>--- conflicted
+++ resolved
@@ -67,12 +67,8 @@
 tokio-util = "0.7.13"
 derive_more = { version = "0.99.19", features = ["from"] }
 
-<<<<<<< HEAD
-# mimi_content = { git = "https://github.com/phnx-im/mimi-content", rev = "43c8148e5952ca5a717dd04139893a0446126293" }
+# mimi_content = { git = "https://github.com/phnx-im/mimi-content", rev = "613510bbefb79f8f5328f9b8d14262f0661624aa" }
 mimi_content = { path = "../mimi-content" }
-=======
-mimi_content = { git = "https://github.com/phnx-im/mimi-content", rev = "613510bbefb79f8f5328f9b8d14262f0661624aa" }
->>>>>>> 87cfb495
 
 insta = { version = "1.42.1", features = ["json"] }
 

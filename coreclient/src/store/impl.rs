--- conflicted
+++ resolved
@@ -123,20 +123,12 @@
         self.leave_chat(chat_id).await
     }
 
-<<<<<<< HEAD
+    async fn erase_chat(&self, chat_id: ChatId) -> StoreResult<()> {
+        self.erase_chat(chat_id).await
+    }
+
     async fn update_key(&self, chat_id: ChatId) -> StoreResult<Vec<ChatMessage>> {
         self.update_key(chat_id).await
-=======
-    async fn erase_conversation(&self, conversation_id: ConversationId) -> StoreResult<()> {
-        self.erase_conversation(conversation_id).await
-    }
-
-    async fn update_key(
-        &self,
-        conversation_id: ConversationId,
-    ) -> StoreResult<Vec<ConversationMessage>> {
-        self.update_key(conversation_id).await
->>>>>>> b5875bc3
     }
 
     async fn remove_users(

// SPDX-FileCopyrightText: 2024 Phoenix R&D GmbH <hello@phnx.im>
//
// SPDX-License-Identifier: AGPL-3.0-or-later

use std::{collections::HashSet, sync::Arc};

use phnxtypes::identifiers::QualifiedUserName;
use tokio_stream::Stream;
use uuid::Uuid;

use crate::{
    Contact, Conversation, ConversationId, ConversationMessage, ConversationMessageId,
    PartialContact, UserProfile, clients::CoreUser,
};

use super::{Store, StoreNotification, StoreResult};

impl Store for CoreUser {
    fn user_name(&self) -> &QualifiedUserName {
        self.user_name()
    }

    async fn own_user_profile(&self) -> StoreResult<UserProfile> {
        Ok(self.own_user_profile().await?)
    }

    async fn set_own_user_profile(&self, user_profile: UserProfile) -> StoreResult<()> {
        self.set_own_user_profile(user_profile).await
    }

    async fn create_conversation(
        &self,
        title: String,
        picture: Option<Vec<u8>>,
    ) -> StoreResult<ConversationId> {
        self.create_conversation(title, picture).await
    }

    async fn set_conversation_picture(
        &self,
        conversation_id: ConversationId,
        picture: Option<Vec<u8>>,
    ) -> StoreResult<()> {
        self.set_conversation_picture(conversation_id, picture)
            .await
    }

    async fn conversations(&self) -> StoreResult<Vec<Conversation>> {
        Ok(self.conversations().await?)
    }

    async fn conversation_participants(
        &self,
        conversation_id: ConversationId,
    ) -> StoreResult<Option<HashSet<QualifiedUserName>>> {
        self.try_conversation_participants(conversation_id).await
    }

    async fn delete_conversation(
        &self,
        conversation_id: ConversationId,
    ) -> StoreResult<Vec<ConversationMessage>> {
        self.delete_conversation(conversation_id).await
    }

    async fn leave_conversation(&self, conversation_id: ConversationId) -> StoreResult<()> {
        self.leave_conversation(conversation_id).await
    }

<<<<<<< HEAD
    async fn remove_users(
        &self,
        conversation_id: ConversationId,
        target_users: &[QualifiedUserName],
    ) -> StoreResult<Vec<ConversationMessage>> {
        self.remove_users(conversation_id, target_users).await
    }

    async fn add_contact(&self, user_name: &QualifiedUserName) -> StoreResult<ConversationId> {
        self.add_contact(user_name.clone()).await
=======
    async fn add_contact(&self, user_name: QualifiedUserName) -> StoreResult<ConversationId> {
        self.add_contact(user_name).await
>>>>>>> 4ded77c2
    }

    async fn contacts(&self) -> StoreResult<Vec<Contact>> {
        Ok(self.contacts().await?)
    }

    async fn contact(&self, user_name: &QualifiedUserName) -> StoreResult<Option<Contact>> {
        Ok(self.try_contact(user_name).await?)
    }

    async fn partial_contacts(&self) -> StoreResult<Vec<PartialContact>> {
        Ok(self.partial_contacts().await?)
    }

    async fn user_profile(
        &self,
        user_name: &QualifiedUserName,
    ) -> StoreResult<Option<UserProfile>> {
        self.user_profile(user_name).await
    }

    async fn messages(
        &self,
        conversation_id: ConversationId,
        limit: usize,
    ) -> StoreResult<Vec<ConversationMessage>> {
        self.get_messages(conversation_id, limit).await
    }

    async fn message(
        &self,
        message_id: ConversationMessageId,
    ) -> StoreResult<Option<ConversationMessage>> {
        Ok(self.message(message_id).await?)
    }

    async fn prev_message(
        &self,
        message_id: ConversationMessageId,
    ) -> StoreResult<Option<ConversationMessage>> {
        self.prev_message(message_id).await
    }

    async fn next_message(
        &self,
        message_id: ConversationMessageId,
    ) -> StoreResult<Option<ConversationMessage>> {
        self.next_message(message_id).await
    }

    async fn last_message(
        &self,
        conversation_id: ConversationId,
    ) -> StoreResult<Option<ConversationMessage>> {
        Ok(self.try_last_message(conversation_id).await?)
    }

    async fn messages_count(&self, conversation_id: ConversationId) -> StoreResult<usize> {
        Ok(self.try_messages_count(conversation_id).await?)
    }

    async fn unread_messages_count(&self, conversation_id: ConversationId) -> StoreResult<usize> {
        Ok(self.try_unread_messages_count(conversation_id).await?)
    }

    async fn global_unread_messages_count(&self) -> StoreResult<usize> {
        Ok(self.global_unread_messages_count().await?)
    }

    async fn mark_conversation_as_read(
        &self,
        conversation_id: ConversationId,
        until: ConversationMessageId,
    ) -> StoreResult<bool> {
        Ok(self
            .mark_conversation_as_read(conversation_id, until)
            .await?)
    }

    async fn send_message(
        &self,
        conversation_id: ConversationId,
        content: mimi_content::MimiContent,
    ) -> StoreResult<ConversationMessage> {
        self.send_message(conversation_id, content).await
    }

    async fn resend_message(&self, local_message_id: Uuid) -> StoreResult<()> {
        self.re_send_message(local_message_id).await
    }

    fn notify(&self, notification: StoreNotification) {
        self.send_store_notification(notification);
    }

    fn subscribe(&self) -> impl Stream<Item = Arc<StoreNotification>> + Send + 'static {
        self.subscribe_to_store_notifications()
    }

    fn subscribe_iter(&self) -> impl Iterator<Item = Arc<StoreNotification>> + Send + 'static {
        self.subscribe_iter_to_store_notifications()
    }

    async fn enqueue_notification(&self, notification: &StoreNotification) -> StoreResult<()> {
        self.enqueue_store_notification(notification).await
    }

    async fn dequeue_notification(&self) -> StoreResult<StoreNotification> {
        self.dequeue_store_notification().await
    }
}<|MERGE_RESOLUTION|>--- conflicted
+++ resolved
@@ -67,7 +67,6 @@
         self.leave_conversation(conversation_id).await
     }
 
-<<<<<<< HEAD
     async fn remove_users(
         &self,
         conversation_id: ConversationId,
@@ -76,12 +75,8 @@
         self.remove_users(conversation_id, target_users).await
     }
 
-    async fn add_contact(&self, user_name: &QualifiedUserName) -> StoreResult<ConversationId> {
-        self.add_contact(user_name.clone()).await
-=======
     async fn add_contact(&self, user_name: QualifiedUserName) -> StoreResult<ConversationId> {
         self.add_contact(user_name).await
->>>>>>> 4ded77c2
     }
 
     async fn contacts(&self) -> StoreResult<Vec<Contact>> {

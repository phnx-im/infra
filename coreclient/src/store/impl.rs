--- conflicted
+++ resolved
@@ -4,12 +4,8 @@
 
 use std::{collections::HashSet, sync::Arc};
 
-<<<<<<< HEAD
+use mimi_room_policy::VerifiedRoomState;
 use phnxtypes::identifiers::AsClientId;
-=======
-use mimi_room_policy::VerifiedRoomState;
-use phnxtypes::identifiers::QualifiedUserName;
->>>>>>> 4e6b05ee
 use tokio_stream::Stream;
 use uuid::Uuid;
 
@@ -91,20 +87,15 @@
         self.invite_users(conversation_id, invited_users).await
     }
 
-<<<<<<< HEAD
+    async fn load_room_state(
+        &self,
+        conversation_id: ConversationId,
+    ) -> StoreResult<(u32, VerifiedRoomState)> {
+        self.load_room_state(&conversation_id).await
+    }
+
     async fn add_contact(&self, client_id: AsClientId) -> StoreResult<ConversationId> {
         self.add_contact(client_id).await
-=======
-    async fn load_room_state(
-        &self,
-        conversation_id: ConversationId,
-    ) -> StoreResult<(u32, VerifiedRoomState)> {
-        self.load_room_state(&conversation_id).await
-    }
-
-    async fn add_contact(&self, user_name: QualifiedUserName) -> StoreResult<ConversationId> {
-        self.add_contact(user_name).await
->>>>>>> 4e6b05ee
     }
 
     async fn contacts(&self) -> StoreResult<Vec<Contact>> {

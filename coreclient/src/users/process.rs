--- conflicted
+++ resolved
@@ -62,12 +62,7 @@
                             &mut self.key_store.as_credentials,
                             &self.contacts,
                         )
-<<<<<<< HEAD
                         .await?;
-=======
-                        .await
-                        .unwrap();
->>>>>>> 6281e98b
                     freshly_joined_groups.push(group_id.clone());
 
                     let attributes = ConversationAttributes {
@@ -389,40 +384,6 @@
                     // TODO: For now, we automatically confirm conversations.
                     self.conversation_store
                         .confirm_connection_conversation(&conversation_id);
-<<<<<<< HEAD
-                    // Fetch a keypackage for our new contact.
-                    // TODO: For now, one is enough.
-                    let response = self
-                        .api_clients
-                        .get(&user_name.domain())?
-                        .qs_key_package_batch(
-                            cep_tbs.friendship_package.friendship_token.clone(),
-                            cep_tbs.friendship_package.add_package_ear_key.clone(),
-                        )
-                        .await?;
-                    let key_packages: Vec<(KeyPackage, SignatureEarKey)> = response
-                        .add_packages
-                        .into_iter()
-                        .map(|add_package| {
-                            let validated_add_package = add_package.validate(
-                                self.crypto_backend.crypto(),
-                                ProtocolVersion::default(),
-                            )?;
-                            let key_package = validated_add_package.key_package().clone();
-                            let sek = SignatureEarKey::decrypt(
-                                &cep_tbs.friendship_package.signature_ear_key_wrapper_key,
-                                validated_add_package.encrypted_signature_ear_key(),
-                            )?;
-                            Ok((key_package, sek))
-                        })
-                        .collect::<Result<Vec<_>>>()?;
-                    let qs_verifying_key = self.qs_verifying_key(&user_name.domain()).await?;
-                    let add_info = ContactAddInfos {
-                        key_packages,
-                        key_package_batch: response.key_package_batch.verify(qs_verifying_key)?,
-                    };
-=======
->>>>>>> 6281e98b
 
                     let contact = PartialContact {
                         user_name: user_name.clone(),
@@ -478,11 +439,7 @@
         self.conversation_store.messages(conversation_id, last_n)
     }
 
-<<<<<<< HEAD
-    async fn qs_verifying_key(&mut self, domain: &Fqdn) -> Result<&QsVerifyingKey> {
-=======
-    pub(super) async fn qs_verifying_key(&mut self, domain: &Fqdn) -> &QsVerifyingKey {
->>>>>>> 6281e98b
+    pub(super) async fn qs_verifying_key(&mut self, domain: &Fqdn) -> Result<&QsVerifyingKey> {
         if !self.key_store.qs_verifying_keys.contains_key(domain) {
             let qs_verifying_key = self.api_clients.get(domain)?.qs_verifying_key().await?;
             self.key_store

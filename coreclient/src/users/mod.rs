// SPDX-FileCopyrightText: 2023 Phoenix R&D GmbH <hello@phnx.im>
//
// SPDX-License-Identifier: AGPL-3.0-or-later

use std::{
    ops::Deref,
    sync::{Arc, Mutex},
};

use anyhow::{anyhow, Result};
use opaque_ke::{
    ClientRegistration, ClientRegistrationFinishParameters, ClientRegistrationFinishResult,
    ClientRegistrationStartResult, Identifiers, RegistrationUpload,
};
use phnxapiclient::{qs_api::ws::QsWebSocket, ApiClient, ApiClientInitError};
use phnxbackend::{
    auth_service::{
        credentials::{
            keys::{ClientSigningKey, InfraCredentialSigningKey},
            ClientCredential, ClientCredentialCsr, ClientCredentialPayload, ExpirationData,
        },
        AsClientId, OpaqueRegistrationRecord, OpaqueRegistrationRequest, UserName,
    },
    crypto::{
        ear::{
            keys::{
                AddPackageEarKey, ClientCredentialEarKey, FriendshipPackageEarKey, PushTokenEarKey,
                SignatureEarKey, SignatureEarKeyWrapperKey, WelcomeAttributionInfoEarKey,
            },
            EarEncryptable,
        },
        hpke::HpkeEncryptable,
        kdf::keys::RatchetSecret,
        signatures::{
            keys::{QsClientSigningKey, QsUserSigningKey},
            signable::{Signable, Verifiable},
        },
        ConnectionDecryptionKey, OpaqueCiphersuite, RatchetDecryptionKey,
    },
    messages::{
        client_as::{
            ConnectionEstablishmentPackageTbs, ConnectionPackageTbs, FriendshipPackage,
            UserConnectionPackagesParams,
        },
        client_ds_out::CreateGroupParamsOut,
        FriendshipToken, MlsInfraVersion, QueueMessage,
    },
    qs::{ClientConfig, Fqdn, QsClientId, QsClientReference, QsUserId},
};
use rand::rngs::OsRng;
use rusqlite::Connection;
use serde::{Deserialize, Serialize};
use thiserror::Error;

use crate::{
    contacts::{store::ContactStore, Contact, ContactAddInfos, PartialContact},
    conversations::store::{ConversationMessageStore, ConversationStore},
    groups::store::GroupStore,
    key_stores::{
        as_credentials::AsCredentialStore, leaf_keys::LeafKeyStore,
        qs_verifying_keys::QsVerifyingKeyStore, queue_ratchets::QueueRatchetStore,
        queue_ratchets::QueueType, MemoryUserKeyStore,
    },
    utils::persistence::{db_path, DataType, Persistable, PersistenceError},
};

use self::{
    api_clients::ApiClients,
    create_user::InitialUserState,
    openmls_provider::PhnxOpenMlsProvider,
    store::{PersistableUserData, UserCreationState},
};

use super::*;

pub(crate) mod api_clients;
mod create_user;
pub(crate) mod openmls_provider;
pub mod process;
mod store;

pub(crate) const CIPHERSUITE: Ciphersuite =
    Ciphersuite::MLS_128_DHKEMX25519_AES128GCM_SHA256_Ed25519;

pub(crate) const CONNECTION_PACKAGES: usize = 50;
pub(crate) const ADD_PACKAGES: usize = 50;
pub(crate) const CONNECTION_PACKAGE_EXPIRATION_DAYS: i64 = 30;

<<<<<<< HEAD
=======
pub(crate) struct ApiClients {
    // We store our own domain such that we can manually map our own domain to
    // an API client that uses an IP address instead of the actual domain. This
    // is a temporary workaround and should probably be replaced by a more
    // thought-out mechanism.
    own_domain: Fqdn,
    own_hostname: String,
    clients: HashMap<String, ApiClient>,
}

impl ApiClients {
    fn new(own_domain: Fqdn, own_server_url: impl ToString) -> Self {
        let own_server_url = own_server_url.to_string();
        Self {
            own_domain,
            own_hostname: own_server_url,
            clients: HashMap::new(),
        }
    }

    pub(crate) fn get(&mut self, domain: &Fqdn) -> Result<&ApiClient> {
        let lookup_domain = if domain == &self.own_domain {
            self.own_hostname.clone()
        } else {
            domain.clone().to_string()
        };
        let client = self
            .clients
            .entry(lookup_domain.clone())
            .or_insert(ApiClient::initialize(lookup_domain)?);
        Ok(client)
    }

    fn default_client(&mut self) -> Result<&ApiClient> {
        let own_domain = self.own_domain.clone();
        self.get(&own_domain)
    }
}

>>>>>>> 476da2ad
pub struct SelfUser<T: Notifiable> {
    sqlite_connection: Connection,
    pub(crate) crypto_backend: PhnxOpenMlsProvider,
    pub(crate) notification_hub_option: Mutex<Option<NotificationHub<T>>>,
    api_clients: ApiClients,
    pub(crate) _qs_user_id: QsUserId,
    pub(crate) qs_client_id: QsClientId,
    pub(crate) key_store: MemoryUserKeyStore,
}

impl<T: Notifiable> SelfUser<T> {
    /// Create a new user. If a user with the given `AsClientId` already exists,
    /// this will overwrite that user.
    pub async fn new(
        as_client_id: AsClientId,
        password: &str,
        server_url: impl ToString,
        notification_hub: NotificationHub<T>,
    ) -> Result<Self> {
<<<<<<< HEAD
        // Connect to or set up database
        // We want a different sqlite db per client.
        let db_path = db_path(&as_client_id);
        let connection = Connection::open(db_path)?;
=======
        let user_name = user_name.into();
        log::debug!("Creating new user {}", user_name);
        let crypto_backend = OpenMlsRustCrypto::default();
        // Let's turn TLS off for now.
        let domain = user_name.domain();
        let mut api_clients = ApiClients::new(user_name.domain(), server_url);

        let as_credentials = AsCredentials::new(&mut api_clients, &domain).await?;

        let api_client = api_clients.default_client()?;

        let as_client_id = AsClientId::random(crypto_backend.rand(), user_name.clone())?;
        let (client_credential_csr, prelim_signing_key) =
            ClientCredentialCsr::new(as_client_id, SignatureScheme::ED25519)?;

        let as_credentials_response = api_client.as_as_credentials().await?;
        let as_intermediate_credentials: Vec<AsIntermediateCredential> = as_credentials_response
            .as_intermediate_credentials
            .into_iter()
            .map(|as_inter_cred| {
                let as_credential = as_credentials_response
                    .as_credentials
                    .iter()
                    .find(|as_cred| {
                        if let Ok(fingerprint) = as_cred.fingerprint() {
                            &fingerprint == as_inter_cred.signer_fingerprint()
                        } else {
                            false
                        }
                    })
                    .ok_or(anyhow!(
                        "Can't find AS credential with matching fingerprint"
                    ))?;
                let credential: AsIntermediateCredential =
                    as_inter_cred.verify(as_credential.verifying_key())?;
                Ok(credential)
            })
            .collect::<Result<Vec<_>>>()?;

        let chosen_inter_credential = as_intermediate_credentials
            .first()
            .ok_or(anyhow!("AS didn't return any intermediate credentials"))?;

        let client_credential_payload = ClientCredentialPayload::new(
            client_credential_csr,
            None,
            chosen_inter_credential.fingerprint()?,
        );

        // Let's do OPAQUE registration.
        // First get the server setup information.
        let mut client_rng = OsRng;
        let client_registration_start_result: ClientRegistrationStartResult<OpaqueCiphersuite> =
            ClientRegistration::<OpaqueCiphersuite>::start(&mut client_rng, password.as_bytes())
                .map_err(|e| anyhow!("Error starting OPAQUE handshake: {:?}", e))?;

        let opaque_registration_request = OpaqueRegistrationRequest {
            client_message: client_registration_start_result.message,
        };
>>>>>>> 476da2ad

        let domain_or_address = domain_or_address.to_string();
        let api_clients =
            ApiClients::new(as_client_id.user_name().domain(), domain_or_address.clone());

        InitialUserState::new(
            &connection,
            &api_clients,
            &as_client_id,
            domain_or_address,
            password,
        )
        .await?
        .complete_user_creation(connection, notification_hub, api_clients)
        .await
    }

    /// Load a user from the database. If a user creation process with a
    /// matching `AsClientId` was interrupted before, this will resume that
    /// process.
    pub async fn load(
        as_client_id: AsClientId,
        notification_hub_option: impl Into<Option<NotificationHub<T>>>,
    ) -> Result<Option<SelfUser<T>>> {
        let db_path = db_path(&as_client_id);
        let connection = Connection::open(db_path)?;

        let Some(stage) = PersistableUserData::load_one(&connection, Some(&as_client_id), None)?
        else {
            return Ok(None);
        };

        let user_data = stage.into_payload();

        let self_user = match user_data {
            UserCreationState::InitialUserState(state) => {
                state
                    .complete_user_creation(connection, notification_hub_option, None)
                    .await?
            }
            UserCreationState::PostRegistrationInitState(state) => {
                state
                    .complete_user_creation(connection, None, notification_hub_option)
                    .await?
            }
            UserCreationState::UnfinalizedRegistrationState(state) => {
                state
                    .complete_user_creation(connection, None, notification_hub_option)
                    .await?
            }
            UserCreationState::AsRegisteredUserState(state) => {
                state
                    .complete_user_creation(connection, None, notification_hub_option)
                    .await?
            }
            UserCreationState::QsRegisteredUserState(state) => {
                state
                    .complete_user_creation(connection, None, notification_hub_option)
                    .await?
            }
            UserCreationState::FinalUserState(state) => {
                state.into_self_user(connection, None, notification_hub_option)
            }
        };

        Ok(Some(self_user))
    }

    /// Create new group
    pub async fn create_conversation(&mut self, title: &str) -> Result<Uuid> {
        let group_id = self
            .api_clients
            .default_client()?
            .ds_request_group_id()
            .await?;
        let client_reference = self.create_own_client_reference();
        let group_store = self.group_store();
        let (group, partial_params) = group_store.create_group(
            self.crypto_backend(),
            &self.key_store.signing_key,
            group_id.clone(),
        )?;
        let encrypted_client_credential = self
            .key_store
            .signing_key
            .credential()
            .encrypt(group.credential_ear_key())?;
        let params = CreateGroupParamsOut {
            group_id: partial_params.group_id,
            ratchet_tree: partial_params.ratchet_tree,
            encrypted_client_credential,
            encrypted_signature_ear_key: partial_params.encrypted_signature_ear_key,
            creator_client_reference: client_reference,
            creator_user_auth_key: partial_params.user_auth_key,
            group_info: partial_params.group_info,
        };
        self.api_clients
            .default_client()?
            .ds_create_group(
                params,
                group.group_state_ear_key(),
                group.user_auth_key().ok_or(anyhow!("No user auth key"))?,
            )
            .await?;
        let attributes = ConversationAttributes {
            title: title.to_string(),
        };
        let conversation_store = self.conversation_store();
        let conversation = conversation_store.create_group_conversation(group_id, attributes)?;
        self.dispatch_conversation_notification(conversation.id())?;
        Ok(conversation.id())
    }

    /// Invite users to an existing group
    pub async fn invite_users(
        &mut self,
        conversation_id: Uuid,
        invited_users: &[UserName],
    ) -> Result<()> {
        let conversation_store = self.conversation_store();
        let conversation = conversation_store
            .get_by_conversation_id(&conversation_id)?
            .ok_or(anyhow!(
                "Can't find conversation with id {}",
                conversation_id
            ))?;
        let group_id = conversation.group_id().clone();
        let owner_domain = conversation.owner_domain();
        let mut contact_add_infos: Vec<ContactAddInfos> = vec![];
        let mut contact_wai_keys = vec![];
        let mut client_credentials = vec![];
        for invited_user in invited_users {
            let user_name = invited_user.to_string().into();
            let mut contact = self
                .contact_store()
                .get(&user_name)?
                .ok_or(anyhow!("Can't find contact with user name {}", user_name))?;
            contact_wai_keys.push(contact.wai_ear_key().clone());
            client_credentials.push(contact.client_credentials());
            let add_info = self
                .contact_store()
                .add_infos(self.crypto_backend().crypto(), &mut contact)
                .await?;
            contact_add_infos.push(add_info);
        }
        debug_assert!(contact_add_infos.len() == invited_users.len());

        let group_store = self.group_store();
        let mut group = group_store
            .get(&group_id)?
            .ok_or(anyhow!("Can't find group with id {:?}", group_id))?;
        // Adds new member and staged commit
        let params = group.invite(
            self.crypto_backend(),
            &self.key_store.signing_key,
            contact_add_infos,
            contact_wai_keys,
            client_credentials,
        )?;
        // We're not getting a response, but if it's not an error, the commit
        // must have gone through.
        self.api_clients
            .get(&owner_domain)?
            .ds_add_users(
                params,
                group.group_state_ear_key(),
                group.user_auth_key().ok_or(anyhow!("No user auth key"))?,
            )
            .await?;

        // Now that we know the commit went through, we can merge the commit and
        // create the events.
        let conversation_messages = group.merge_pending_commit(self.crypto_backend(), None)?;
        // Send off the notifications
        self.dispatch_message_notifications(conversation_id, conversation_messages)?;
        Ok(())
    }

    pub async fn remove_users(
        &mut self,
        conversation_id: Uuid,
        target_users: &[UserName],
    ) -> Result<()> {
        let conversation_store = self.conversation_store();
        let conversation = conversation_store
            .get_by_conversation_id(&conversation_id)?
            .ok_or(anyhow!(
                "Can't find conversation with id {}",
                conversation_id
            ))?;
        let group_id = &conversation.group_id();
        let group_store = self.group_store();
        let mut group = group_store
            .get(group_id)?
            .ok_or(anyhow!("Can't find group with id {:?}", group_id))?;
        let mut clients = vec![];
        for user_name in target_users {
            let mut user_clients = group.user_client_ids(user_name);
            clients.append(&mut user_clients);
        }
        let params = group.remove(self.crypto_backend(), clients)?;
        let owner_domain = conversation.owner_domain();
        self.api_clients
            .get(&owner_domain)?
            .ds_remove_users(
                params,
                group.group_state_ear_key(),
                group.user_auth_key().ok_or(anyhow!("No user auth key"))?,
            )
            .await?;
        // Now that we know the commit went through, we can merge the commit and
        // create the events.
        let conversation_messages = group.merge_pending_commit(self.crypto_backend(), None)?;
        // Send off the notifications
        self.dispatch_message_notifications(conversation_id, conversation_messages)?;
        Ok(())
    }

    fn dispatch_message_notifications(
        &self,
        conversation_id: Uuid,
        group_messages: Vec<GroupMessage>,
    ) -> Result<()> {
        let message_store = self.message_store();
        for group_message in group_messages.into_iter() {
            let conversation_message = message_store.create(&conversation_id, group_message)?;
            let dispatched_conversation_message = DispatchedConversationMessage {
                conversation_id: UuidBytes::from_uuid(conversation_id),
                conversation_message: conversation_message.clone(),
            };
            // TODO: Unwrapping a mutex poisoning error here for now.
            let mut notification_hub_option = self.notification_hub_option.lock().unwrap();
            if let Some(ref mut notification_hub) = *notification_hub_option {
                notification_hub.dispatch_message_notification(dispatched_conversation_message);
            }
        }
        Ok(())
    }

    fn dispatch_conversation_notification(&self, conversation_id: Uuid) -> Result<()> {
        // TODO: Unwrapping a mutex poisoning error here for now.
        let mut notification_hub_option = self.notification_hub_option.lock().unwrap();
        if let Some(ref mut notification_hub) = *notification_hub_option {
            notification_hub.dispatch_conversation_notification(conversation_id);
        }
        Ok(())
    }

    /// Send a message and return it. Note that the message has already been
    /// sent to the DS and has internally been stored in the conversation store.
    pub async fn send_message(
        &mut self,
        conversation_id: Uuid,
        message: MessageContentType,
    ) -> Result<ConversationMessage> {
        let conversation_store = self.conversation_store();
        let conversation = conversation_store
            .get_by_conversation_id(&conversation_id)?
            .ok_or(anyhow!(
                "Can't find conversation with id {}",
                conversation_id
            ))?;
        let group_id = &conversation.group_id();
        // Generate ciphertext
        let group_store = self.group_store();
        let mut group = group_store
            .get(&group_id)?
            .ok_or(anyhow!("Can't find group with id {:?}", group_id))?;
        // Generate ciphertext
        let (params, message) = group
            .create_message(self.crypto_backend(), message.clone())
            .map_err(CorelibError::Group)?;

        // Send message to DS
        let owner_domain = conversation.owner_domain();

        self.api_clients
            .get(&owner_domain)?
            .ds_send_message(params, group.leaf_signer(), group.group_state_ear_key())
            .await?;

        let conversation_message = self
            .message_store()
            .create(&conversation.id(), message)?
            .into();

        Ok(conversation_message)
    }

    pub async fn add_contact(&mut self, user_name: impl Into<UserName>) -> Result<()> {
        let user_name = user_name.into();
        let params = UserConnectionPackagesParams {
            user_name: user_name.clone(),
        };
        // First we fetch connection key packages from the AS, then we establish
        // a connection group. Finally, we fully add the user as a contact.
        let user_domain = user_name.domain();
        log::info!("Adding contact {}", user_name);
        let user_key_packages = self
            .api_clients
            .get(&user_domain)?
            .as_user_connection_packages(params)
            .await?;
        let connection_packages = user_key_packages.connection_packages;
        // Verify the connection key packages
        log::info!("Verifying connection packages");
        let mut verified_connection_packages = vec![];
        let as_credential_store = self.as_credential_store();
        for connection_package in connection_packages.into_iter() {
            let as_intermediate_credential = as_credential_store
                .get(
                    &user_domain,
                    connection_package.client_credential_signer_fingerprint(),
                )
                .await?;
            let verifying_key = as_intermediate_credential.verifying_key();
            verified_connection_packages.push(connection_package.verify(verifying_key)?)
        }

        // TODO: Connection Package Validation
        // * Version
        // * Lifetime

        // Get a group id for the connection group
        log::info!("Requesting group id");
        let group_id = self
            .api_clients
            .default_client()?
            .ds_request_group_id()
            .await?;
        // Create the connection group
        log::info!("Creating local connection group");
        let group_store = self.group_store();
        let (connection_group, partial_params) = group_store.create_group(
            self.crypto_backend(),
            &self.key_store.signing_key,
            group_id.clone(),
        )?;

        // TODO: Once we allow multi-client, invite all our other clients to the
        // connection group.

        let friendship_package = FriendshipPackage {
            friendship_token: self.key_store.friendship_token.clone(),
            add_package_ear_key: self.key_store.add_package_ear_key.clone(),
            client_credential_ear_key: self.key_store.client_credential_ear_key.clone(),
            signature_ear_key_wrapper_key: self.key_store.signature_ear_key_wrapper_key.clone(),
            wai_ear_key: self.key_store.wai_ear_key.clone(),
        };

        let friendship_package_ear_key = FriendshipPackageEarKey::random()?;

        // Create a connection establishment package
        let connection_establishment_package = ConnectionEstablishmentPackageTbs {
            sender_client_credential: self.key_store.signing_key.credential().clone(),
            connection_group_id: group_id.clone(),
            connection_group_ear_key: connection_group.group_state_ear_key().clone(),
            connection_group_credential_key: connection_group.credential_ear_key().clone(),
            connection_group_signature_ear_key_wrapper_key: connection_group
                .signature_ear_key_wrapper_key()
                .clone(),
            friendship_package_ear_key: friendship_package_ear_key.clone(),
            friendship_package,
        }
        .sign(&self.key_store.signing_key)?;

        let client_reference = self.create_own_client_reference();
        let encrypted_client_credential = self
            .key_store
            .signing_key
            .credential()
            .encrypt(connection_group.credential_ear_key())?;
        let params = CreateGroupParamsOut {
            group_id: partial_params.group_id,
            ratchet_tree: partial_params.ratchet_tree,
            encrypted_client_credential,
            encrypted_signature_ear_key: partial_params.encrypted_signature_ear_key,
            creator_client_reference: client_reference,
            creator_user_auth_key: partial_params.user_auth_key,
            group_info: partial_params.group_info,
        };
        log::info!("Creating connection group on DS");
        self.api_clients
            .default_client()?
            .ds_create_group(
                params,
                connection_group.group_state_ear_key(),
                connection_group
                    .user_auth_key()
                    .ok_or(anyhow!("No user auth key"))?,
            )
            .await?;

        // Create the connection conversation
        let conversation_store = self.conversation_store();
        let conversation = conversation_store.create_connection_conversation(
            group_id,
            user_name.clone(),
            ConversationAttributes {
                title: user_name.to_string(),
            },
        )?;

        // Create and persist a new partial contact
        let _ = self.contact_store().new_partial_contact(
            &user_name,
            &conversation.id(),
            friendship_package_ear_key,
        )?;

        // Encrypt the connection establishment package for each connection and send it off.
        for connection_package in verified_connection_packages {
            let ciphertext = connection_establishment_package.encrypt(
                connection_package.encryption_key(),
                &[],
                &[],
            );
            let client_id = connection_package.client_credential().identity();

            self.api_clients
                .get(&user_domain)?
                .as_enqueue_message(client_id, ciphertext)
                .await?;
        }

        self.dispatch_conversation_notification(conversation.id())?;

        Ok(())
    }

    pub async fn update_user_key(&mut self, conversation_id: Uuid) -> Result<()> {
        let conversation_store = self.conversation_store();
        let conversation = conversation_store
            .get_by_conversation_id(&conversation_id)?
            .ok_or(anyhow!(
                "Can't find conversation with id {}",
                conversation_id
            ))?;
        let group_id = &conversation.group_id;
        // Generate ciphertext
        let group_store = self.group_store();
        let mut group = group_store
            .get(&group_id.as_group_id())?
            .ok_or(anyhow!("Can't find group with id {}", group_id))?;
        let params = group.update_user_key(self.crypto_backend())?;
        let owner_domain = conversation.owner_domain();
        self.api_clients
            .get(&owner_domain)?
            .ds_update_client(params, group.group_state_ear_key(), group.leaf_signer())
            .await?;
        let conversation_messages = group.merge_pending_commit(self.crypto_backend(), None)?;
        self.dispatch_message_notifications(conversation_id, conversation_messages)?;
        Ok(())
    }

    pub async fn delete_group(&mut self, conversation_id: Uuid) -> Result<()> {
        let conversation_store = self.conversation_store();
        let mut conversation = conversation_store
            .get_by_conversation_id(&conversation_id)?
            .ok_or(anyhow!(
                "Can't find conversation with id {}",
                conversation_id
            ))?;
        let group_id = &conversation.group_id;
        // Generate ciphertext
        let group_store = self.group_store();
        let mut group = group_store
            .get(&group_id.as_group_id())?
            .ok_or(anyhow!("Can't find group with id {}", group_id))?;
        let past_members: Vec<_> = group.members().into_iter().map(|m| m.to_string()).collect();
        // No need to send a message to the server if we are the only member.
        // TODO: Make sure this is what we want.
        if past_members.len() != 1 {
            let params = group.delete(self.crypto_backend())?;
            let owner_domain = conversation.owner_domain();
            self.api_clients
                .get(&owner_domain)?
                .ds_delete_group(
                    params,
                    group.user_auth_key().ok_or(anyhow!("No user auth key"))?,
                    group.group_state_ear_key(),
                )
                .await?;
            let conversation_messages = group.merge_pending_commit(self.crypto_backend(), None)?;
            self.dispatch_message_notifications(conversation_id, conversation_messages)?;
        }
        conversation.set_inactive(&past_members)?;
        Ok(())
    }

    async fn fetch_messages_from_queue(
        &mut self,
        queue_type: QueueType,
    ) -> Result<Vec<QueueMessage>> {
        let mut remaining_messages = 1;
        let mut messages: Vec<QueueMessage> = Vec::new();
        let queue_ratchet_store = self.queue_ratchet_store();
        let mut sequence_number = queue_ratchet_store.get_sequence_number(queue_type)?;
        while remaining_messages > 0 {
            let api_client = self.api_clients.default_client()?;
            let mut response = match &queue_type {
                QueueType::As => {
                    api_client
                        .as_dequeue_messages(
                            *sequence_number,
                            1_000_000,
                            &self.key_store.signing_key,
                        )
                        .await?
                }
                QueueType::Qs => {
                    api_client
                        .qs_dequeue_messages(
                            &self.qs_client_id,
                            *sequence_number,
                            1_000_000,
                            &self.key_store.qs_client_signing_key,
                        )
                        .await?
                }
            };

            if let Some(message) = messages.last() {
                sequence_number.set(message.sequence_number)?;
            }

            remaining_messages = response.remaining_messages_number;
            messages.append(&mut response.messages);
        }
        Ok(messages)
    }

    pub async fn as_fetch_messages(&mut self) -> Result<Vec<QueueMessage>> {
        self.fetch_messages_from_queue(QueueType::As).await
    }

    pub async fn qs_fetch_messages(&mut self) -> Result<Vec<QueueMessage>> {
        self.fetch_messages_from_queue(QueueType::Qs).await
    }

    pub async fn leave_group(&mut self, conversation_id: Uuid) -> Result<()> {
        let conversation_store = self.conversation_store();
        let conversation = conversation_store
            .get_by_conversation_id(&conversation_id)?
            .ok_or(anyhow!(
                "Can't find conversation with id {}",
                conversation_id
            ))?;
        let group_id = &conversation.group_id;
        let group_store = self.group_store();
        let mut group = group_store
            .get(&group_id.as_group_id())?
            .ok_or(anyhow!("Can't find group with id {}", group_id))?;
        let params = group.leave_group(self.crypto_backend())?;
        let owner_domain = conversation.owner_domain();
        self.api_clients
            .get(&owner_domain)?
            .ds_self_remove_client(
                params,
                group.user_auth_key().ok_or(anyhow!("No user auth key"))?,
                group.group_state_ear_key(),
            )
            .await?;
        Ok(())
    }

    pub async fn update(&mut self, conversation_id: Uuid) -> Result<()> {
        let conversation_store = self.conversation_store();
        let conversation = conversation_store
            .get_by_conversation_id(&conversation_id)?
            .ok_or(anyhow!(
                "Can't find conversation with id {}",
                conversation_id
            ))?;
        let group_id = &conversation.group_id;
        let group_store = self.group_store();
        let mut group = group_store
            .get(&group_id.as_group_id())?
            .ok_or(anyhow!("Can't find group with id {}", group_id))?;
        let params = group.update(self.crypto_backend())?;
        let owner_domain = conversation.owner_domain();
        self.api_clients
            .get(&owner_domain)?
            .ds_update_client(params, group.group_state_ear_key(), group.leaf_signer())
            .await?;
        let conversation_messages = group.merge_pending_commit(self.crypto_backend(), None)?;
        self.dispatch_message_notifications(conversation_id, conversation_messages)?;
        Ok(())
    }

    pub fn contacts(&self) -> Result<Vec<Contact>, PersistenceError> {
        let contact_store = self.contact_store();
        contact_store.get_all_contacts().map(|cs| {
            cs.into_iter()
                .map(|c| c.convert_for_export())
                .collect::<Vec<_>>()
        })
    }

    pub fn partial_contacts(&self) -> Result<Vec<PartialContact>, PersistenceError> {
        let contact_store = self.contact_store();
        contact_store.get_all_partial_contacts().map(|cs| {
            cs.into_iter()
                .map(|c| c.convert_for_export())
                .collect::<Vec<_>>()
        })
    }

    fn create_own_client_reference(&self) -> QsClientReference {
        let sealed_reference = ClientConfig {
            client_id: self.qs_client_id.clone(),
            push_token_ear_key: Some(self.key_store.push_token_ear_key.clone()),
        }
        .encrypt(&self.key_store.qs_client_id_encryption_key, &[], &[]);
        QsClientReference {
            client_homeserver_domain: self.user_name().domain(),
            sealed_reference,
        }
    }

    pub fn user_name(&self) -> UserName {
        self.key_store
            .signing_key
            .credential()
            .identity()
            .user_name()
    }

    /// Returns None if there is no conversation with the given id.
    pub fn group_members(&self, conversation_id: Uuid) -> Option<Vec<UserName>> {
        let conversation_store = self.conversation_store();
        let conversation = conversation_store
            .get_by_conversation_id(&conversation_id)
            .ok()??;

        let group_store = self.group_store();
        group_store
            .get(&conversation.group_id())
            .ok()?
            .map(|g| g.members().iter().map(|member| member.clone()).collect())
    }

    pub fn pending_removes(&self, conversation_id: Uuid) -> Option<Vec<UserName>> {
        let conversation_store = self.conversation_store();
        let conversation = conversation_store
            .get_by_conversation_id(&conversation_id)
            .ok()??;

        let group_store = self.group_store();
        group_store
            .get(&conversation.group_id())
            .ok()?
            .map(|group| group.pending_removes())
    }

    pub fn conversations(&self) -> Result<Vec<Conversation>, PersistenceError> {
        let conversation_store = self.conversation_store();
        conversation_store
            .get_all()
            .map(|cs| cs.into_iter().map(|c| c.convert_for_export()).collect())
    }

    pub async fn websocket(&mut self, timeout: u64, retry_interval: u64) -> Result<QsWebSocket> {
        let api_client = self.api_clients.default_client();
        Ok(api_client?
            .spawn_websocket(self.qs_client_id.clone(), timeout, retry_interval)
            .await?)
    }

    fn api_clients(&self) -> ApiClients {
        self.api_clients.clone()
    }

    fn conversation_store(&self) -> ConversationStore<'_> {
        (&self.sqlite_connection).into()
    }

    fn qs_verifying_key_store(&self) -> QsVerifyingKeyStore<'_> {
        QsVerifyingKeyStore::new(&self.sqlite_connection, self.api_clients())
    }

    fn as_credential_store(&self) -> AsCredentialStore<'_> {
        AsCredentialStore::new(&self.sqlite_connection, self.api_clients())
    }

    fn contact_store(&self) -> ContactStore<'_> {
        ContactStore::new(
            &self.sqlite_connection,
            self.qs_verifying_key_store(),
            self.api_clients(),
        )
    }

    fn group_store(&self) -> GroupStore<'_> {
        (&self.sqlite_connection).into()
    }

    fn message_store(&self) -> ConversationMessageStore<'_> {
        (&self.sqlite_connection).into()
    }

    fn queue_ratchet_store(&self) -> QueueRatchetStore<'_> {
        (&self.sqlite_connection).into()
    }

    fn leaf_key_store(&self) -> LeafKeyStore<'_> {
        (&self.sqlite_connection).into()
    }

    fn crypto_backend(&self) -> &PhnxOpenMlsProvider {
        &self.crypto_backend
    }
}<|MERGE_RESOLUTION|>--- conflicted
+++ resolved
@@ -86,48 +86,6 @@
 pub(crate) const ADD_PACKAGES: usize = 50;
 pub(crate) const CONNECTION_PACKAGE_EXPIRATION_DAYS: i64 = 30;
 
-<<<<<<< HEAD
-=======
-pub(crate) struct ApiClients {
-    // We store our own domain such that we can manually map our own domain to
-    // an API client that uses an IP address instead of the actual domain. This
-    // is a temporary workaround and should probably be replaced by a more
-    // thought-out mechanism.
-    own_domain: Fqdn,
-    own_hostname: String,
-    clients: HashMap<String, ApiClient>,
-}
-
-impl ApiClients {
-    fn new(own_domain: Fqdn, own_server_url: impl ToString) -> Self {
-        let own_server_url = own_server_url.to_string();
-        Self {
-            own_domain,
-            own_hostname: own_server_url,
-            clients: HashMap::new(),
-        }
-    }
-
-    pub(crate) fn get(&mut self, domain: &Fqdn) -> Result<&ApiClient> {
-        let lookup_domain = if domain == &self.own_domain {
-            self.own_hostname.clone()
-        } else {
-            domain.clone().to_string()
-        };
-        let client = self
-            .clients
-            .entry(lookup_domain.clone())
-            .or_insert(ApiClient::initialize(lookup_domain)?);
-        Ok(client)
-    }
-
-    fn default_client(&mut self) -> Result<&ApiClient> {
-        let own_domain = self.own_domain.clone();
-        self.get(&own_domain)
-    }
-}
-
->>>>>>> 476da2ad
 pub struct SelfUser<T: Notifiable> {
     sqlite_connection: Connection,
     pub(crate) crypto_backend: PhnxOpenMlsProvider,
@@ -147,82 +105,19 @@
         server_url: impl ToString,
         notification_hub: NotificationHub<T>,
     ) -> Result<Self> {
-<<<<<<< HEAD
         // Connect to or set up database
         // We want a different sqlite db per client.
         let db_path = db_path(&as_client_id);
         let connection = Connection::open(db_path)?;
-=======
-        let user_name = user_name.into();
-        log::debug!("Creating new user {}", user_name);
-        let crypto_backend = OpenMlsRustCrypto::default();
-        // Let's turn TLS off for now.
-        let domain = user_name.domain();
-        let mut api_clients = ApiClients::new(user_name.domain(), server_url);
-
-        let as_credentials = AsCredentials::new(&mut api_clients, &domain).await?;
-
-        let api_client = api_clients.default_client()?;
-
-        let as_client_id = AsClientId::random(crypto_backend.rand(), user_name.clone())?;
-        let (client_credential_csr, prelim_signing_key) =
-            ClientCredentialCsr::new(as_client_id, SignatureScheme::ED25519)?;
-
-        let as_credentials_response = api_client.as_as_credentials().await?;
-        let as_intermediate_credentials: Vec<AsIntermediateCredential> = as_credentials_response
-            .as_intermediate_credentials
-            .into_iter()
-            .map(|as_inter_cred| {
-                let as_credential = as_credentials_response
-                    .as_credentials
-                    .iter()
-                    .find(|as_cred| {
-                        if let Ok(fingerprint) = as_cred.fingerprint() {
-                            &fingerprint == as_inter_cred.signer_fingerprint()
-                        } else {
-                            false
-                        }
-                    })
-                    .ok_or(anyhow!(
-                        "Can't find AS credential with matching fingerprint"
-                    ))?;
-                let credential: AsIntermediateCredential =
-                    as_inter_cred.verify(as_credential.verifying_key())?;
-                Ok(credential)
-            })
-            .collect::<Result<Vec<_>>>()?;
-
-        let chosen_inter_credential = as_intermediate_credentials
-            .first()
-            .ok_or(anyhow!("AS didn't return any intermediate credentials"))?;
-
-        let client_credential_payload = ClientCredentialPayload::new(
-            client_credential_csr,
-            None,
-            chosen_inter_credential.fingerprint()?,
-        );
-
-        // Let's do OPAQUE registration.
-        // First get the server setup information.
-        let mut client_rng = OsRng;
-        let client_registration_start_result: ClientRegistrationStartResult<OpaqueCiphersuite> =
-            ClientRegistration::<OpaqueCiphersuite>::start(&mut client_rng, password.as_bytes())
-                .map_err(|e| anyhow!("Error starting OPAQUE handshake: {:?}", e))?;
-
-        let opaque_registration_request = OpaqueRegistrationRequest {
-            client_message: client_registration_start_result.message,
-        };
->>>>>>> 476da2ad
-
-        let domain_or_address = domain_or_address.to_string();
-        let api_clients =
-            ApiClients::new(as_client_id.user_name().domain(), domain_or_address.clone());
+
+        let server_url = server_url.to_string();
+        let api_clients = ApiClients::new(as_client_id.user_name().domain(), server_url.clone());
 
         InitialUserState::new(
             &connection,
             &api_clients,
             &as_client_id,
-            domain_or_address,
+            server_url,
             password,
         )
         .await?

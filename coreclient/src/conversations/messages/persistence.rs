--- conflicted
+++ resolved
@@ -13,13 +13,8 @@
 use tracing::warn;
 
 use crate::{
-<<<<<<< HEAD
-    ContentMessage, ConversationId, ConversationMessage, Message, store::StoreNotifier,
-    utils::persistence::Storable,
-=======
     store::StoreNotifier, utils::persistence::Storable, ContentMessage, ConversationId,
     ConversationMessage, Message,
->>>>>>> ae841e0c
 };
 
 use super::{ErrorMessage, EventMessage};
@@ -345,13 +340,8 @@
     use chrono::Utc;
 
     use crate::{
-<<<<<<< HEAD
-        Conversation, EventMessage, SystemMessage,
-        conversations::persistence::tests::test_conversation,
-=======
         conversations::persistence::tests::test_conversation, Conversation, EventMessage,
         SystemMessage,
->>>>>>> ae841e0c
     };
 
     use super::*;

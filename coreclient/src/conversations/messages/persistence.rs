--- conflicted
+++ resolved
@@ -4,33 +4,19 @@
 
 use anyhow::bail;
 use mimi_content::MimiContent;
-<<<<<<< HEAD
 use phnxtypes::{
     codec::{self, PhnxCodec},
     time::TimeStamp,
 };
 use serde::{Deserialize, Serialize};
 use sqlx::{
-    encode::IsNull, error::BoxDynError, query, query_as, Database, Decode, Encode, Sqlite,
-    SqliteExecutor,
-=======
-use phnxtypes::{codec::PhnxCodec, time::TimeStamp};
-use rusqlite::{
-    Connection, OptionalExtension, ToSql, named_params, params,
-    types::{FromSql, FromSqlError, Type},
-};
-use serde::{Deserialize, Serialize};
-use tracing::warn;
-
-use crate::{
-    ContentMessage, ConversationId, ConversationMessage, Message, store::StoreNotifier,
-    utils::persistence::Storable,
->>>>>>> dd4cf8e8
+    Database, Decode, Encode, Sqlite, SqliteExecutor, encode::IsNull, error::BoxDynError, query,
+    query_as,
 };
 use tokio_stream::StreamExt;
 use tracing::{error, warn};
 
-use crate::{store::StoreNotifier, ContentMessage, ConversationId, ConversationMessage, Message};
+use crate::{ContentMessage, ConversationId, ConversationMessage, Message, store::StoreNotifier};
 
 use super::{ErrorMessage, EventMessage};
 
@@ -411,12 +397,7 @@
     use sqlx::SqlitePool;
 
     use crate::{
-<<<<<<< HEAD
-        conversations::persistence::tests::test_conversation, EventMessage, SystemMessage,
-=======
-        Conversation, EventMessage, SystemMessage,
-        conversations::persistence::tests::test_conversation,
->>>>>>> dd4cf8e8
+        EventMessage, SystemMessage, conversations::persistence::tests::test_conversation,
     };
 
     use super::*;

// SPDX-FileCopyrightText: 2023 Phoenix R&D GmbH <hello@phnx.im>
//
// SPDX-License-Identifier: AGPL-3.0-or-later

use chrono::{DateTime, Utc};
use openmls::group::GroupId;
use rusqlite::{named_params, params, Connection, OptionalExtension, Transaction};
use sqlx::{query, query_as, query_scalar, sqlite::SqlitePool};
use tokio_stream::StreamExt;
use tracing::info;

use crate::{
    store::StoreNotifier,
    utils::persistence::{GroupIdRefWrapper, GroupIdWrapper, Storable},
    Conversation, ConversationAttributes, ConversationId, ConversationMessageId,
    ConversationStatus, ConversationType,
};

impl Storable for Conversation {
    const CREATE_TABLE_STATEMENT: &'static str = "
        CREATE TABLE IF NOT EXISTS conversations (
            conversation_id BLOB PRIMARY KEY,
            conversation_title TEXT NOT NULL,
            conversation_picture BLOB,
            group_id BLOB NOT NULL,
            last_read TEXT NOT NULL,
            conversation_status TEXT NOT NULL CHECK (conversation_status LIKE 'active' OR conversation_status LIKE 'inactive:%'),
            conversation_type TEXT NOT NULL CHECK (conversation_type LIKE 'group' OR conversation_type LIKE 'unconfirmed_connection:%' OR conversation_type LIKE 'connection:%')
        );";

    fn from_row(row: &rusqlite::Row) -> Result<Self, rusqlite::Error> {
        let id = row.get(0)?;
        let title = row.get(1)?;
        let picture = row.get(2)?;
        let group_id: GroupIdWrapper = row.get(3)?;
        let last_read = row.get(4)?;
        let status = row.get(5)?;
        let conversation_type = row.get(6)?;

        Ok(Conversation {
            id,
            group_id: group_id.into(),
            last_read,
            status,
            conversation_type,
            attributes: ConversationAttributes { title, picture },
        })
    }
}

struct SqlConversation {
    conversation_id: ConversationId,
    conversation_title: String,
    conversation_picture: Option<Vec<u8>>,
    group_id: GroupIdWrapper,
    last_read: DateTime<Utc>,
    conversation_status: ConversationStatus,
    conversation_type: ConversationType,
}

impl From<SqlConversation> for Conversation {
    fn from(
        SqlConversation {
            conversation_id,
            conversation_title,
            conversation_picture,
            group_id: GroupIdWrapper(group_id),
            last_read,
            conversation_status,
            conversation_type,
        }: SqlConversation,
    ) -> Self {
        Self {
            id: conversation_id,
            group_id,
            last_read,
            status: conversation_status,
            conversation_type,
            attributes: ConversationAttributes {
                title: conversation_title,
                picture: conversation_picture,
            },
        }
    }
}

impl Conversation {
    pub(crate) fn store(
        &self,
        connection: &Connection,
        notifier: &mut StoreNotifier,
    ) -> Result<(), rusqlite::Error> {
        info!(
            id =% self.id,
            title =% self.attributes().title(),
            "Storing conversation"
        );
        let group_id = GroupIdRefWrapper::from(&self.group_id);
        connection.execute(
            "INSERT INTO conversations (conversation_id,
                conversation_title,
                conversation_picture,
                group_id,
                last_read,
                conversation_status,
                conversation_type)
            VALUES (?, ?, ?, ?, ?, ?, ?)",
            params![
                self.id,
                self.attributes().title(),
                self.attributes().picture(),
                group_id,
                self.last_read,
                self.status(),
                self.conversation_type(),
            ],
        )?;
        notifier.add(self.id);
        Ok(())
    }

    pub(crate) async fn store2(
        &self,
        db: &SqlitePool,
        notifier: &mut StoreNotifier,
    ) -> sqlx::Result<()> {
        info!(
            id =% self.id,
            title =% self.attributes().title(),
            "Storing conversation"
        );
        let title = self.attributes().title();
        let picture = self.attributes().picture();
        let group_id = self.group_id.as_slice();
        let conversation_status = self.status();
        let conversation_type = self.conversation_type();
        query!(
            "INSERT INTO conversations (
                conversation_id,
                conversation_title,
                conversation_picture,
                group_id,
                last_read,
                conversation_status,
                conversation_type
            )
            VALUES (?, ?, ?, ?, ?, ?, ?)",
            self.id,
            title,
            picture,
            group_id,
            self.last_read,
            conversation_status,
            conversation_type
        )
        .execute(db)
        .await?;
        notifier.add(self.id);
        Ok(())
    }

    pub(crate) fn load(
        connection: &Connection,
        conversation_id: &ConversationId,
    ) -> Result<Option<Conversation>, rusqlite::Error> {
        let mut stmt = connection.prepare(
            "SELECT
                conversation_id,
                conversation_title,
                conversation_picture,
                group_id,
                last_read,
                conversation_status,
                conversation_type
            FROM conversations
            WHERE conversation_id = ?",
        )?;
        stmt.query_row(params![conversation_id], Self::from_row)
            .optional()
    }

    pub(crate) async fn load2(
        db: &SqlitePool,
        conversation_id: &ConversationId,
    ) -> sqlx::Result<Option<Conversation>> {
        query_as!(
            SqlConversation,
            r#"SELECT
                conversation_id AS "conversation_id: _",
                conversation_title,
                conversation_picture,
                group_id AS "group_id: _",
                last_read AS "last_read: _",
                conversation_status AS "conversation_status: _",
                conversation_type AS "conversation_type: _"
            FROM conversations
            WHERE conversation_id = ?"#,
            conversation_id
        )
        .fetch_optional(db)
        .await
        .map(|value| value.map(From::from))
    }

    pub(crate) fn load_by_group_id(
        connection: &Connection,
        group_id: &GroupId,
    ) -> Result<Option<Conversation>, rusqlite::Error> {
        let group_id = GroupIdRefWrapper::from(group_id);
        let mut stmt = connection.prepare(
            "SELECT
                conversation_id,
                conversation_title,
                conversation_picture,
                group_id,
                last_read,
                conversation_status,
                conversation_type
            FROM conversations
            WHERE group_id = ?",
        )?;
        stmt.query_row(params![group_id], Self::from_row).optional()
    }

    pub(crate) async fn load_by_group_id_2(
        db: &SqlitePool,
        group_id: &GroupId,
    ) -> sqlx::Result<Option<Conversation>> {
        let group_id = group_id.as_slice();
        query_as!(
            SqlConversation,
            r#"SELECT
                conversation_id AS "conversation_id: _",
                conversation_title,
                conversation_picture,
                group_id AS "group_id: _",
                last_read AS "last_read: _",
                conversation_status AS "conversation_status: _",
                conversation_type AS "conversation_type: _"
            FROM conversations WHERE group_id = ?"#,
            group_id
        )
        .fetch_optional(db)
        .await
        .map(|value| value.map(From::from))
    }

    pub(crate) fn load_all(connection: &Connection) -> Result<Vec<Conversation>, rusqlite::Error> {
        let mut stmt = connection.prepare(
            "SELECT
                conversation_id,
                conversation_title,
                conversation_picture,
                group_id,
                last_read,
                conversation_status,
                conversation_type
            FROM conversations",
        )?;
        let rows = stmt.query_map([], Self::from_row)?;
        rows.collect()
    }

<<<<<<< HEAD
    pub(crate) async fn load_all_2(db: &SqlitePool) -> sqlx::Result<Vec<Conversation>> {
        query_as!(
            SqlConversation,
            r#"SELECT
                conversation_id AS "conversation_id: _",
                conversation_title,
                conversation_picture,
                group_id AS "group_id: _",
                last_read AS "last_read: _",
                conversation_status AS "conversation_status: _",
                conversation_type AS "conversation_type: _"
            FROM conversations"#,
        )
        .fetch(db)
        .map(|res| res.map(From::from))
        .collect()
        .await
    }

    pub(super) fn update_conversation_picture(
        &self,
=======
    pub(super) fn update_picture(
>>>>>>> 50b7bc94
        connection: &Connection,
        notifier: &mut StoreNotifier,
        conversation_id: ConversationId,
        conversation_picture: Option<&[u8]>,
    ) -> rusqlite::Result<()> {
        connection.execute(
            "UPDATE conversations SET conversation_picture = ? WHERE conversation_id = ?",
            params![conversation_picture, conversation_id],
        )?;
        notifier.update(conversation_id);
        Ok(())
    }

    pub(super) async fn update_conversation_picture_2(
        &self,
        db: &SqlitePool,
        notifier: &mut StoreNotifier,
        conversation_picture: Option<&[u8]>,
    ) -> sqlx::Result<()> {
        query!(
            "UPDATE conversations SET conversation_picture = ? WHERE conversation_id = ?",
            conversation_picture,
            self.id
        )
        .execute(db)
        .await?;
        notifier.update(self.id);
        Ok(())
    }

    pub(super) fn update_status(
        connection: &Connection,
        notifier: &mut StoreNotifier,
        conversation_id: ConversationId,
        status: &ConversationStatus,
    ) -> rusqlite::Result<()> {
        connection.execute(
            "UPDATE conversations SET conversation_status = ? WHERE conversation_id = ?",
            params![status, conversation_id],
        )?;
        notifier.update(conversation_id);
        Ok(())
    }

    pub(super) async fn update_status_2(
        &self,
        db: &SqlitePool,
        notifier: &mut StoreNotifier,
        status: &ConversationStatus,
    ) -> sqlx::Result<()> {
        query!(
            "UPDATE conversations SET conversation_status = ? WHERE conversation_id = ?",
            status,
            self.id
        )
        .execute(db)
        .await?;
        notifier.update(self.id);
        Ok(())
    }

    pub(crate) fn delete(
        connection: &Connection,
        notifier: &mut StoreNotifier,
        conversation_id: ConversationId,
    ) -> Result<(), rusqlite::Error> {
        connection.execute(
            "DELETE FROM conversations WHERE conversation_id = ?",
            params![conversation_id],
        )?;
        notifier.remove(conversation_id);
        Ok(())
    }

    pub(crate) async fn delete_2(
        db: &SqlitePool,
        notifier: &mut StoreNotifier,
        conversation_id: ConversationId,
    ) -> sqlx::Result<()> {
        query!(
            "DELETE FROM conversations WHERE conversation_id = ?",
            conversation_id
        )
        .execute(db)
        .await?;
        notifier.remove(conversation_id);
        Ok(())
    }

    /// Set the `last_read` marker of all conversations with the given
    /// [`ConversationId`]s to the given timestamps. This is used to mark all
    /// messages up to this timestamp as read.
    pub(crate) fn mark_as_read(
        transaction: &Transaction,
        notifier: &mut StoreNotifier,
        mark_as_read_data: impl IntoIterator<Item = (ConversationId, DateTime<Utc>)>,
    ) -> Result<(), rusqlite::Error> {
        let mut unread_messages_stmt = transaction.prepare(
            "SELECT message_id from conversation_messages
            INNER JOIN conversations c ON c.conversation_id = :conversation_id
            WHERE c.conversation_id = :conversation_id AND timestamp > c.last_read",
        )?;
        let mut update_stmt = transaction.prepare(
            "UPDATE conversations
                SET last_read = :timestamp
                WHERE conversation_id = :conversation_id AND last_read < :timestamp",
        )?;
        for (conversation_id, timestamp) in mark_as_read_data {
            let unread_messages: Result<Vec<ConversationMessageId>, _> = unread_messages_stmt
                .query_map(
                    named_params! {
                        ":conversation_id": conversation_id,
                    },
                    |row| row.get(0),
                )?
                .collect();
            for message_id in unread_messages? {
                notifier.update(message_id);
            }
            let updated = update_stmt.execute(named_params! {
                ":timestamp": timestamp,
                ":conversation_id": conversation_id,
            })?;
            if updated == 1 {
                notifier.update(conversation_id);
            }
        }
        Ok(())
    }

    /// Mark all messages in the conversation as read until including the given message id.
    pub(crate) fn mark_as_read_until_message_id(
        connection: &Connection,
        notifier: &mut StoreNotifier,
        conversation_id: ConversationId,
        until_message_id: ConversationMessageId,
    ) -> rusqlite::Result<bool> {
        let timestamp: Option<DateTime<Utc>> = connection
            .query_row(
                "SELECT timestamp FROM conversation_messages WHERE message_id = ?",
                params![until_message_id],
                |row| row.get(0),
            )
            .optional()?;
        let Some(timestamp) = timestamp else {
            return Ok(false);
        };
        let updated = connection.execute(
            "UPDATE conversations SET last_read = :timestamp
            WHERE conversation_id = :conversation_id AND last_read != :timestamp",
            named_params! {
                ":conversation_id": conversation_id,
                ":timestamp": timestamp,
            },
        )?;
        let marked_as_read = updated == 1;
        if marked_as_read {
            notifier.update(conversation_id);
        }
        Ok(marked_as_read)
    }

    pub(crate) fn global_unread_message_count(
        connection: &Connection,
    ) -> Result<usize, rusqlite::Error> {
        connection.query_row(
            "SELECT
                COUNT(cm.conversation_id) AS total_unread_messages
            FROM
                conversations c
            LEFT JOIN
                conversation_messages cm
            ON
                c.conversation_id = cm.conversation_id
                AND cm.sender != 'system'
                AND cm.timestamp > c.last_read;",
            [],
            |row| row.get(0),
        )
    }

    pub(crate) async fn global_unread_message_count_2(db: &SqlitePool) -> sqlx::Result<u32> {
        query_scalar!(
            r#"SELECT
                COUNT(cm.conversation_id) AS "count: _"
            FROM
                conversations c
            LEFT JOIN
                conversation_messages cm
            ON
                c.conversation_id = cm.conversation_id
                AND cm.sender != 'system'
                AND cm.timestamp > c.last_read"#
        )
        .fetch_one(db)
        .await
    }

    pub(crate) fn messages_count(
        connection: &Connection,
        conversation_id: ConversationId,
    ) -> Result<usize, rusqlite::Error> {
        connection.query_row(
            "SELECT
                COUNT(*)
            FROM
                conversation_messages cm
            WHERE
                cm.conversation_id = :conversation_id
                AND cm.sender != 'system';",
            named_params! {":conversation_id": conversation_id},
            |row| row.get(0),
        )
    }

    pub(crate) fn unread_messages_count(
        connection: &Connection,
        conversation_id: ConversationId,
    ) -> Result<usize, rusqlite::Error> {
        connection.query_row(
            "SELECT
                    COUNT(*)
                FROM
                    conversation_messages
                WHERE
                    conversation_id = :conversation_id
                    AND sender != 'system'
                    AND timestamp >
                    (
                        SELECT
                            last_read
                        FROM
                            conversations
                        WHERE
                            conversation_id = :conversation_id
                    )",
            named_params! {":conversation_id": conversation_id},
            |row| row.get(0),
        )
    }

    pub(crate) async fn unread_messages_count_2(
        db: &SqlitePool,
        conversation_id: ConversationId,
    ) -> sqlx::Result<u32> {
        query_scalar!(
            r#"SELECT
                COUNT(*) AS "count: _"
            FROM
                conversation_messages
            WHERE
                conversation_id = :conversation_id
                AND sender != 'system'
                AND timestamp >
                (
                    SELECT
                        last_read
                    FROM
                        conversations
                    WHERE
                        conversation_id = :conversation_id
                )"#,
            conversation_id
        )
        .fetch_one(db)
        .await
    }

    pub(super) fn set_conversation_type(
        &self,
        connection: &Connection,
        notifier: &mut StoreNotifier,
        conversation_type: &ConversationType,
    ) -> rusqlite::Result<()> {
        connection.execute(
            "UPDATE conversations SET conversation_type = ? WHERE conversation_id = ?",
            params![conversation_type, self.id],
        )?;
        notifier.update(self.id);
        Ok(())
    }
<<<<<<< HEAD

    pub(super) async fn set_conversation_type_2(
        &self,
        db: &SqlitePool,
        notifier: &mut StoreNotifier,
        conversation_type: &ConversationType,
    ) -> sqlx::Result<()> {
        query!(
            "UPDATE conversations SET conversation_type = ? WHERE conversation_id = ?",
            conversation_type,
            self.id,
        )
        .execute(db)
        .await?;
        notifier.update(self.id);
=======
}

#[cfg(test)]
pub mod tests {
    use chrono::Duration;
    use uuid::Uuid;

    use crate::{
        conversations::messages::persistence::tests::{test_connection, test_conversation_message},
        InactiveConversation,
    };

    use super::*;

    pub(crate) fn test_conversation() -> Conversation {
        let id = ConversationId {
            uuid: Uuid::new_v4(),
        };
        Conversation {
            id,
            group_id: GroupId::from_slice(&[0; 32]),
            last_read: Utc::now(),
            status: ConversationStatus::Active,
            conversation_type: ConversationType::Group,
            attributes: ConversationAttributes {
                title: "Test conversation".to_string(),
                picture: None,
            },
        }
    }

    #[test]
    fn store_load() -> anyhow::Result<()> {
        let connection = test_connection();
        let mut store_notifier = StoreNotifier::noop();

        let conversation = test_conversation();
        conversation
            .store(&connection, &mut store_notifier)
            .unwrap();
        let loaded =
            Conversation::load(&connection, &conversation.id)?.expect("missing conversation");
        assert_eq!(loaded, conversation);

        Ok(())
    }

    #[test]
    fn store_load_by_group_id() -> anyhow::Result<()> {
        let connection = test_connection();
        let mut store_notifier = StoreNotifier::noop();

        let conversation = test_conversation();
        conversation
            .store(&connection, &mut store_notifier)
            .unwrap();
        let loaded = Conversation::load_by_group_id(&connection, &conversation.group_id)?
            .expect("missing conversation");
        assert_eq!(loaded, conversation);

        Ok(())
    }

    #[test]
    fn store_load_all() -> anyhow::Result<()> {
        let connection = test_connection();
        let mut store_notifier = StoreNotifier::noop();

        let conversation_a = test_conversation();
        conversation_a
            .store(&connection, &mut store_notifier)
            .unwrap();

        let conversation_b = test_conversation();
        conversation_b
            .store(&connection, &mut store_notifier)
            .unwrap();

        let loaded = Conversation::load_all(&connection)?;
        assert_eq!(loaded, [conversation_a, conversation_b]);

        Ok(())
    }

    #[test]
    fn update_conversation_picture() -> anyhow::Result<()> {
        let connection = test_connection();
        let mut store_notifier = StoreNotifier::noop();

        let mut conversation = test_conversation();
        conversation
            .store(&connection, &mut store_notifier)
            .unwrap();

        let new_picture = [1, 2, 3];
        Conversation::update_picture(
            &connection,
            &mut store_notifier,
            conversation.id,
            Some(&new_picture),
        )?;

        conversation.attributes.picture = Some(new_picture.to_vec());

        let loaded = Conversation::load(&connection, &conversation.id)?.unwrap();
        assert_eq!(loaded, conversation);

        Ok(())
    }

    #[test]
    fn update_conversation_status() -> anyhow::Result<()> {
        let connection = test_connection();
        let mut store_notifier = StoreNotifier::noop();

        let mut conversation = test_conversation();
        conversation
            .store(&connection, &mut store_notifier)
            .unwrap();

        let past_members = vec![
            "alice@localhost".parse().unwrap(),
            "bob@localhost".parse().unwrap(),
        ];
        let status = ConversationStatus::Inactive(InactiveConversation::new(past_members));
        Conversation::update_status(&connection, &mut store_notifier, conversation.id, &status)?;

        conversation.status = status;
        let loaded = Conversation::load(&connection, &conversation.id)?.unwrap();
        assert_eq!(loaded, conversation);

        Ok(())
    }

    #[test]
    fn delete() -> anyhow::Result<()> {
        let connection = test_connection();
        let mut store_notifier = StoreNotifier::noop();

        let conversation = test_conversation();
        conversation
            .store(&connection, &mut store_notifier)
            .unwrap();
        let loaded = Conversation::load(&connection, &conversation.id)?.unwrap();
        assert_eq!(loaded, conversation);

        Conversation::delete(&connection, &mut store_notifier, conversation.id)?;
        let loaded = Conversation::load(&connection, &conversation.id)?;
        assert!(loaded.is_none());

        Ok(())
    }

    #[test]
    fn counters() -> anyhow::Result<()> {
        let mut connection = test_connection();
        let mut store_notifier = StoreNotifier::noop();

        let conversation_a = test_conversation();
        conversation_a.store(&connection, &mut store_notifier)?;

        let conversation_b = test_conversation();
        conversation_b.store(&connection, &mut store_notifier)?;

        let message_a = test_conversation_message(conversation_a.id());
        let message_b = test_conversation_message(conversation_b.id());

        message_a.store(&connection, &mut store_notifier)?;
        message_b.store(&connection, &mut store_notifier)?;

        let n = Conversation::messages_count(&connection, conversation_a.id())?;
        assert_eq!(n, 1);

        let n = Conversation::messages_count(&connection, conversation_b.id())?;
        assert_eq!(n, 1);

        let n = Conversation::global_unread_message_count(&connection)?;
        assert_eq!(n, 2);

        let transaction = connection.transaction()?;
        Conversation::mark_as_read(
            &transaction,
            &mut store_notifier,
            [(
                conversation_a.id(),
                message_a.timestamp() - Duration::seconds(1),
            )],
        )?;
        transaction.commit()?;
        let n = Conversation::unread_messages_count(&connection, conversation_a.id())?;
        assert_eq!(n, 1);

        let transaction = connection.transaction()?;
        Conversation::mark_as_read(
            &transaction,
            &mut store_notifier,
            [(conversation_a.id(), Utc::now())],
        )?;
        transaction.commit()?;
        let n = Conversation::unread_messages_count(&connection, conversation_a.id())?;
        assert_eq!(n, 0);

        Conversation::mark_as_read_until_message_id(
            &connection,
            &mut store_notifier,
            conversation_b.id(),
            ConversationMessageId::random(),
        )?;
        let n = Conversation::unread_messages_count(&connection, conversation_b.id())?;
        assert_eq!(n, 1);

        Conversation::mark_as_read_until_message_id(
            &connection,
            &mut store_notifier,
            conversation_b.id(),
            message_b.id(),
        )?;
        let n = Conversation::unread_messages_count(&connection, conversation_b.id())?;
        assert_eq!(n, 0);

        let n = Conversation::global_unread_message_count(&connection)?;
        assert_eq!(n, 0);

>>>>>>> 50b7bc94
        Ok(())
    }
}<|MERGE_RESOLUTION|>--- conflicted
+++ resolved
@@ -261,7 +261,6 @@
         rows.collect()
     }
 
-<<<<<<< HEAD
     pub(crate) async fn load_all_2(db: &SqlitePool) -> sqlx::Result<Vec<Conversation>> {
         query_as!(
             SqlConversation,
@@ -281,11 +280,7 @@
         .await
     }
 
-    pub(super) fn update_conversation_picture(
-        &self,
-=======
     pub(super) fn update_picture(
->>>>>>> 50b7bc94
         connection: &Connection,
         notifier: &mut StoreNotifier,
         conversation_id: ConversationId,
@@ -567,7 +562,6 @@
         notifier.update(self.id);
         Ok(())
     }
-<<<<<<< HEAD
 
     pub(super) async fn set_conversation_type_2(
         &self,
@@ -583,7 +577,8 @@
         .execute(db)
         .await?;
         notifier.update(self.id);
-=======
+        Ok(())
+    }
 }
 
 #[cfg(test)]
@@ -807,7 +802,6 @@
         let n = Conversation::global_unread_message_count(&connection)?;
         assert_eq!(n, 0);
 
->>>>>>> 50b7bc94
         Ok(())
     }
 }
--- conflicted
+++ resolved
@@ -7,7 +7,7 @@
 use super::*;
 
 #[derive(Turbosql)]
-pub(crate) struct TurboGroup {
+struct TurboGroup {
     rowid: Option<i64>,
     // We store the group and client id as a byte vector to be able to use it as
     // a SQL key.
@@ -30,7 +30,6 @@
     }
 }
 
-<<<<<<< HEAD
 impl TryFrom<&Group> for TurboGroup {
     type Error = turbosql::Error;
 
@@ -47,61 +46,12 @@
             group_bytes: Some(serde_json::to_vec(value)?),
         };
         Ok(group)
-=======
-    pub(crate) async fn join_group(
-        &mut self,
-        provider: &impl OpenMlsProvider<KeyStoreProvider = MemoryKeyStore>,
-        welcome_bundle: WelcomeBundle,
-        // This is our own key that the sender uses to encrypt to us. We should
-        // be able to retrieve it from the client's key store.
-        welcome_attribution_info_ear_key: &WelcomeAttributionInfoEarKey,
-        leaf_signers: &mut HashMap<
-            SignaturePublicKey,
-            (InfraCredentialSigningKey, SignatureEarKey),
-        >,
-        api_clients: &mut ApiClients,
-        as_credentials: &mut AsCredentials,
-        contacts: &HashMap<UserName, Contact>,
-    ) -> Result<GroupId> {
-        let group = Group::join_group(
-            provider,
-            welcome_bundle,
-            welcome_attribution_info_ear_key,
-            leaf_signers,
-            api_clients,
-            as_credentials,
-            contacts,
-        )
-        .await?;
-        let group_id = group.group_id().clone();
-        self.groups.insert(group_id.clone(), group);
-
-        Ok(group_id)
->>>>>>> 789556de
     }
 }
 
 impl Group {
-    /// Writes the new group to the database. If a group with the same group id
-    /// already exists, it deletes the old group.
-    pub(crate) fn persist_new_group(&self) -> Result<(), turbosql::Error> {
-        let turbo_group: TurboGroup = self.try_into()?;
-        let client_id_bytes = turbo_group.client_id.unwrap();
-        let group_id_bytes = turbo_group.group_id.unwrap();
-        // Check if a group with this ID already exists.
-        if let Ok(old_group) = select!(TurboGroup "WHERE client_id = " client_id_bytes " AND group_id = " group_id_bytes)
-        {
-            // If it exists, delete it from the DB.
-            execute!("DELETE FROM clientgroup WHERE rowid = " old_group.rowid.unwrap())?;
-        }
-        // Insert the new group into the DB.
-        turbo_group.insert()?;
-        Ok(())
-    }
-
     pub(crate) fn load(
         group_id: &GroupId,
-<<<<<<< HEAD
         client_id: &AsClientId,
     ) -> Result<Self, turbosql::Error> {
         let client_id_bytes = client_id.tls_serialize_detached().unwrap();
@@ -111,34 +61,26 @@
     }
 
     pub(crate) fn persist(&self) -> Result<(), turbosql::Error> {
-        let turbo_group: TurboGroup = self.try_into()?;
-        turbo_group.update()?;
+        if self.rowid.is_some() {
+            let turbo_group: TurboGroup = self.try_into()?;
+            turbo_group.update()?;
+        } else {
+            let turbo_group: TurboGroup = self.try_into()?;
+            // We can unwrap these, as they are both set in the constructor.
+            let client_id_bytes = turbo_group.client_id.as_ref().unwrap();
+            let group_id_bytes = turbo_group.group_id.as_ref().unwrap();
+            // Check if a group with this ID already exists.
+            if let Ok(old_group) = select!(TurboGroup "WHERE client_id = " client_id_bytes " AND group_id = " group_id_bytes)
+            {
+                // If it exists, delete it from the DB. (We could probably just
+                // read out the rowid of the existing group and set it for the
+                // new group, but this does the trick.)
+                execute!("DELETE FROM clientgroup WHERE rowid = " old_group.rowid.unwrap())?;
+            }
+            // Insert the new group into the DB.
+            turbo_group.insert()?;
+        }
         Ok(())
-=======
-        message: MessageContentType,
-    ) -> Result<SendMessageParamsOut> {
-        let group = self
-            .groups
-            .get_mut(group_id)
-            .ok_or(anyhow!("Unknown group"))?;
-        let message = group.create_message(provider, message)?;
-        Ok(message)
-    }
-
-    /// Returns the leaf signing key for the given group.
-    /// TODO: We're returning a copy here, which is not ideal.
-    pub(crate) fn leaf_signing_key(
-        &self,
-        group_id: &GroupId,
-    ) -> Option<&InfraCredentialSigningKey> {
-        self.groups.get(group_id).map(|g| &g.leaf_signer)
-    }
-
-    /// Returns the group state EAR key for the given group.
-    /// TODO: We're returning a copy here, which is not ideal.
-    pub(crate) fn group_state_ear_key(&self, group_id: &GroupId) -> Option<&GroupStateEarKey> {
-        self.groups.get(group_id).map(|g| &g.group_state_ear_key)
->>>>>>> 789556de
     }
 
     pub(crate) fn _purge(&self) -> Result<(), turbosql::Error> {

// SPDX-FileCopyrightText: 2023 Phoenix R&D GmbH <hello@phnx.im>
//
// SPDX-License-Identifier: AGPL-3.0-or-later

pub(crate) mod client_information;
pub(crate) mod diff;
pub(crate) mod error;
pub(crate) mod store;

pub(crate) use error::*;

use anyhow::{anyhow, bail, Result};
use mls_assist::messages::AssistedMessageOut;
use phnxtypes::{
    credentials::{
        infra_credentials::{InfraCredential, InfraCredentialPlaintext, InfraCredentialTbs},
        keys::{ClientSigningKey, InfraCredentialSigningKey},
        ClientCredential, EncryptedClientCredential, VerifiableClientCredential,
    },
    crypto::{
        ear::{
            keys::{
                ClientCredentialEarKey, EncryptedSignatureEarKey, GroupStateEarKey,
                SignatureEarKey, SignatureEarKeyWrapperKey, WelcomeAttributionInfoEarKey,
            },
            EarDecryptable, EarEncryptable,
        },
        hpke::{HpkeDecryptable, JoinerInfoDecryptionKey},
        signatures::{
            keys::{UserAuthSigningKey, UserAuthVerifyingKey},
            signable::{Signable, Verifiable},
        },
    },
    identifiers::{AsClientId, QsClientReference, UserName, QS_CLIENT_REFERENCE_EXTENSION_TYPE},
    keypackage_batch::{KeyPackageBatch, VERIFIED},
    messages::{
        client_ds::{
            AddUsersParamsAad, DsJoinerInformationIn, InfraAadMessage, InfraAadPayload,
            UpdateClientParamsAad, WelcomeBundle,
        },
        client_ds_out::{
            AddUsersParamsOut, CreateGroupParamsOut, DeleteGroupParamsOut, ExternalCommitInfoIn,
            RemoveUsersParamsOut, SelfRemoveClientParamsOut, SendMessageParamsOut,
            UpdateClientParamsOut,
        },
        welcome_attribution_info::{
            WelcomeAttributionInfo, WelcomeAttributionInfoPayload, WelcomeAttributionInfoTbs,
        },
    },
    time::TimeStamp,
};
use serde::{Deserialize, Serialize};
use tls_codec::DeserializeBytes as TlsDeserializeBytes;

use crate::{
    clients::openmls_provider::PhnxOpenMlsProvider,
    contacts::{store::ContactStore, ContactAddInfos},
    conversations::messages::TimestampedMessage,
    groups::client_information::ClientInformationDiff,
    key_stores::{as_credentials::AsCredentialStore, leaf_keys::LeafKeyStore},
    mimi_content::MimiContent,
    SystemMessage,
};
use std::collections::{BTreeMap, HashSet};

use openmls::{
    prelude::{
        tls_codec::Serialize as TlsSerializeTrait, Capabilities, Ciphersuite, Credential,
        CredentialType, CredentialWithKey, Extension, ExtensionType, Extensions, GroupId,
        HpkePrivateKey, KeyPackage, LeafNodeIndex, MlsGroup, MlsGroupJoinConfig, MlsMessageOut,
        OpenMlsKeyStore, OpenMlsProvider, ProcessedMessage, ProcessedMessageContent, Proposal,
        ProposalType, ProtocolMessage, ProtocolVersion, QueuedProposal,
        RequiredCapabilitiesExtension, Sender, StagedCommit, StagedWelcome, UnknownExtension,
        PURE_PLAINTEXT_WIRE_FORMAT_POLICY,
    },
    treesync::RatchetTree,
};

use self::{
    client_information::{ClientInformation, StagedClientInformationDiff},
    diff::{GroupDiff, StagedGroupDiff},
};

pub const FRIENDSHIP_PACKAGE_PROPOSAL_TYPE: u16 = 0xff00;
pub const GROUP_DATA_EXTENSION_TYPE: u16 = 0xff01;

pub const DEFAULT_MLS_VERSION: ProtocolVersion = ProtocolVersion::Mls10;
pub const DEFAULT_CIPHERSUITE: Ciphersuite =
    Ciphersuite::MLS_128_DHKEMX25519_AES128GCM_SHA256_Ed25519;
<<<<<<< HEAD

pub const REQUIRED_EXTENSION_TYPES: [ExtensionType; 3] = [
    ExtensionType::Unknown(QS_CLIENT_REFERENCE_EXTENSION_TYPE),
    ExtensionType::Unknown(GROUP_DATA_EXTENSION_TYPE),
    ExtensionType::LastResort,
];
pub const REQUIRED_PROPOSAL_TYPES: [ProposalType; 1] =
    [ProposalType::Unknown(FRIENDSHIP_PACKAGE_PROPOSAL_TYPE)];
pub const REQUIRED_CREDENTIAL_TYPES: [CredentialType; 1] = [CredentialType::Infra];

=======

pub const REQUIRED_EXTENSION_TYPES: [ExtensionType; 3] = [
    ExtensionType::Unknown(QS_CLIENT_REFERENCE_EXTENSION_TYPE),
    ExtensionType::Unknown(GROUP_DATA_EXTENSION_TYPE),
    ExtensionType::LastResort,
];
pub const REQUIRED_PROPOSAL_TYPES: [ProposalType; 1] =
    [ProposalType::Custom(FRIENDSHIP_PACKAGE_PROPOSAL_TYPE)];
pub const REQUIRED_CREDENTIAL_TYPES: [CredentialType; 1] = [CredentialType::Basic];

>>>>>>> d44239f5
pub fn default_required_capabilities() -> RequiredCapabilitiesExtension {
    RequiredCapabilitiesExtension::new(
        &REQUIRED_EXTENSION_TYPES,
        &REQUIRED_PROPOSAL_TYPES,
        &REQUIRED_CREDENTIAL_TYPES,
    )
}

// Default capabilities for every leaf node we create.
pub const SUPPORTED_PROTOCOL_VERSIONS: [ProtocolVersion; 1] = [DEFAULT_MLS_VERSION];
pub const SUPPORTED_CIPHERSUITES: [Ciphersuite; 1] = [DEFAULT_CIPHERSUITE];
pub const SUPPORTED_EXTENSIONS: [ExtensionType; 3] = REQUIRED_EXTENSION_TYPES;
pub const SUPPORTED_PROPOSALS: [ProposalType; 1] = REQUIRED_PROPOSAL_TYPES;
pub const SUPPORTED_CREDENTIALS: [CredentialType; 1] = REQUIRED_CREDENTIAL_TYPES;

pub fn default_capabilities() -> Capabilities {
    Capabilities::new(
        Some(&SUPPORTED_PROTOCOL_VERSIONS),
        Some(&SUPPORTED_CIPHERSUITES),
        Some(&SUPPORTED_EXTENSIONS),
        Some(&SUPPORTED_PROPOSALS),
        Some(&SUPPORTED_CREDENTIALS),
    )
}

#[derive(Debug, Clone, Serialize, Deserialize)]
pub(crate) struct ClientAuthInfo {
    client_credential: ClientCredential,
    signature_ear_key: SignatureEarKey,
}

impl ClientAuthInfo {
    fn new(client_credential: ClientCredential, signature_ear_key: SignatureEarKey) -> Self {
        Self {
            client_credential,
            signature_ear_key,
        }
    }

    pub(super) async fn decrypt_and_verify_all(
        ear_key: &ClientCredentialEarKey,
        wrapper_key: &SignatureEarKeyWrapperKey,
        as_credential_store: &AsCredentialStore<'_>,
        encrypted_client_information: impl IntoIterator<
            Item = (EncryptedClientCredential, EncryptedSignatureEarKey),
        >,
    ) -> Result<Vec<Self>> {
        let mut client_auth_infos = Vec::new();
        for ctxt in encrypted_client_information.into_iter() {
            let client_info =
                Self::decrypt_and_verify(ear_key, wrapper_key, as_credential_store, ctxt).await?;
            client_auth_infos.push(client_info);
        }
        Ok(client_auth_infos)
    }

    pub(super) async fn decrypt_and_verify(
        ear_key: &ClientCredentialEarKey,
        wrapper_key: &SignatureEarKeyWrapperKey,
        as_credential_store: &AsCredentialStore<'_>,
        (ecc, esek): (EncryptedClientCredential, EncryptedSignatureEarKey),
    ) -> Result<Self> {
        let client_credential =
            decrypt_and_verify_client_credential(as_credential_store, ear_key, &ecc).await?;
        let signature_ear_key = SignatureEarKey::decrypt(wrapper_key, &esek)?;
        Ok(Self {
            client_credential,
            signature_ear_key,
        })
    }

    pub(super) fn verify_infra_credential(&self, credential: &Credential) -> Result<()> {
        let infra_credential = InfraCredential::try_from(credential.clone())?;

        // Verify the leaf credential
        let credential_plaintext =
            InfraCredentialPlaintext::decrypt(&infra_credential, self.signature_ear_key())?;
        credential_plaintext
            .verify::<InfraCredentialTbs>(self.client_credential().verifying_key())?;
        Ok(())
    }

    pub(super) fn client_credential(&self) -> &ClientCredential {
        &self.client_credential
    }

    fn signature_ear_key(&self) -> &SignatureEarKey {
        &self.signature_ear_key
    }
}

pub(crate) struct PartialCreateGroupParams {
    group_id: GroupId,
    ratchet_tree: RatchetTree,
    group_info: MlsMessageOut,
    user_auth_key: UserAuthVerifyingKey,
    encrypted_signature_ear_key: EncryptedSignatureEarKey,
}

impl PartialCreateGroupParams {
    pub(crate) fn into_params(
        self,
        encrypted_client_credential: EncryptedClientCredential,
        client_reference: QsClientReference,
    ) -> CreateGroupParamsOut {
        CreateGroupParamsOut {
            group_id: self.group_id,
            ratchet_tree: self.ratchet_tree,
            encrypted_client_credential,
            encrypted_signature_ear_key: self.encrypted_signature_ear_key,
            creator_client_reference: client_reference,
            creator_user_auth_key: self.user_auth_key,
            group_info: self.group_info,
        }
    }
}

pub(crate) struct GroupData {
    bytes: Vec<u8>,
}

impl GroupData {
    pub(crate) fn bytes(&self) -> &[u8] {
        &self.bytes
    }
}

impl From<Vec<u8>> for GroupData {
    fn from(bytes: Vec<u8>) -> Self {
        Self { bytes }
    }
}

#[derive(Debug, Serialize, Deserialize)]
pub(crate) struct Group {
    group_id: GroupId,
    leaf_signer: InfraCredentialSigningKey,
    signature_ear_key_wrapper_key: SignatureEarKeyWrapperKey,
    credential_ear_key: ClientCredentialEarKey,
    group_state_ear_key: GroupStateEarKey,
    // This needs to be set after initially joining a group.
    user_auth_signing_key_option: Option<UserAuthSigningKey>,
    mls_group: MlsGroup,
    client_information: ClientInformation<ClientAuthInfo>,
    pending_diff: Option<StagedGroupDiff>,
}

impl Group {
    fn mls_group(&self) -> &MlsGroup {
        &self.mls_group
    }

    fn default_mls_group_join_config() -> MlsGroupJoinConfig {
        MlsGroupJoinConfig::builder()
            // This is turned on for now, as it makes OpenMLS return GroupInfos
            // with every commit. At some point, there should be a dedicated
            // config flag for this.
            .use_ratchet_tree_extension(true)
            .wire_format_policy(PURE_PLAINTEXT_WIRE_FORMAT_POLICY)
            .build()
    }

    /// Create a group.
    fn create_group(
        provider: &impl OpenMlsProvider,
        signer: &ClientSigningKey,
        group_id: GroupId,
        group_data: GroupData,
    ) -> Result<(Self, PartialCreateGroupParams)> {
        let credential_ear_key = ClientCredentialEarKey::random()?;
        let user_auth_key = UserAuthSigningKey::generate()?;
        let group_state_ear_key = GroupStateEarKey::random()?;
        let signature_ear_key_wrapper_key = SignatureEarKeyWrapperKey::random()?;

        let signature_ear_key = SignatureEarKey::random()?;
        let leaf_signer = InfraCredentialSigningKey::generate(signer, &signature_ear_key);

        let required_capabilities =
            Extension::RequiredCapabilities(default_required_capabilities());
        let leaf_node_capabilities = default_capabilities();

        let credential_with_key = CredentialWithKey {
            credential: Credential::try_from(leaf_signer.credential())?,
            signature_key: leaf_signer.credential().verifying_key().clone(),
        };
        let group_data_extension = Extension::Unknown(
            GROUP_DATA_EXTENSION_TYPE,
            UnknownExtension(group_data.bytes),
        );
        let gc_extensions =
            Extensions::from_vec(vec![group_data_extension, required_capabilities])?;

        let mls_group = MlsGroup::builder()
            .with_group_id(group_id.clone())
            // This is turned on for now, as it makes OpenMLS return GroupInfos
            // with every commit. At some point, there should be a dedicated
            // config flag for this.
            .with_capabilities(leaf_node_capabilities)
            .use_ratchet_tree_extension(true)
            .with_group_context_extensions(gc_extensions)?
            .with_wire_format_policy(PURE_PLAINTEXT_WIRE_FORMAT_POLICY)
            .build(provider, &leaf_signer, credential_with_key)
            .map_err(|e| anyhow!("Error while creating group: {:?}", e))?;

        let encrypted_signature_ear_key =
            signature_ear_key.encrypt(&signature_ear_key_wrapper_key)?;
        let params = PartialCreateGroupParams {
            group_id: group_id.clone(),
            ratchet_tree: mls_group.export_ratchet_tree(),
            group_info: mls_group.export_group_info(provider.crypto(), &leaf_signer, true)?,
            user_auth_key: user_auth_key.verifying_key().clone(),
            encrypted_signature_ear_key,
        };

        let group = Self {
            group_id: group_id.into(),
            leaf_signer,
            signature_ear_key_wrapper_key,
            mls_group,
            credential_ear_key,
            group_state_ear_key: group_state_ear_key.clone(),
            user_auth_signing_key_option: Some(user_auth_key),
            client_information: ClientInformation::new(ClientAuthInfo::new(
                signer.credential().clone(),
                signature_ear_key,
            )),
            pending_diff: None,
        };

        Ok((group, params))
    }

    /// Join a group with the provided welcome message. Returns the group name.
    async fn join_group<'a>(
        provider: &impl OpenMlsProvider<KeyStoreProvider = PhnxOpenMlsProvider<'a>>,
        welcome_bundle: WelcomeBundle,
        // This is our own key that the sender uses to encrypt to us. We should
        // be able to retrieve it from the client's key store.
        welcome_attribution_info_ear_key: &WelcomeAttributionInfoEarKey,
        leaf_key_store: LeafKeyStore<'_>,
        as_credential_store: AsCredentialStore<'_>,
        contact_store: ContactStore<'_>,
    ) -> Result<Self> {
        let serialized_welcome = welcome_bundle.welcome.tls_serialize_detached()?;

        let mls_group_config = Self::default_mls_group_join_config();

        // Decrypt encrypted credentials s.t. we can afterwards consume the welcome.
        let key_package: KeyPackage = welcome_bundle
            .welcome
            .welcome
            .secrets()
            .iter()
            .find_map(|egs| {
                let hash_ref = egs.new_member().as_slice().to_vec();
                provider.key_store().read(&hash_ref)
            })
            .ok_or(GroupOperationError::MissingKeyPackage)?;

        let private_key = provider
            .key_store()
            .read::<HpkePrivateKey>(key_package.hpke_init_key().as_slice())
            .ok_or(GroupOperationError::MissingKeyPackage)?;
        let info = &[];
        let aad = &[];
        let decryption_key =
            JoinerInfoDecryptionKey::from((private_key, key_package.hpke_init_key().clone()));
        let joiner_info = DsJoinerInformationIn::decrypt(
            welcome_bundle.encrypted_joiner_info,
            &decryption_key,
            info,
            aad,
        )?;

        let staged_welcome = StagedWelcome::new_from_welcome(
            provider,
            &mls_group_config,
            welcome_bundle.welcome.welcome,
            None,
        )?;

        let mls_group = staged_welcome.into_group(provider)?;

        // Decrypt WelcomeAttributionInfo
        let verifiable_attribution_info = WelcomeAttributionInfo::decrypt(
            welcome_attribution_info_ear_key,
            &welcome_bundle.encrypted_attribution_info,
        )?
        .into_verifiable(mls_group.group_id().clone(), serialized_welcome);

        let sender_client_id = verifiable_attribution_info.sender();
        let sender_client_credential = contact_store
            .get(&sender_client_id.user_name())?
            .and_then(|c| c.client_credential(&sender_client_id).cloned())
            .ok_or(anyhow!("Unknown sender."))?;

        let welcome_attribution_info: WelcomeAttributionInfoPayload =
            verifiable_attribution_info.verify(sender_client_credential.verifying_key())?;

        let client_information = ClientInformation::decrypt_and_verify(
            welcome_attribution_info.client_credential_encryption_key(),
            welcome_attribution_info.signature_ear_key_wrapper_key(),
            &as_credential_store,
            joiner_info.encrypted_client_information,
        )
        .await?;

        let verifying_key = mls_group
            .own_leaf_node()
            .ok_or(anyhow!("Group has no own leaf node"))?
            .signature_key();

        // Decrypt and verify the infra credentials.
        for (m, (_, client_auth_info)) in mls_group.members().zip(client_information.iter()) {
            client_auth_info.verify_infra_credential(&m.credential)?;
        }

        let leaf_keys = leaf_key_store
            .get(verifying_key)?
            .ok_or(anyhow!("Couldn't find matching leaf keys."))?;
        let leaf_signer = leaf_keys.leaf_signing_key().clone();

        // Delete the leaf signer from the keys store as it now gets persisted as part of the group.
        leaf_key_store.delete(verifying_key)?;

        let group = Self {
            group_id: mls_group.group_id().clone().into(),
            mls_group,
            leaf_signer,
            signature_ear_key_wrapper_key: welcome_attribution_info
                .signature_ear_key_wrapper_key()
                .clone(),
            credential_ear_key: welcome_attribution_info
                .client_credential_encryption_key()
                .clone(),
            group_state_ear_key: joiner_info.group_state_ear_key,
            // This one needs to be rolled fresh.
            user_auth_signing_key_option: None,
            client_information,
            pending_diff: None,
        };

        Ok(group)
    }

    /// Join a group using an external commit.
    async fn join_group_externally<'a>(
        provider: &impl OpenMlsProvider<KeyStoreProvider = PhnxOpenMlsProvider<'a>>,
        external_commit_info: ExternalCommitInfoIn,
        leaf_signer: InfraCredentialSigningKey,
        signature_ear_key: SignatureEarKey,
        group_state_ear_key: GroupStateEarKey,
        signature_ear_key_wrapper_key: SignatureEarKeyWrapperKey,
        credential_ear_key: ClientCredentialEarKey,
        as_credential_store: &AsCredentialStore<'_>,
        aad: InfraAadMessage,
        own_client_credential: &ClientCredential,
    ) -> Result<(Self, MlsMessageOut, MlsMessageOut)> {
        // TODO: We set the ratchet tree extension for now, as it is the only
        // way to make OpenMLS return a GroupInfo. This should change in the
        // future.
        let mls_group_config = Self::default_mls_group_join_config();
        let credential_with_key = CredentialWithKey {
            credential: leaf_signer.credential().try_into()?,
            signature_key: leaf_signer.credential().verifying_key().clone(),
        };
        let ExternalCommitInfoIn {
            verifiable_group_info,
            ratchet_tree_in,
            encrypted_client_info,
        } = external_commit_info;

        // Let's create the group first so that we can access the GroupId.
        let (mut mls_group, commit, group_info_option) = MlsGroup::join_by_external_commit(
            provider,
            &leaf_signer,
            Some(ratchet_tree_in),
            verifiable_group_info,
            &mls_group_config,
            &aad.tls_serialize_detached()?,
            credential_with_key,
        )?;
        mls_group.set_aad(&[]);
        mls_group.merge_pending_commit(provider)?;

        let group_info = group_info_option.ok_or(anyhow!("Commit didn't return a group info"))?;

        let mut client_information = ClientInformation::decrypt_and_verify(
            &credential_ear_key,
            &signature_ear_key_wrapper_key,
            as_credential_store,
            encrypted_client_info,
        )
        .await?;

        // We still have to add ourselves to the encrypted client credentials.
        let own_client_credential = own_client_credential.clone();
        let own_signature_ear_key = signature_ear_key.clone();
        let own_index = mls_group.own_leaf_index().usize();
        debug_assert!(client_information.get(own_index).is_none());
        let mut diff = ClientInformationDiff::new(&client_information);
        diff.update_client_information(
            own_index,
            ClientAuthInfo::new(own_client_credential, own_signature_ear_key),
        );
        client_information.merge_diff(diff.stage());

        // Decrypt and verify the infra credentials.
        for (m, (_, client_auth_info)) in mls_group.members().zip(client_information.iter()) {
            client_auth_info.verify_infra_credential(&m.credential)?;
        }

        // TODO: Once we support multiple clients, this should be synchronized
        // across clients.
        let user_auth_key = UserAuthSigningKey::generate()?;

        let group = Self {
            group_id: mls_group.group_id().clone().into(),
            mls_group,
            leaf_signer,
            signature_ear_key_wrapper_key,
            credential_ear_key,
            group_state_ear_key,
            user_auth_signing_key_option: Some(user_auth_key),
            client_information,
            pending_diff: None,
        };

        Ok((group, commit, group_info.into()))
    }

    /// Process inbound message
    ///
    /// Returns the processed message and whether the group was deleted.
    async fn process_message<'a>(
        &mut self,
        provider: &impl OpenMlsProvider<KeyStoreProvider = PhnxOpenMlsProvider<'a>>,
        message: impl Into<ProtocolMessage>,
        as_credential_store: &AsCredentialStore<'_>,
    ) -> Result<(ProcessedMessage, bool, ClientCredential)> {
        let processed_message = self.mls_group.process_message(provider, message)?;

        // Will be set to true if we were removed (or the group was deleted).
        let mut we_were_removed = false;
        let mut diff = GroupDiff::new(self);
        let sender_index = match processed_message.content() {
            // For now, we only care about commits.
            ProcessedMessageContent::ExternalJoinProposalMessage(_) => {
                bail!("Unsupported message type")
            }
            ProcessedMessageContent::ApplicationMessage(_) => {
                let ClientAuthInfo {
                    client_credential: sender_credential,
                    ..
                } = if let Sender::Member(index) = processed_message.sender() {
                    self.client_information
                        .get(index.usize())
                        .ok_or(anyhow!("Unknown sender"))?
                } else {
                    bail!("Invalid sender type.")
                };
                return Ok((processed_message, false, sender_credential.clone()));
            }
            ProcessedMessageContent::ProposalMessage(_proposal) => {
                // Proposals are just returned and can then be added to the
                // proposal store after the caller has inspected them.
                let sender_index = if let Sender::Member(index) = processed_message.sender() {
                    index.usize()
                } else {
                    bail!("Invalid sender type.")
                };
                sender_index
            }
            ProcessedMessageContent::StagedCommitMessage(staged_commit) => {
                // Before we process the AAD payload, we first process the
                // proposals by value. Currently only removes are allowed.
                for remove_proposal in staged_commit.remove_proposals() {
                    let removed_member = remove_proposal.remove_proposal().removed();
                    diff.remove_client_credential(removed_member);
                    if removed_member == self.mls_group().own_leaf_index() {
                        we_were_removed = true;
                    }
                }
                // Let's figure out which operation this is meant to be.
                let aad_payload = InfraAadMessage::tls_deserialize_exact_bytes(
                    processed_message.authenticated_data(),
                )?
                .into_payload();
                let sender_index = match processed_message.sender() {
                    Sender::Member(index) => index.to_owned(),
                    Sender::NewMemberCommit => {
                        self.mls_group.ext_commit_sender_index(staged_commit)?
                    }
                    Sender::External(_) | Sender::NewMemberProposal => {
                        bail!("Invalid sender type.")
                    }
                }
                .usize();
                match aad_payload {
                    InfraAadPayload::AddUsers(add_users_payload) => {
                        let client_auth_infos = ClientAuthInfo::decrypt_and_verify_all(
                            &self.credential_ear_key,
                            &self.signature_ear_key_wrapper_key,
                            as_credential_store,
                            add_users_payload.encrypted_credential_information,
                        )
                        .await?;

                        // TODO: Validation:
                        // * Check that this commit only contains (inline) add proposals
                        // * Check that the leaf credential is not changed in the path
                        //   (or maybe if it is, check that it's valid).
                        // * User names MUST be unique within the group (check both new
                        //   and existing credentials for duplicates).
                        // * Client IDs MUST be unique within the group (only need to
                        //   check new credentials, as client IDs are scoped to user
                        //   names).
                        // * Once we do RBAC, check that the adder has sufficient
                        //   permissions.
                        // * Maybe check sender type (only Members can add users).

                        // Verify the leaf credentials in all add proposals. We assume
                        // that leaf credentials are in the same order as client
                        // credentials.
                        if staged_commit.add_proposals().count() != client_auth_infos.len() {
                            bail!("Number of add proposals and client credentials don't match.")
                        }
                        for (proposal, client_auth_info) in
                            staged_commit.add_proposals().zip(client_auth_infos.iter())
                        {
                            client_auth_info.verify_infra_credential(
                                proposal
                                    .add_proposal()
                                    .key_package()
                                    .leaf_node()
                                    .credential(),
                            )?;
                        }

                        // Add the client credentials to the group.
                        diff.add_client_information(client_auth_infos)
                    }
                    InfraAadPayload::UpdateClient(update_client_payload) => {
                        let sender_index = if let Sender::Member(index) = processed_message.sender()
                        {
                            index.usize()
                        } else {
                            bail!("Unsupported sender type.")
                        };
                        // Check if the client has updated its leaf credential.
                        let sender = self
                            .mls_group
                            .members()
                            .find(|m| m.index.usize() == sender_index)
                            .ok_or(anyhow!("Could not find sender in group members"))?;
                        let new_sender_credential = staged_commit
                            .update_path_leaf_node()
                            .map(|ln| ln.credential())
                            .ok_or(anyhow!("Could not find sender leaf node"))?;
                        if new_sender_credential != &sender.credential {
                            // If so, then there has to be a new signature ear key.
                            let Some(encrypted_signature_ear_key) =
                                update_client_payload.option_encrypted_signature_ear_key
                            else {
                                bail!("Invalid update client payload.")
                            };
                            // Optionally, the client could have updated its
                            // client credential.
                            let client_auth_info = if let Some(ecc) =
                                update_client_payload.option_encrypted_client_credential
                            {
                                ClientAuthInfo::decrypt_and_verify(
                                    &self.credential_ear_key,
                                    &self.signature_ear_key_wrapper_key,
                                    as_credential_store,
                                    (ecc, encrypted_signature_ear_key),
                                )
                                .await?
                            } else {
                                // If not, we decrypt the new EAR key and use
                                // the existing client credential.
                                let signature_ear_key = SignatureEarKey::decrypt(
                                    &self.signature_ear_key_wrapper_key,
                                    &encrypted_signature_ear_key,
                                )?;
                                let client_credential = self
                                    .client_information
                                    .get(sender_index)
                                    .ok_or(anyhow!(
                                        "Can't find sender information in client credentials"
                                    ))?
                                    .client_credential()
                                    .clone();
                                ClientAuthInfo::new(client_credential, signature_ear_key)
                            };
                            // Verify the leaf credential
                            client_auth_info.verify_infra_credential(new_sender_credential)?;
                            diff.update_client_information(sender_index, client_auth_info);
                        };
                        // TODO: Validation:
                        // * Check that the sender type fits.
                        // * Check that the client id is the same as before.
                        // * Check that the proposals fit the operation (i.e. in this
                        //   case that there are no proposals at all).

                        // Verify a potential new leaf credential.
                    }
                    InfraAadPayload::JoinGroup(join_group_payload) => {
                        // Decrypt and verify the client credential.
                        let client_auth_info = ClientAuthInfo::decrypt_and_verify(
                            &self.credential_ear_key,
                            &self.signature_ear_key_wrapper_key,
                            as_credential_store,
                            join_group_payload.encrypted_client_information,
                        )
                        .await?;
                        // Validate the leaf credential.
                        client_auth_info.verify_infra_credential(processed_message.credential())?;
                        // Check that the existing user clients match up.
                        if self.user_client_indices(
                            client_auth_info.client_credential().identity().user_name(),
                        ) != join_group_payload
                            .existing_user_clients
                            .into_iter()
                            .map(|index| index.usize())
                            .collect::<Vec<_>>()
                        {
                            bail!("User clients don't match up.")
                        };
                        // TODO: (More) validation:
                        // * Check that the client id is unique.
                        // * Check that the proposals fit the operation.
                        // Insert the client credential into the diff.
                        diff.add_client_information(vec![client_auth_info]);
                    }
                    InfraAadPayload::JoinConnectionGroup(join_connection_group_payload) => {
                        let client_auth_info = ClientAuthInfo::decrypt_and_verify(
                            &self.credential_ear_key,
                            &self.signature_ear_key_wrapper_key,
                            as_credential_store,
                            join_connection_group_payload.encrypted_client_information,
                        )
                        .await?;
                        // Validate the leaf credential.
                        client_auth_info.verify_infra_credential(processed_message.credential())?;
                        // TODO: (More) validation:
                        // * Check that the user name is unique.
                        // * Check that the proposals fit the operation.
                        // * Check that the sender type fits the operation.
                        // * Check that this group is indeed a connection group.

                        // Insert the client credential into the diff.
                        diff.add_client_information(vec![client_auth_info]);
                    }
                    InfraAadPayload::AddClients(add_clients_payload) => {
                        let client_auth_infos = ClientAuthInfo::decrypt_and_verify_all(
                            &self.credential_ear_key,
                            &self.signature_ear_key_wrapper_key,
                            as_credential_store,
                            add_clients_payload.encrypted_client_information,
                        )
                        .await?;

                        // TODO: Validation:
                        // * Check that this commit only contains (inline) add proposals
                        // * Check that the leaf credential is not changed in the path
                        //   (or maybe if it is, check that it's valid).
                        // * Client IDs MUST be unique within the group.
                        // * Maybe check sender type (only Members can add users).

                        // Verify the leaf credentials in all add proposals. We assume
                        // that leaf credentials are in the same order as client
                        // credentials.
                        if staged_commit.add_proposals().count() != client_auth_infos.len() {
                            bail!("Number of add proposals and client credentials don't match.")
                        }
                        for (proposal, client_auth_info) in
                            staged_commit.add_proposals().zip(client_auth_infos.iter())
                        {
                            client_auth_info.verify_infra_credential(
                                proposal
                                    .add_proposal()
                                    .key_package()
                                    .leaf_node()
                                    .credential(),
                            )?;
                        }

                        // Add the client credentials to the group.
                        diff.add_client_information(client_auth_infos)
                    }
                    InfraAadPayload::RemoveUsers | InfraAadPayload::RemoveClients => {
                        // We already processed remove proposals above, so there is nothing to do here.
                        // TODO: Validation:
                        // * Check that this commit only contains (inline) remove proposals
                        // * Check that the sender type is correct.
                        // * Check that the leaf credential is not changed in the path
                        // * Check that the remover has sufficient privileges.
                    }
                    InfraAadPayload::ResyncClient => {
                        // TODO: Validation:
                        // * Check that this commit contains exactly one remove proposal
                        // * Check that the sender type is correct (external commit).

                        let removed_index = staged_commit
                            .remove_proposals()
                            .next()
                            .ok_or(anyhow!(
                                "Resync operation did not contain a remove proposal"
                            ))?
                            .remove_proposal()
                            .removed();
                        let client_auth_info = self
                            .client_information
                            .get(removed_index.usize())
                            .ok_or(anyhow!(
                            "Could not find client credential of resync sender"
                        ))?;
                        // Let's verify the new leaf credential.
                        client_auth_info.verify_infra_credential(processed_message.credential())?;

                        // Move the client credential to the new index.
                        diff.remove_client_credential(removed_index);
                        diff.add_client_information(vec![client_auth_info.clone()]);
                    }
                    InfraAadPayload::DeleteGroup => {
                        we_were_removed = true;
                        // There is nothing else to do at this point.
                    }
                };
                sender_index
            }
        };
        // Get the sender's credential
        let ClientAuthInfo {
            client_credential: sender_credential,
            ..
        } = diff
            .get(sender_index)
            .ok_or(anyhow!(
                "Could not find client credential of message sender"
            ))?
            .clone();
        self.pending_diff = Some(diff.stage());

        Ok((processed_message, we_were_removed, sender_credential))
    }

    /// Invite the given list of contacts to join the group.
    ///
    /// Returns the [`AddUserParamsOut`] as input for the API client.
    fn invite<'a>(
        &mut self,
        provider: &impl OpenMlsProvider<KeyStoreProvider = PhnxOpenMlsProvider<'a>>,
        signer: &ClientSigningKey,
        // The following three vectors have to be in sync, i.e. of the same length
        // and refer to the same contacts in order.
        add_infos: Vec<ContactAddInfos>,
        wai_keys: Vec<WelcomeAttributionInfoEarKey>,
        client_credentials: Vec<Vec<ClientCredential>>,
    ) -> Result<AddUsersParamsOut> {
        let Some(user_auth_key) = &self.user_auth_signing_key_option else {
            bail!("No user auth key");
        };
        let client_credentials = client_credentials.into_iter().flatten().collect::<Vec<_>>();
        debug_assert!(add_infos.len() == client_credentials.len());
        // Prepare KeyPackageBatches and KeyPackages
        let (key_package_vecs, key_package_batches): (
            Vec<Vec<(KeyPackage, SignatureEarKey)>>,
            Vec<KeyPackageBatch<VERIFIED>>,
        ) = add_infos
            .into_iter()
            .map(|add_info| (add_info.key_packages, add_info.key_package_batch))
            .unzip();

        let (key_packages, signature_ear_keys): (Vec<KeyPackage>, Vec<SignatureEarKey>) =
            key_package_vecs.into_iter().flatten().unzip();

        let ecc = client_credentials
            .iter()
            .zip(signature_ear_keys.iter())
            .map(|(client_credential, sek)| {
                let ecc = client_credential.encrypt(&self.credential_ear_key)?;
                let esek = sek.encrypt(&self.signature_ear_key_wrapper_key)?;
                Ok((ecc, esek))
            })
            .collect::<Result<Vec<_>>>()?;
        let aad_message: InfraAadMessage = InfraAadPayload::AddUsers(AddUsersParamsAad {
            encrypted_credential_information: ecc,
        })
        .into();
        // Set Aad to contain the encrypted client credentials.
        self.mls_group
            .set_aad(&aad_message.tls_serialize_detached()?);
        let (mls_commit, welcome, group_info_option) =
            self.mls_group
                .add_members(provider, &self.leaf_signer, key_packages.as_slice())?;
        // Reset Aad to empty.
        self.mls_group.set_aad(&[]);

        // Groups should always have the flag set that makes them return groupinfos with every Commit.
        // Or at least with Add commits for now.
        let group_info = group_info_option.ok_or(anyhow!("Commit didn't return a group info"))?;
        let commit = AssistedMessageOut::new(mls_commit, Some(group_info.into()))?;

        let encrypted_welcome_attribution_infos = wai_keys
            .iter()
            .map(|wai_key| {
                // WAI = WelcomeAttributionInfo
                let wai_payload = WelcomeAttributionInfoPayload::new(
                    signer.credential().identity(),
                    self.credential_ear_key.clone(),
                    self.signature_ear_key_wrapper_key.clone(),
                );

                let wai = WelcomeAttributionInfoTbs {
                    payload: wai_payload,
                    group_id: self.group_id().clone(),
                    welcome: welcome.tls_serialize_detached()?,
                }
                .sign(signer)?;
                Ok(wai.encrypt(wai_key)?)
            })
            .collect::<Result<Vec<_>>>()?;

        // Create the GroupDiff
        let mut diff = GroupDiff::new(&self);
        diff.apply_pending_removes(
            self.mls_group()
                .pending_commit()
                .ok_or(anyhow!("No pending commit after commit operation"))?,
        );
        let client_auth_infos = client_credentials
            .into_iter()
            .zip(signature_ear_keys.into_iter())
            .map(|(client_credential, signature_ear_key)| {
                ClientAuthInfo::new(client_credential, signature_ear_key)
            })
            .collect();
        diff.add_client_information(client_auth_infos);

        self.pending_diff = Some(diff.stage());

        let params = AddUsersParamsOut {
            commit,
            sender: user_auth_key.verifying_key().hash(),
            welcome,
            encrypted_welcome_attribution_infos,
            key_package_batches,
        };
        Ok(params)
    }

    fn remove<'a>(
        &mut self,
        provider: &impl OpenMlsProvider<KeyStoreProvider = PhnxOpenMlsProvider<'a>>,
        members: Vec<AsClientId>,
    ) -> Result<RemoveUsersParamsOut> {
        let Some(user_auth_key) = &self.user_auth_signing_key_option else {
            bail!("No user auth key")
        };
        let remove_indices = self
            .client_information
            .iter()
            .filter_map(|(index, client_auth_info)| {
                if members.contains(&client_auth_info.client_credential().identity()) {
                    Some(LeafNodeIndex::new(*index as u32))
                } else {
                    None
                }
            })
            .collect::<Vec<_>>();
        let aad_payload = InfraAadPayload::RemoveUsers;
        let aad = InfraAadMessage::from(aad_payload).tls_serialize_detached()?;
        self.mls_group.set_aad(aad.as_slice());
        let (mls_message, _welcome_option, group_info_option) = self.mls_group.remove_members(
            provider,
            &self.leaf_signer,
            remove_indices.as_slice(),
        )?;
        self.mls_group.set_aad(&[]);
        // There shouldn't be a welcome
        debug_assert!(_welcome_option.is_none());
        let group_info = group_info_option.ok_or(anyhow!("No group info after commit"))?;
        let commit = AssistedMessageOut::new(mls_message, Some(group_info.into()))?;

        let mut diff = GroupDiff::new(&self);
        diff.apply_pending_removes(
            self.mls_group()
                .pending_commit()
                .ok_or(anyhow!("No pending commit after commit operation"))?,
        );
        for index in remove_indices {
            diff.remove_client_credential(index);
        }
        self.pending_diff = Some(diff.stage());

        let params = RemoveUsersParamsOut {
            commit,
            sender: user_auth_key.verifying_key().hash(),
        };
        Ok(params)
    }

    fn delete<'a>(
        &mut self,
        provider: &impl OpenMlsProvider<KeyStoreProvider = PhnxOpenMlsProvider<'a>>,
    ) -> Result<DeleteGroupParamsOut> {
        let Some(user_auth_key) = &self.user_auth_signing_key_option else {
            bail!("No user auth key")
        };
        let remove_indices = self
            .client_information
            .iter()
            .filter_map(|(&index, _)| {
                if index != self.mls_group.own_leaf_index().usize() {
                    Some(LeafNodeIndex::new(index as u32))
                } else {
                    None
                }
            })
            .collect::<Vec<_>>();
        // There shouldn't be a welcome
        let aad_payload = InfraAadPayload::DeleteGroup;
        let aad = InfraAadMessage::from(aad_payload).tls_serialize_detached()?;
        self.mls_group.set_aad(aad.as_slice());
        let (mls_message, _welcome_option, group_info_option) = self.mls_group.remove_members(
            provider,
            &self.leaf_signer,
            remove_indices.as_slice(),
        )?;
        self.mls_group.set_aad(&[]);
        debug_assert!(_welcome_option.is_none());
        let group_info =
            group_info_option.ok_or(anyhow!("No group info after commit operation"))?;
        let commit = AssistedMessageOut::new(mls_message, Some(group_info.into()))?;

        let mut diff = GroupDiff::new(&self);
        diff.apply_pending_removes(
            self.mls_group()
                .pending_commit()
                .ok_or(anyhow!("No pending commit after commit operation"))?,
        );
        for index in remove_indices {
            diff.remove_client_credential(index);
        }
        self.pending_diff = Some(diff.stage());

        let params = DeleteGroupParamsOut {
            commit,
            sender: user_auth_key.verifying_key().hash(),
        };
        Ok(params)
    }

    /// If a [`StagedCommit`] is given, merge it and apply the pending group
    /// diff. If no [`StagedCommit`] is given, merge any pending commit and
    /// apply the pending group diff.
    fn merge_pending_commit<'a>(
        &mut self,
        provider: &impl OpenMlsProvider<KeyStoreProvider = PhnxOpenMlsProvider<'a>>,
        staged_commit_option: impl Into<Option<StagedCommit>>,
        ds_timestamp: TimeStamp,
    ) -> Result<Vec<TimestampedMessage>> {
        // Collect free indices s.t. we know where the added members will land
        // and we can look up their identifies later.
        let Some(diff) = self.pending_diff.take() else {
            bail!("No pending group diff");
        };
        // Compute free indices by checking for blank leaves starting from 0 and
        // up to the highest index. We later extend the iterator to account for
        // an extension of the tree.
        let highest_index = self
            .client_information
            .iter()
            .last()
            .map(|(index, _)| *index)
            .ok_or(anyhow!("Client information vector is empty"))?;
        let free_indices: Vec<usize> = (0..highest_index)
            .filter(|&index| {
                self.client_information.get(index).is_none()
                    // We also check the diff to take removed members into account
                    || match diff.client_information.get(index) {
                        Some(entry) => entry.is_none(),
                        None => false,
                    }
            })
            .collect();
        let staged_commit_option: Option<StagedCommit> = staged_commit_option.into();

        let event_messages = if let Some(staged_commit) = staged_commit_option {
            // Compute the messages we want to emit from the staged commit and the
            // client info diff.
            let staged_commit_messages = TimestampedMessage::from_staged_commit(
                free_indices.into_iter().chain((highest_index + 1)..),
                &self.client_information,
                &diff.client_information,
                &staged_commit,
                ds_timestamp,
            )?;

            self.mls_group
                .merge_staged_commit(provider, staged_commit)?;
            staged_commit_messages
        } else {
            // If we're merging a pending commit, we need to check if we have
            // committed a remove proposal by reference. If we have, we need to
            // create a notification message.
            let staged_commit_messages =
                if let Some(staged_commit) = self.mls_group.pending_commit() {
                    TimestampedMessage::from_staged_commit(
                        free_indices.into_iter().chain((highest_index + 1)..),
                        &self.client_information,
                        &diff.client_information,
                        staged_commit,
                        ds_timestamp,
                    )?
                } else {
                    vec![]
                };
            self.mls_group.merge_pending_commit(provider)?;
            staged_commit_messages
        };

        // We now apply the diff
        if let Some(leaf_signer) = diff.leaf_signer {
            self.leaf_signer = leaf_signer;
        }
        if let Some(signature_ear_key) = diff.signature_ear_key {
            self.signature_ear_key_wrapper_key = signature_ear_key;
        }
        if let Some(credential_ear_key) = diff.credential_ear_key {
            self.credential_ear_key = credential_ear_key;
        }
        if let Some(group_state_ear_key) = diff.group_state_ear_key {
            self.group_state_ear_key = group_state_ear_key;
        }
        if let Some(user_auth_key) = diff.user_auth_key {
            self.user_auth_signing_key_option = Some(user_auth_key);
        }
        self.client_information.merge_diff(diff.client_information);
        self.pending_diff = None;
        // Debug sanity checks after merging.
        #[cfg(debug_assertions)]
        {
            let mls_group_members = self.mls_group.members().count();
            let infra_group_members = self.client_information.iter().count();
            debug_assert_eq!(mls_group_members, infra_group_members);
            self.mls_group.members().for_each(|m| {
                let index = m.index.usize();
                let client_information = self.client_information.get(index);
                debug_assert!(client_information.is_some())
            });
        }
        Ok(event_messages)
    }

    /// Send an application message to the group.
    fn create_message<'a>(
        &mut self,
        provider: &impl OpenMlsProvider<KeyStoreProvider = PhnxOpenMlsProvider<'a>>,
        content: MimiContent,
    ) -> Result<SendMessageParamsOut, GroupOperationError> {
        let mls_message = self.mls_group.create_message(
            provider,
            &self.leaf_signer,
            &content.tls_serialize_detached()?,
        )?;

        let message = AssistedMessageOut::new(mls_message, None)?;

        let send_message_params = SendMessageParamsOut {
            sender: self.mls_group.own_leaf_index(),
            message,
        };

        Ok(send_message_params)
    }

    /// Get a reference to the group's group id.
    pub(crate) fn group_id(&self) -> &GroupId {
        &self.mls_group().group_id()
    }

    pub(crate) fn user_auth_key(&self) -> Option<&UserAuthSigningKey> {
        self.user_auth_signing_key_option.as_ref()
    }

    pub(crate) fn group_state_ear_key(&self) -> &GroupStateEarKey {
        &self.group_state_ear_key
    }

    /// Returns the leaf indices of the clients owned by the given user.
    pub(crate) fn user_client_indices(&self, user_name: UserName) -> Vec<usize> {
        let mut user_clients = vec![];
        for (index, client_auth_info) in self.client_information.iter() {
            if client_auth_info.client_credential().identity().user_name() == user_name {
                user_clients.push(*index)
            }
        }
        user_clients
    }

    /// Returns the [`AsClientId`] of the clients owned by the given user.
    pub(crate) fn user_client_ids(&self, user_name: &UserName) -> Vec<AsClientId> {
        let mut user_clients = vec![];
        for (_index, client_auth_info) in self.client_information.iter() {
            let client_identity = client_auth_info.client_credential().identity();
            if &client_identity.user_name() == user_name {
                user_clients.push(client_identity)
            }
        }
        user_clients
    }

    pub fn client_by_index(&self, index: usize) -> Option<AsClientId> {
        self.client_information
            .get(index)
            .map(|client_auth_info| client_auth_info.client_credential().identity())
    }

    pub(crate) fn credential_ear_key(&self) -> &ClientCredentialEarKey {
        &self.credential_ear_key
    }

    pub(crate) fn signature_ear_key_wrapper_key(&self) -> &SignatureEarKeyWrapperKey {
        &self.signature_ear_key_wrapper_key
    }

    /// Returns a set containing the [`UserName`] of the members of the group.
    pub(crate) fn members(&self) -> HashSet<UserName> {
        self.client_information
            .iter()
            .map(|(_index, client_auth_info)| {
                client_auth_info.client_credential().identity().user_name()
            })
            // Collecting to a HashSet first to deduplicate.
            .collect::<HashSet<UserName>>()
    }

    fn update(&mut self, provider: &impl OpenMlsProvider) -> Result<UpdateClientParamsOut> {
        // We don't expect there to be a welcome.
        let aad_payload = UpdateClientParamsAad {
            option_encrypted_signature_ear_key: None,
            option_encrypted_client_credential: None,
        };
        let aad = InfraAadMessage::from(InfraAadPayload::UpdateClient(aad_payload))
            .tls_serialize_detached()?;
        self.mls_group.set_aad(&aad);
        let (mls_message, _welcome_option, group_info_option) = self
            .mls_group
            .self_update(provider, &self.leaf_signer)
            .map_err(|e| anyhow!("Error performing group update: {:?}", e))?;
        self.mls_group.set_aad(&[]);
        let group_info = group_info_option.ok_or(anyhow!("No group info after commit"))?;
        // Set an empty diff.
        let mut diff = GroupDiff::new(&self);
        diff.apply_pending_removes(
            self.mls_group()
                .pending_commit()
                .ok_or(anyhow!("No pending commit after commit operation"))?,
        );
        self.pending_diff = Some(diff.stage());
        let commit = AssistedMessageOut::new(mls_message, Some(group_info.into()))?;
        Ok(UpdateClientParamsOut {
            commit,
            sender: self.mls_group.own_leaf_index(),
            new_user_auth_key_option: None,
        })
    }

    /// Update or set the user's auth key in this group.
    fn update_user_key(
        &mut self,
        provider: &impl OpenMlsProvider,
    ) -> Result<UpdateClientParamsOut> {
        let aad_payload = UpdateClientParamsAad {
            option_encrypted_signature_ear_key: None,
            option_encrypted_client_credential: None,
        };
        let aad = InfraAadMessage::from(InfraAadPayload::UpdateClient(aad_payload))
            .tls_serialize_detached()?;
        self.mls_group.set_aad(&aad);
        let (commit, _welcome_option, group_info_option) = self
            .mls_group
            .self_update(provider, &self.leaf_signer)
            .map_err(|e| anyhow!("Error performing group update: {:?}", e))?;
        self.mls_group.set_aad(&[]);
        let group_info = group_info_option.ok_or(anyhow!("No group info after commit"))?;
        let mut diff = GroupDiff::new(&self);
        diff.apply_pending_removes(
            self.mls_group()
                .pending_commit()
                .ok_or(anyhow!("No pending commit after commit operation"))?,
        );
        let user_auth_signing_key = UserAuthSigningKey::generate()?;
        let verifying_key = user_auth_signing_key.verifying_key().clone();

        diff.user_auth_key = Some(user_auth_signing_key);
        self.pending_diff = Some(diff.stage());

        let commit = AssistedMessageOut::new(commit, Some(group_info.into()))?;
        let params = UpdateClientParamsOut {
            commit,
            sender: self.mls_group.own_leaf_index(),
            new_user_auth_key_option: Some(verifying_key),
        };
        Ok(params)
    }

    fn leave_group(
        &mut self,
        provider: &impl OpenMlsProvider,
    ) -> Result<SelfRemoveClientParamsOut> {
        let Some(user_auth_key) = &self.user_auth_signing_key_option else {
            bail!("User auth key not set")
        };
        let proposal = self.mls_group.leave_group(provider, &self.leaf_signer)?;

        let assisted_message = AssistedMessageOut::new(proposal, None)?;
        let params = SelfRemoveClientParamsOut {
            remove_proposal: assisted_message,
            sender: user_auth_key.verifying_key().hash(),
        };
        Ok(params)
    }

    pub(crate) fn leaf_signer(&self) -> &InfraCredentialSigningKey {
        &self.leaf_signer
    }

    fn store_proposal(&mut self, proposal: QueuedProposal) -> Result<()> {
        self.mls_group.store_pending_proposal(proposal);
        Ok(())
    }

    pub(crate) fn pending_removes(&self) -> Vec<UserName> {
        self.mls_group()
            .pending_proposals()
            .filter_map(|proposal| match proposal.proposal() {
                Proposal::Remove(rp) => self
                    .client_by_index(rp.removed().usize())
                    .map(|c| c.user_name()),
                _ => None,
            })
            .collect()
    }
<<<<<<< HEAD

    pub(crate) fn group_data(&self) -> Option<GroupData> {
        self.mls_group().extensions().iter().find_map(|e| match e {
            Extension::Unknown(GROUP_DATA_EXTENSION_TYPE, extension_bytes) => {
                Some(GroupData::from(extension_bytes.0.clone()))
            }
            _ => None,
        })
    }
}

pub struct GroupMessage {
    id: Uuid,
    timestamp: TimeStamp,
    message: Message,
}

impl GroupMessage {
    pub(crate) fn new(message: Message) -> Self {
        Self {
            id: Uuid::new_v4(),
            timestamp: TimeStamp::now(),
            message,
        }
    }

    pub(crate) fn content_message(sender: &UserName, content: MessageContentType) -> Self {
        let message = Message::Content(ContentMessage {
            sender: sender.to_string(),
            content,
        });
        Self::new(message)
    }

    pub(crate) fn from_application_message(
        sender: &ClientCredential,
        application_message: ApplicationMessage,
    ) -> Result<Self> {
        let content = MessageContentType::tls_deserialize_exact_bytes(
            &mut application_message.into_bytes().as_slice(),
        )?;
        let message = Message::Content(ContentMessage {
            sender: sender.identity().user_name().to_string(),
            content,
        });
        Ok(GroupMessage::new(message))
    }
=======
>>>>>>> d44239f5

    pub(crate) fn group_data(&self) -> Option<GroupData> {
        self.mls_group().extensions().iter().find_map(|e| match e {
            Extension::Unknown(GROUP_DATA_EXTENSION_TYPE, extension_bytes) => {
                Some(GroupData::from(extension_bytes.0.clone()))
            }
            _ => None,
        })
    }
}

impl TimestampedMessage {
    /// Turn a staged commit into a list of messages based on the proposals it
    /// includes. This function doesn't handle removes, because for the creation
    /// of "remove" messages, we need to know the user names of the removed
    /// members. The `client_information` we have in this function represents
    /// the state of the group after the commit has been applied, so we can't
    /// use it to look up the user names of the removed members.
    fn from_staged_commit(
        free_indices: impl Iterator<Item = usize>,
        client_information: &ClientInformation<ClientAuthInfo>,
        client_information_diff: &StagedClientInformationDiff<ClientAuthInfo>,
        staged_commit: &StagedCommit,
        ds_timestamp: TimeStamp,
    ) -> Result<Vec<Self>> {
        // Collect the remover/removed pairs into a set to avoid duplicates.
        let removed_set = staged_commit
            .remove_proposals()
            .map(|remove_proposal| {
                let Sender::Member(sender_index) = remove_proposal.sender() else {
                    bail!("Only member proposals are supported for now")
                };
                let remover = client_information.get_user_name(sender_index.usize())?;
                let removed_index = remove_proposal.remove_proposal().removed();
                let removed = client_information.get_user_name(removed_index.usize())?;
                Ok((remover, removed))
            })
            .collect::<Result<HashSet<_>>>()?;
        let remove_messages = removed_set.into_iter().map(|(remover, removed)| {
            TimestampedMessage::system_message(
                SystemMessage::Remove(remover, removed),
                ds_timestamp,
            )
        });

        // Collect adder and addee names and filter out duplicates
        let adds_set = staged_commit
            .add_proposals()
            .zip(free_indices)
            .map(|(staged_add_proposal, free_index)| {
                let Sender::Member(sender_index) = staged_add_proposal.sender() else {
                    // We don't support non-member adds.
                    bail!("Non-member add proposal")
                };
                // Get the name of the sender from the list of existing clients
                let sender_name = client_information.get_user_name(sender_index.usize())?;
                // Get the name of the added member from the diff containing
                // the new clients.
                let addee_name = client_information_diff
                    .get_user_name(free_index)
                    // If one of these errors happen, we probably miscalculated the index.
                    .ok_or(anyhow!(
                        "Can't find user name of added client at index {}",
                        free_index
                    ))?
                    .ok_or(anyhow!(
                        "Can't find user name of added client at index {}",
                        free_index
                    ))?;
                Ok((sender_name, addee_name))
            })
            .collect::<Result<HashSet<_>>>()?;
        let add_messages = adds_set.into_iter().map(|(adder, addee)| {
            TimestampedMessage::system_message(SystemMessage::Add(adder, addee), ds_timestamp)
        });

        let event_messages = remove_messages.chain(add_messages).collect();

        // Emit log messages for updates.
        staged_commit
            .update_proposals()
            .try_for_each(|staged_update_proposal| {
                let Sender::Member(sender_index) = staged_update_proposal.sender() else {
                    // Update proposals have to be sent by group members.
                    bail!("Invalid proposal")
                };
                let user_name = client_information.get_user_name(sender_index.usize())?;
                log::debug!(
                    "{}'s client at index {} has updated their key material",
                    user_name,
                    sender_index
                );
                Ok(())
            })?;

        Ok(event_messages)
    }
}

/// Helper function to decrypt and verify an encrypted client credential
async fn decrypt_and_verify_client_credential(
    as_credential_store: &AsCredentialStore<'_>,
    ear_key: &ClientCredentialEarKey,
    ciphertext: &EncryptedClientCredential,
) -> Result<ClientCredential> {
    let verifiable_credential = VerifiableClientCredential::decrypt(ear_key, ciphertext)?;

    let client_credential = as_credential_store
        .verify_client_credential(verifiable_credential)
        .await?;
    Ok(client_credential)
}<|MERGE_RESOLUTION|>--- conflicted
+++ resolved
@@ -87,18 +87,6 @@
 pub const DEFAULT_MLS_VERSION: ProtocolVersion = ProtocolVersion::Mls10;
 pub const DEFAULT_CIPHERSUITE: Ciphersuite =
     Ciphersuite::MLS_128_DHKEMX25519_AES128GCM_SHA256_Ed25519;
-<<<<<<< HEAD
-
-pub const REQUIRED_EXTENSION_TYPES: [ExtensionType; 3] = [
-    ExtensionType::Unknown(QS_CLIENT_REFERENCE_EXTENSION_TYPE),
-    ExtensionType::Unknown(GROUP_DATA_EXTENSION_TYPE),
-    ExtensionType::LastResort,
-];
-pub const REQUIRED_PROPOSAL_TYPES: [ProposalType; 1] =
-    [ProposalType::Unknown(FRIENDSHIP_PACKAGE_PROPOSAL_TYPE)];
-pub const REQUIRED_CREDENTIAL_TYPES: [CredentialType; 1] = [CredentialType::Infra];
-
-=======
 
 pub const REQUIRED_EXTENSION_TYPES: [ExtensionType; 3] = [
     ExtensionType::Unknown(QS_CLIENT_REFERENCE_EXTENSION_TYPE),
@@ -109,7 +97,6 @@
     [ProposalType::Custom(FRIENDSHIP_PACKAGE_PROPOSAL_TYPE)];
 pub const REQUIRED_CREDENTIAL_TYPES: [CredentialType; 1] = [CredentialType::Basic];
 
->>>>>>> d44239f5
 pub fn default_required_capabilities() -> RequiredCapabilitiesExtension {
     RequiredCapabilitiesExtension::new(
         &REQUIRED_EXTENSION_TYPES,
@@ -1357,56 +1344,6 @@
             })
             .collect()
     }
-<<<<<<< HEAD
-
-    pub(crate) fn group_data(&self) -> Option<GroupData> {
-        self.mls_group().extensions().iter().find_map(|e| match e {
-            Extension::Unknown(GROUP_DATA_EXTENSION_TYPE, extension_bytes) => {
-                Some(GroupData::from(extension_bytes.0.clone()))
-            }
-            _ => None,
-        })
-    }
-}
-
-pub struct GroupMessage {
-    id: Uuid,
-    timestamp: TimeStamp,
-    message: Message,
-}
-
-impl GroupMessage {
-    pub(crate) fn new(message: Message) -> Self {
-        Self {
-            id: Uuid::new_v4(),
-            timestamp: TimeStamp::now(),
-            message,
-        }
-    }
-
-    pub(crate) fn content_message(sender: &UserName, content: MessageContentType) -> Self {
-        let message = Message::Content(ContentMessage {
-            sender: sender.to_string(),
-            content,
-        });
-        Self::new(message)
-    }
-
-    pub(crate) fn from_application_message(
-        sender: &ClientCredential,
-        application_message: ApplicationMessage,
-    ) -> Result<Self> {
-        let content = MessageContentType::tls_deserialize_exact_bytes(
-            &mut application_message.into_bytes().as_slice(),
-        )?;
-        let message = Message::Content(ContentMessage {
-            sender: sender.identity().user_name().to_string(),
-            content,
-        });
-        Ok(GroupMessage::new(message))
-    }
-=======
->>>>>>> d44239f5
 
     pub(crate) fn group_data(&self) -> Option<GroupData> {
         self.mls_group().extensions().iter().find_map(|e| match e {

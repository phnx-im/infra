// SPDX-FileCopyrightText: 2023 Phoenix R&D GmbH <hello@phnx.im>
//
// SPDX-License-Identifier: AGPL-3.0-or-later

pub(crate) mod diff;
pub(crate) mod error;
pub(crate) mod store;

pub(crate) use error::*;

use anyhow::{anyhow, bail, Result};
<<<<<<< HEAD
use mls_assist::messages::{AssistedGroupInfo, AssistedMessageOut};
use phnx_types::{
    credentials::{
        keys::{
            ClientSigningKey, InfraCredentialPlaintext, InfraCredentialSigningKey,
            InfraCredentialTbs,
=======
use phnxbackend::{
    auth_service::{
        credentials::{
            keys::{
                ClientSigningKey, InfraCredentialPlaintext, InfraCredentialSigningKey,
                InfraCredentialTbs,
            },
            ClientCredential, VerifiableClientCredential,
>>>>>>> 6a489be7
        },
        ClientCredential, EncryptedClientCredential, VerifiableClientCredential,
    },
    crypto::{
        ear::{
            keys::{
                ClientCredentialEarKey, EncryptedSignatureEarKey, GroupStateEarKey,
                SignatureEarKey, SignatureEarKeyWrapperKey, WelcomeAttributionInfoEarKey,
            },
            EarDecryptable, EarEncryptable,
        },
        hpke::{HpkeDecryptable, JoinerInfoDecryptionKey},
        signatures::{
            keys::{UserAuthSigningKey, UserAuthVerifyingKey},
            signable::{Signable, Verifiable},
        },
    },
    identifiers::{AsClientId, UserName, QS_CLIENT_REFERENCE_EXTENSION_TYPE},
    keypackage_batch::{KeyPackageBatch, VERIFIED},
    messages::{
        client_ds::{
            AddUsersParamsAad, DsJoinerInformationIn, InfraAadMessage, InfraAadPayload,
            UpdateClientParamsAad, WelcomeBundle,
        },
        client_ds_out::{
            AddUsersParamsOut, DeleteGroupParamsOut, ExternalCommitInfoIn, RemoveUsersParamsOut,
            SelfRemoveClientParamsOut, SendMessageParamsOut, UpdateClientParamsOut,
        },
        welcome_attribution_info::{
            WelcomeAttributionInfo, WelcomeAttributionInfoPayload, WelcomeAttributionInfoTbs,
        },
    },
};
use serde::{Deserialize, Serialize};
use tls_codec::DeserializeBytes as TlsDeserializeBytes;
use uuid::Uuid;

use crate::{
    contacts::{store::ContactStore, ContactAddInfos},
    key_stores::{as_credentials::AsCredentialStore, leaf_keys::LeafKeyStore},
    types::MessageContentType,
    types::*,
    users::openmls_provider::PhnxOpenMlsProvider,
    utils::Timestamp,
};
use std::collections::{BTreeMap, HashSet};

use openmls::{prelude::*, treesync::RatchetTree};

use self::diff::GroupDiff;

pub const FRIENDSHIP_PACKAGE_PROPOSAL_TYPE: u16 = 0xff00;

pub const REQUIRED_EXTENSION_TYPES: [ExtensionType; 0] = [];
//pub const REQUIRED_EXTENSION_TYPES: [ExtensionType; 1] =
//    [ExtensionType::Unknown(QS_CLIENT_REFERENCE_EXTENSION_TYPE)];
pub const REQUIRED_PROPOSAL_TYPES: [ProposalType; 0] = [];
pub const REQUIRED_CREDENTIAL_TYPES: [CredentialType; 1] = [CredentialType::Infra];

// Default capabilities for every leaf node we create.
pub const SUPPORTED_PROTOCOL_VERSIONS: [ProtocolVersion; 1] = [ProtocolVersion::Mls10];
pub const SUPPORTED_CIPHERSUITES: [Ciphersuite; 1] =
    [Ciphersuite::MLS_128_DHKEMX25519_AES128GCM_SHA256_Ed25519];
pub const SUPPORTED_EXTENSIONS: [ExtensionType; 2] = [
    ExtensionType::Unknown(QS_CLIENT_REFERENCE_EXTENSION_TYPE),
    ExtensionType::LastResort,
];
pub const SUPPORTED_PROPOSALS: [ProposalType; 1] =
    [ProposalType::Unknown(FRIENDSHIP_PACKAGE_PROPOSAL_TYPE)];
pub const SUPPORTED_CREDENTIALS: [CredentialType; 1] = [CredentialType::Infra];

pub(crate) struct PartialCreateGroupParams {
    pub group_id: GroupId,
    pub ratchet_tree: RatchetTree,
    pub group_info: MlsMessageOut,
    pub user_auth_key: UserAuthVerifyingKey,
    pub encrypted_signature_ear_key: EncryptedSignatureEarKey,
}

#[derive(Debug, Serialize, Deserialize)]
pub(crate) struct Group {
    group_id_bytes: GroupIdBytes,
    leaf_signer: InfraCredentialSigningKey,
    signature_ear_key_wrapper_key: SignatureEarKeyWrapperKey,
    credential_ear_key: ClientCredentialEarKey,
    group_state_ear_key: GroupStateEarKey,
    // This needs to be set after initially joining a group.
    user_auth_signing_key_option: Option<UserAuthSigningKey>,
    mls_group: MlsGroup,
    client_information: BTreeMap<usize, (ClientCredential, SignatureEarKey)>,
    pending_diff: Option<GroupDiff>,
}

impl Group {
    fn mls_group(&self) -> &MlsGroup {
        &self.mls_group
    }

    fn default_mls_group_config() -> MlsGroupConfig {
        let required_capabilities = RequiredCapabilitiesExtension::new(
            &REQUIRED_EXTENSION_TYPES,
            &REQUIRED_PROPOSAL_TYPES,
            &REQUIRED_CREDENTIAL_TYPES,
        );

        MlsGroupConfig::builder()
            // This is turned on for now, as it makes OpenMLS return GroupInfos
            // with every commit. At some point, there should be a dedicated
            // config flag for this.
            .leaf_node_capabilities(Capabilities::new(
                Some(&SUPPORTED_PROTOCOL_VERSIONS),
                Some(&SUPPORTED_CIPHERSUITES),
                Some(&SUPPORTED_EXTENSIONS),
                Some(&SUPPORTED_PROPOSALS),
                Some(&SUPPORTED_CREDENTIALS),
            ))
            .use_ratchet_tree_extension(true)
            .required_capabilities(required_capabilities)
            .wire_format_policy(PURE_PLAINTEXT_WIRE_FORMAT_POLICY)
            .build()
    }

    /// Create a group.
    fn create_group(
        provider: &impl OpenMlsProvider,
        signer: &ClientSigningKey,
        group_id: GroupId,
    ) -> Result<(Self, PartialCreateGroupParams)> {
        let credential_ear_key = ClientCredentialEarKey::random()?;
        let user_auth_key = UserAuthSigningKey::generate()?;
        let group_state_ear_key = GroupStateEarKey::random()?;
        let signature_ear_key_wrapper_key = SignatureEarKeyWrapperKey::random()?;

        let signature_ear_key = SignatureEarKey::random()?;
        let leaf_signer = InfraCredentialSigningKey::generate(signer, &signature_ear_key);

        let mls_group_config = Self::default_mls_group_config();

        let credential_with_key = CredentialWithKey {
            credential: Credential::from(leaf_signer.credential().clone()),
            signature_key: leaf_signer.credential().verifying_key().clone(),
        };

        let mls_group = MlsGroup::new_with_group_id(
            provider,
            &leaf_signer,
            &mls_group_config,
            group_id.clone(),
            credential_with_key,
        )
        .map_err(|e| anyhow!("Error while creating group: {:?}", e))?;

        let encrypted_signature_ear_key =
            signature_ear_key.encrypt(&signature_ear_key_wrapper_key)?;
        let params = PartialCreateGroupParams {
            group_id: group_id.clone(),
            ratchet_tree: mls_group.export_ratchet_tree(),
            group_info: mls_group.export_group_info(provider.crypto(), &leaf_signer, true)?,
            user_auth_key: user_auth_key.verifying_key().clone(),
            encrypted_signature_ear_key,
        };

        let group = Self {
            group_id_bytes: group_id.into(),
            leaf_signer,
            signature_ear_key_wrapper_key,
            mls_group,
            credential_ear_key,
            group_state_ear_key: group_state_ear_key.clone(),
            user_auth_signing_key_option: Some(user_auth_key),
            client_information: [(0, (signer.credential().clone(), signature_ear_key))].into(),
            pending_diff: None,
        };

        Ok((group, params))
    }

    /// Join a group with the provided welcome message. Returns the group name.
<<<<<<< HEAD
    async fn join_group(
        provider: &impl OpenMlsProvider<KeyStoreProvider = PhnxOpenMlsProvider>,
=======
    async fn join_group<'a>(
        provider: &impl OpenMlsProvider<KeyStoreProvider = PhnxOpenMlsProvider<'a>>,
>>>>>>> 6a489be7
        welcome_bundle: WelcomeBundle,
        // This is our own key that the sender uses to encrypt to us. We should
        // be able to retrieve it from the client's key store.
        welcome_attribution_info_ear_key: &WelcomeAttributionInfoEarKey,
        leaf_key_store: LeafKeyStore<'_>,
        as_credential_store: AsCredentialStore<'_>,
        contact_store: ContactStore<'_>,
    ) -> Result<Self> {
        let serialized_welcome = welcome_bundle.welcome.tls_serialize_detached()?;

        let mls_group_config = Self::default_mls_group_config();

        // Decrypt encrypted credentials s.t. we can afterwards consume the welcome.
        let key_package: KeyPackage = welcome_bundle
            .welcome
            .welcome
            .secrets()
            .iter()
            .find_map(|egs| {
                let hash_ref = egs.new_member().as_slice().to_vec();
                provider.key_store().read(&hash_ref)
            })
            .ok_or(GroupOperationError::MissingKeyPackage)?;

        let private_key = provider
            .key_store()
            .read::<HpkePrivateKey>(key_package.hpke_init_key().as_slice())
            .ok_or(GroupOperationError::MissingKeyPackage)?;
        let info = &[];
        let aad = &[];
        let decryption_key =
            JoinerInfoDecryptionKey::from((private_key, key_package.hpke_init_key().clone()));
        let joiner_info = DsJoinerInformationIn::decrypt(
            welcome_bundle.encrypted_joiner_info,
            &decryption_key,
            info,
            aad,
        )?;

        let mls_group = MlsGroup::new_from_welcome(
            provider,
            &mls_group_config,
            welcome_bundle.welcome.welcome,
            None, /* no public tree here, has to be in the extension */
        )?;

        // Decrypt WelcomeAttributionInfo
        let welcome_attribution_info = WelcomeAttributionInfo::decrypt(
            welcome_attribution_info_ear_key,
            &welcome_bundle.encrypted_attribution_info,
        )?;

        let verifiable_attribution_info = welcome_attribution_info
            .into_verifiable(mls_group.group_id().clone(), serialized_welcome);

        let sender_client_id = verifiable_attribution_info.sender();
        let sender_client_credential = contact_store
            .get(&sender_client_id.user_name())?
            .and_then(|c| c.client_credential(&sender_client_id).cloned())
            .ok_or(anyhow!("Unknown sender."))?;

        let welcome_attribution_info: WelcomeAttributionInfoPayload =
            verifiable_attribution_info.verify(sender_client_credential.verifying_key())?;

        let client_information = decrypt_and_verify_client_info(
            welcome_attribution_info.client_credential_encryption_key(),
            welcome_attribution_info.signature_ear_key_wrapper_key(),
            &as_credential_store,
            joiner_info.encrypted_client_information,
        )
        .await?;

        let verifying_key = mls_group
            .own_leaf_node()
            .ok_or(anyhow!("Group has no own leaf node"))?
            .signature_key();

        // Decrypt and verify the infra credentials.
        // TODO: Right now, this just panics if the verification fails.
        for m in mls_group.members() {
            match m.credential.mls_credential_type() {
                MlsCredentialType::Infra(credential) => {
                    let (client_credential, signature_ear_key) = client_information
                        .get(&m.index.usize())
                        .ok_or(anyhow!(
                            "Client credentials and actual group members are out of sync"
                        ))?
                        .clone();
                    let _verified_credential: InfraCredentialTbs =
                        InfraCredentialPlaintext::decrypt(&credential, &signature_ear_key)?
                            .verify(client_credential.verifying_key())?;
                }
                _ => bail!("We should only use infra credentials."),
            }
        }

        let leaf_keys = leaf_key_store
            .get(verifying_key)?
            .ok_or(anyhow!("Couldn't find matching leaf keys."))?;
        let leaf_signer = leaf_keys.leaf_signing_key().clone();

        // Delete the leaf signer from the keys store as it now gets persisted as part of the group.
        leaf_key_store.delete(verifying_key)?;

        let group = Self {
            group_id_bytes: mls_group.group_id().clone().into(),
            mls_group,
            leaf_signer,
            signature_ear_key_wrapper_key: welcome_attribution_info
                .signature_ear_key_wrapper_key()
                .clone(),
            credential_ear_key: welcome_attribution_info
                .client_credential_encryption_key()
                .clone(),
            group_state_ear_key: joiner_info.group_state_ear_key,
            // This one needs to be rolled fresh.
            user_auth_signing_key_option: None,
            client_information,
            pending_diff: None,
        };

        Ok(group)
    }

    /// Join a group using an external commit.
<<<<<<< HEAD
    async fn join_group_externally(
        provider: &impl OpenMlsProvider<KeyStoreProvider = PhnxOpenMlsProvider>,
=======
    async fn join_group_externally<'a>(
        provider: &impl OpenMlsProvider<KeyStoreProvider = PhnxOpenMlsProvider<'a>>,
>>>>>>> 6a489be7
        external_commit_info: ExternalCommitInfoIn,
        leaf_signer: InfraCredentialSigningKey,
        signature_ear_key: SignatureEarKey,
        group_state_ear_key: GroupStateEarKey,
        signature_ear_key_wrapper_key: SignatureEarKeyWrapperKey,
        credential_ear_key: ClientCredentialEarKey,
        as_credential_store: &AsCredentialStore<'_>,
        aad: InfraAadMessage,
        own_client_credential: &ClientCredential,
    ) -> Result<(Self, MlsMessageOut, MlsMessageOut)> {
        // TODO: We set the ratchet tree extension for now, as it is the only
        // way to make OpenMLS return a GroupInfo. This should change in the
        // future.
        let mls_group_config = Self::default_mls_group_config();
        let credential_with_key = CredentialWithKey {
            credential: leaf_signer.credential().clone().into(),
            signature_key: leaf_signer.credential().verifying_key().clone(),
        };
        let ExternalCommitInfoIn {
            verifiable_group_info,
            ratchet_tree_in,
            encrypted_client_info,
        } = external_commit_info;

        // Let's create the group first so that we can access the GroupId.
        let (mut mls_group, commit, group_info_option) = MlsGroup::join_by_external_commit(
            provider,
            &leaf_signer,
            Some(ratchet_tree_in),
            verifiable_group_info,
            &mls_group_config,
            &aad.tls_serialize_detached()?,
            credential_with_key,
        )?;
        mls_group.set_aad(&[]);
        mls_group.merge_pending_commit(provider)?;

        let group_info = group_info_option.ok_or(anyhow!("Commit didn't return a group info"))?;

        let mut client_information = decrypt_and_verify_client_info(
            &credential_ear_key,
            &signature_ear_key_wrapper_key,
            as_credential_store,
            encrypted_client_info,
        )
        .await?;

        // We still have to add ourselves to the encrypted client credentials.
        let own_client_credential = own_client_credential.clone();
        let own_signature_ear_key = signature_ear_key.clone();
        let own_index = mls_group.own_leaf_index().usize();
        debug_assert!(client_information.get(&own_index).is_none());
        client_information.insert(own_index, (own_client_credential, own_signature_ear_key));

        // Decrypt and verify the infra credentials.
        // TODO: Right now, this just panics if the verification fails.
        for m in mls_group.members() {
            match m.credential.mls_credential_type() {
                MlsCredentialType::Infra(credential) => {
                    let (client_credential, signature_ear_key) =
                        client_information.get(&m.index.usize()).ok_or(anyhow!(
                            "Client credentials and actual group members are out of sync."
                        ))?;
                    let _verified_credential: InfraCredentialTbs =
                        InfraCredentialPlaintext::decrypt(credential, &signature_ear_key)?
                            .verify(client_credential.verifying_key())?;
                }
                _ => bail!("We should only use infra credentials."),
            }
        }

        // TODO: Once we support multiple clients, this should be synchronized
        // across clients.
        let user_auth_key = UserAuthSigningKey::generate()?;

        let group = Self {
            group_id_bytes: mls_group.group_id().clone().into(),
            mls_group,
            leaf_signer,
            signature_ear_key_wrapper_key,
            credential_ear_key,
            group_state_ear_key,
            user_auth_signing_key_option: Some(user_auth_key),
            client_information,
            pending_diff: None,
        };

        Ok((group, commit, group_info.into()))
    }

    /// Process inbound message
    ///
    /// Returns the processed message and whether the group was deleted.
<<<<<<< HEAD
    async fn process_message(
        &mut self,
        provider: &impl OpenMlsProvider<KeyStoreProvider = PhnxOpenMlsProvider>,
=======
    async fn process_message<'a>(
        &mut self,
        provider: &impl OpenMlsProvider<KeyStoreProvider = PhnxOpenMlsProvider<'a>>,
>>>>>>> 6a489be7
        message: impl Into<ProtocolMessage>,
        as_credential_store: &AsCredentialStore<'_>,
    ) -> Result<(ProcessedMessage, bool, ClientCredential)> {
        let processed_message = self.mls_group.process_message(provider, message)?;

        // Will be set to true if we were removed (or the group was deleted).
        let mut we_were_removed = false;
        let mut diff = GroupDiff::new(self);
        let sender_index = match processed_message.content() {
            // For now, we only care about commits.
            ProcessedMessageContent::ExternalJoinProposalMessage(_) => {
                panic!("Unsupported message type")
            }
            ProcessedMessageContent::ApplicationMessage(_) => {
                let (sender_credential, _) =
                    if let Sender::Member(index) = processed_message.sender() {
                        self.client_information
                            .get(&index.usize())
                            .ok_or(anyhow!("Unknown sender"))?
                    } else {
                        panic!("Invalid sender type.")
                    };
                return Ok((processed_message, false, sender_credential.clone()));
            }
            ProcessedMessageContent::ProposalMessage(_proposal) => {
                // Proposals are just returned and can then be added to the
                // proposal store after the caller has inspected them.
                let sender_index = if let Sender::Member(index) = processed_message.sender() {
                    index.usize()
                } else {
                    panic!("Invalid sender type.")
                };
                sender_index
            }
            ProcessedMessageContent::StagedCommitMessage(staged_commit) => {
                // Before we process the AAD payload, we first process the
                // proposals by value. Currently only removes are allowed.
                for remove_proposal in staged_commit.remove_proposals() {
                    let removed_member = remove_proposal.remove_proposal().removed();
                    diff.remove_client_credential(removed_member);
                    if removed_member == self.mls_group().own_leaf_index() {
                        we_were_removed = true;
                    }
                }
                // Let's figure out which operation this is meant to be.
                let aad_payload =
                    InfraAadMessage::tls_deserialize_exact(processed_message.authenticated_data())?
                        .into_payload();
                let sender_index = match processed_message.sender() {
                    Sender::Member(index) => index.to_owned(),
                    Sender::NewMemberCommit => {
                        self.mls_group.ext_commit_sender_index(staged_commit)?
                    }
                    Sender::External(_) | Sender::NewMemberProposal => {
                        panic!("Invalid sender type.")
                    }
                }
                .usize();
                match aad_payload {
                    InfraAadPayload::AddUsers(add_users_payload) => {
                        let client_information = decrypt_and_verify_client_info(
                            &self.credential_ear_key,
                            &self.signature_ear_key_wrapper_key,
                            as_credential_store,
                            add_users_payload
                                .encrypted_credential_information
                                .into_iter()
                                .map(|i| Some(i)),
                        )
                        .await?;

                        // TODO: Validation:
                        // * Check that this commit only contains (inline) add proposals
                        // * Check that the leaf credential is not changed in the path
                        //   (or maybe if it is, check that it's valid).
                        // * User names MUST be unique within the group (check both new
                        //   and existing credentials for duplicates).
                        // * Client IDs MUST be unique within the group (only need to
                        //   check new credentials, as client IDs are scoped to user
                        //   names).
                        // * Once we do RBAC, check that the adder has sufficient
                        //   permissions.
                        // * Maybe check sender type (only Members can add users).

                        // Verify the leaf credentials in all add proposals. We assume
                        // that leaf credentials are in the same order as client
                        // credentials.
                        for (index, proposal) in staged_commit.add_proposals().enumerate() {
                            let (client_credential, signature_ear_key) = client_information
                                .get(&index)
                                .ok_or(anyhow!("Unknown add credential sender"))?;
                            match proposal
                                .add_proposal()
                                .key_package()
                                .leaf_node()
                                .credential()
                                .mls_credential_type()
                            {
                                MlsCredentialType::Basic(_) | MlsCredentialType::X509(_) => {
                                    panic!("Unsupported credential type.")
                                }
                                MlsCredentialType::Infra(infra_credential) => {
                                    // Verify the leaf credential
                                    let credential_plaintext = InfraCredentialPlaintext::decrypt(
                                        infra_credential,
                                        &signature_ear_key,
                                    )?;
                                    credential_plaintext.verify::<InfraCredentialTbs>(
                                        client_credential.verifying_key(),
                                    )?;
                                }
                            }
                        }

                        // Add the client credentials to the group.
                        for client_info in client_information.into_values() {
                            diff.add_client_information(&self.client_information, client_info)
                        }
                    }
                    InfraAadPayload::UpdateClient(update_client_payload) => {
                        let sender_index = if let Sender::Member(index) = processed_message.sender()
                        {
                            index.usize()
                        } else {
                            panic!("Unsupported sender type.")
                        };
                        // Check if the client has updated its leaf credential.
                        let (client_credential, signature_ear_key) =
                            if processed_message.new_credential_option().is_some() {
                                // If so, then there has to be a new signature ear key.
                                let Some(encrypted_signature_ear_key) =
                                    update_client_payload.option_encrypted_signature_ear_key
                                else {
                                    panic!("Invalid update client payload.")
                                };
                                let signature_ear_key = SignatureEarKey::decrypt(
                                    &self.signature_ear_key_wrapper_key,
                                    &encrypted_signature_ear_key,
                                )?;
                                // Optionally, the client could have updated its
                                // client credential.
                                let client_credential = if let Some(ecc) =
                                    update_client_payload.option_encrypted_client_credential
                                {
                                    let client_credential = decrypt_and_verify_client_credential(
                                        as_credential_store,
                                        &self.credential_ear_key,
                                        &ecc,
                                    )
                                    .await?;
                                    client_credential
                                } else {
                                    self.client_information
                                        .get(&sender_index)
                                        .ok_or(anyhow!(
                                            "Can't find sender information in client credentials"
                                        ))?
                                        .0
                                        .clone()
                                };
                                diff.add_client_information(
                                    &self.client_information,
                                    (client_credential.clone(), signature_ear_key.clone()),
                                );
                                (client_credential, signature_ear_key)
                            } else {
                                // Otherwise, we just use the existing client credential.
                                self.client_information
                                    .get(&sender_index)
                                    .ok_or(anyhow!(
                                        "Can't find sender information in client credentials"
                                    ))?
                                    .clone()
                            };
                        // TODO: Validation:
                        // * Check that the sender type fits.
                        // * Check that the client id is the same as before.
                        // * Check that the proposals fit the operation (i.e. in this
                        //   case that there are no proposals at all).

                        // Verify a potential new leaf credential.
                        if let Some(MlsCredentialType::Infra(infra_credential)) = processed_message
                            .new_credential_option()
                            .map(|cred| cred.mls_credential_type())
                        {
                            // Verify the leaf credential
                            let credential_plaintext = InfraCredentialPlaintext::decrypt(
                                infra_credential,
                                &signature_ear_key,
                            )?;
                            credential_plaintext
                                .verify::<InfraCredentialTbs>(client_credential.verifying_key())?;
                        }
                    }
                    InfraAadPayload::JoinGroup(join_group_payload) => {
                        // Decrypt and verify the client credential.
                        let (ecc, esek) = join_group_payload.encrypted_client_information;
                        let client_credential = decrypt_and_verify_client_credential(
                            as_credential_store,
                            &self.credential_ear_key,
                            &ecc,
                        )
                        .await?;
                        let sek =
                            SignatureEarKey::decrypt(&self.signature_ear_key_wrapper_key, &esek)?;
                        // Validate the leaf credential.
                        if let MlsCredentialType::Infra(infra_credential) =
                            processed_message.credential().mls_credential_type()
                        {
                            // Verify the leaf credential
                            let credential_plaintext =
                                InfraCredentialPlaintext::decrypt(infra_credential, &sek)?;
                            credential_plaintext
                                .verify::<InfraCredentialTbs>(client_credential.verifying_key())?;
                        }
                        // Check that the existing user clients match up.
                        if self.user_client_indices(client_credential.identity().user_name())
                            != join_group_payload
                                .existing_user_clients
                                .into_iter()
                                .map(|index| index.usize())
                                .collect::<Vec<_>>()
                        {
                            panic!("User clients don't match up.")
                        };
                        // TODO: (More) validation:
                        // * Check that the client id is unique.
                        // * Check that the proposals fit the operation.
                        // Insert the client credential into the diff.
                        diff.add_client_information(
                            &self.client_information,
                            (client_credential, sek),
                        );
                    }
                    InfraAadPayload::JoinConnectionGroup(join_connection_group_payload) => {
                        let (ecc, esek) =
                            join_connection_group_payload.encrypted_client_information;
                        // Decrypt and verify the client credential.
                        let client_credential = decrypt_and_verify_client_credential(
                            as_credential_store,
                            &self.credential_ear_key,
                            &ecc,
                        )
                        .await?;
                        let sek =
                            SignatureEarKey::decrypt(&self.signature_ear_key_wrapper_key, &esek)?;
                        // Validate the leaf credential.
                        if let MlsCredentialType::Infra(infra_credential) =
                            processed_message.credential().mls_credential_type()
                        {
                            // Verify the leaf credential
                            let credential_plaintext =
                                InfraCredentialPlaintext::decrypt(infra_credential, &sek)?;
                            credential_plaintext
                                .verify::<InfraCredentialTbs>(client_credential.verifying_key())?;
                        }
                        // TODO: (More) validation:
                        // * Check that the user name is unique.
                        // * Check that the proposals fit the operation.
                        // * Check that the sender type fits the operation.
                        // * Check that this group is indeed a connection group.

                        // Insert the client credential into the diff.
                        diff.add_client_information(
                            &self.client_information,
                            (client_credential, sek),
                        );
                    }
                    InfraAadPayload::AddClients(add_clients_payload) => {
                        let client_credentials = decrypt_and_verify_client_info(
                            &self.credential_ear_key,
                            &self.signature_ear_key_wrapper_key,
                            as_credential_store,
                            add_clients_payload
                                .encrypted_client_information
                                .into_iter()
                                .map(|i| Some(i)),
                        )
                        .await?;

                        // TODO: Validation:
                        // * Check that this commit only contains (inline) add proposals
                        // * Check that the leaf credential is not changed in the path
                        //   (or maybe if it is, check that it's valid).
                        // * Client IDs MUST be unique within the group.
                        // * Maybe check sender type (only Members can add users).

                        // Verify the leaf credentials in all add proposals. We assume
                        // that leaf credentials are in the same order as client
                        // credentials.
                        for (index, proposal) in staged_commit.add_proposals().enumerate() {
                            let (client_credential, sek) = client_credentials.get(&index).ok_or(
                                anyhow!("Can't find client credential of add proposal sender"),
                            )?;
                            match proposal
                                .add_proposal()
                                .key_package()
                                .leaf_node()
                                .credential()
                                .mls_credential_type()
                            {
                                MlsCredentialType::Basic(_) | MlsCredentialType::X509(_) => {
                                    bail!("Unsupported credential type.")
                                }
                                MlsCredentialType::Infra(infra_credential) => {
                                    // Verify the leaf credential
                                    let credential_plaintext =
                                        InfraCredentialPlaintext::decrypt(infra_credential, &sek)?;
                                    credential_plaintext.verify::<InfraCredentialTbs>(
                                        client_credential.verifying_key(),
                                    )?;
                                }
                            }
                        }

                        // Add the client credentials to the group.
                        for client_credential in client_credentials.into_values() {
                            diff.add_client_information(&self.client_information, client_credential)
                        }
                    }
                    InfraAadPayload::RemoveUsers | InfraAadPayload::RemoveClients => {
                        // We already processed remove proposals above, so there is nothing to do here.
                        // TODO: Validation:
                        // * Check that this commit only contains (inline) remove proposals
                        // * Check that the sender type is correct.
                        // * Check that the leaf credential is not changed in the path
                        // * Check that the remover has sufficient privileges.
                    }
                    InfraAadPayload::ResyncClient => {
                        // TODO: Validation:
                        // * Check that this commit contains exactly one remove proposal
                        // * Check that the sender type is correct (external commit).

                        let removed_index = staged_commit
                            .remove_proposals()
                            .next()
                            .ok_or(anyhow!(
                                "Resync operation did not contain a remove proposal"
                            ))?
                            .remove_proposal()
                            .removed();
                        let (client_credential, sek) = self
                            .client_information
                            .get(&removed_index.usize())
                            .ok_or(anyhow!("Could not find client credential of resync sender"))?;
                        // Let's verify the new leaf credential.
                        match processed_message.credential().mls_credential_type() {
                            MlsCredentialType::Basic(_) | MlsCredentialType::X509(_) => {
                                panic!("Unsupported credential type.")
                            }
                            MlsCredentialType::Infra(infra_credential) => {
                                // Verify the leaf credential
                                let credential_plaintext =
                                    InfraCredentialPlaintext::decrypt(infra_credential, &sek)?;
                                credential_plaintext.verify::<InfraCredentialTbs>(
                                    client_credential.verifying_key(),
                                )?;
                            }
                        }

                        // Move the client credential to the new index.
                        diff.remove_client_credential(removed_index);
                        diff.add_client_information(
                            &self.client_information,
                            (client_credential.clone(), sek.clone()),
                        );
                    }
                    InfraAadPayload::DeleteGroup => {
                        we_were_removed = true;
                        // There is nothing else to do at this point.
                    }
                };
                sender_index
            }
        };
        // Get the sender's credential
        let (sender_credential, _sek) = diff
            .client_information(sender_index, &self.client_information)
            .ok_or(anyhow!(
                "Could not find client credential of message sender"
            ))?
            .clone();
        self.pending_diff = Some(diff);

        Ok((processed_message, we_were_removed, sender_credential))
    }

    /// Invite the given list of contacts to join the group.
    ///
    /// Returns the [`AddUserParamsOut`] as input for the API client.
<<<<<<< HEAD
    fn invite(
        &mut self,
        provider: &impl OpenMlsProvider<KeyStoreProvider = PhnxOpenMlsProvider>,
=======
    fn invite<'a>(
        &mut self,
        provider: &impl OpenMlsProvider<KeyStoreProvider = PhnxOpenMlsProvider<'a>>,
>>>>>>> 6a489be7
        signer: &ClientSigningKey,
        // The following three vectors have to be in sync, i.e. of the same length
        // and refer to the same contacts in order.
        add_infos: Vec<ContactAddInfos>,
        wai_keys: Vec<WelcomeAttributionInfoEarKey>,
        client_credentials: Vec<Vec<ClientCredential>>,
    ) -> Result<AddUsersParamsOut> {
        let Some(user_auth_key) = &self.user_auth_signing_key_option else {
            bail!("No user auth key");
        };
        let client_credentials = client_credentials.into_iter().flatten().collect::<Vec<_>>();
        debug_assert!(add_infos.len() == client_credentials.len());
        // Prepare KeyPackageBatches and KeyPackages
        let (key_package_vecs, key_package_batches): (
            Vec<Vec<(KeyPackage, SignatureEarKey)>>,
            Vec<KeyPackageBatch<VERIFIED>>,
        ) = add_infos
            .into_iter()
            .map(|add_info| (add_info.key_packages, add_info.key_package_batch))
            .unzip();

        let (key_packages, signature_ear_keys): (Vec<KeyPackage>, Vec<SignatureEarKey>) =
            key_package_vecs.into_iter().flatten().unzip();

        let ecc = client_credentials
            .iter()
            .zip(signature_ear_keys.iter())
            .map(|(client_credential, sek)| {
                let ecc = client_credential.encrypt(&self.credential_ear_key)?;
                let esek = sek.encrypt(&self.signature_ear_key_wrapper_key)?;
                Ok((ecc, esek))
            })
            .collect::<Result<Vec<_>>>()?;
        let aad_message: InfraAadMessage = InfraAadPayload::AddUsers(AddUsersParamsAad {
            encrypted_credential_information: ecc,
        })
        .into();
        // Set Aad to contain the encrypted client credentials.
        self.mls_group
            .set_aad(&aad_message.tls_serialize_detached()?);
        let (mls_commit, welcome, group_info_option) =
            self.mls_group
                .add_members(provider, &self.leaf_signer, key_packages.as_slice())?;
        // Reset Aad to empty.
        self.mls_group.set_aad(&[]);

        // Groups should always have the flag set that makes them return groupinfos with every Commit.
        // Or at least with Add commits for now.
        let group_info = group_info_option.ok_or(anyhow!("Commit didn't return a group info"))?;
        // TODO: For now, we use the full group info, as OpenMLS does not yet allow splitting up a group info.
        let assisted_group_info = AssistedGroupInfo::Full(group_info.into());
        let commit = AssistedMessageOut {
            mls_message: mls_commit,
            group_info_option: Some(assisted_group_info),
        };

        let encrypted_welcome_attribution_infos = wai_keys
            .iter()
            .map(|wai_key| {
                // WAI = WelcomeAttributionInfo
                let wai_payload = WelcomeAttributionInfoPayload::new(
                    signer.credential().identity(),
                    self.credential_ear_key.clone(),
                    self.signature_ear_key_wrapper_key.clone(),
                );

                let wai = WelcomeAttributionInfoTbs {
                    payload: wai_payload,
                    group_id: self.group_id().clone(),
                    welcome: welcome.tls_serialize_detached()?,
                }
                .sign(signer)?;
                Ok(wai.encrypt(wai_key)?)
            })
            .collect::<Result<Vec<_>>>()?;

        // Create the GroupDiff
        let mut diff = GroupDiff::new(&self);
        diff.apply_pending_removes(
            self.mls_group()
                .pending_commit()
                .ok_or(anyhow!("No pending commit after commit operation"))?,
        );
        for client_information in client_credentials
            .into_iter()
            .zip(signature_ear_keys.into_iter())
        {
            diff.add_client_information(&self.client_information, client_information)
        }

        self.pending_diff = Some(diff);

        let params = AddUsersParamsOut {
            commit,
            sender: user_auth_key.verifying_key().hash(),
            welcome,
            encrypted_welcome_attribution_infos,
            key_package_batches,
        };
        Ok(params)
    }

<<<<<<< HEAD
    fn remove(
        &mut self,
        provider: &impl OpenMlsProvider<KeyStoreProvider = PhnxOpenMlsProvider>,
=======
    fn remove<'a>(
        &mut self,
        provider: &impl OpenMlsProvider<KeyStoreProvider = PhnxOpenMlsProvider<'a>>,
>>>>>>> 6a489be7
        members: Vec<AsClientId>,
    ) -> Result<RemoveUsersParamsOut> {
        let Some(user_auth_key) = &self.user_auth_signing_key_option else {
            bail!("No user auth key")
        };
        let remove_indices = self
            .client_information
            .iter()
            .filter_map(|(index, (cred, _sek))| {
                if members.contains(&cred.identity()) {
                    Some(LeafNodeIndex::new(*index as u32))
                } else {
                    None
                }
            })
            .collect::<Vec<_>>();
        let aad_payload = InfraAadPayload::RemoveUsers;
        let aad = InfraAadMessage::from(aad_payload).tls_serialize_detached()?;
        self.mls_group.set_aad(aad.as_slice());
        let (mls_message, _welcome_option, group_info_option) = self.mls_group.remove_members(
            provider,
            &self.leaf_signer,
            remove_indices.as_slice(),
        )?;
        self.mls_group.set_aad(&[]);
        // There shouldn't be a welcome
        debug_assert!(_welcome_option.is_none());
        let group_info = group_info_option.ok_or(anyhow!("No group info after commit"))?;
        let assisted_group_info = AssistedGroupInfo::Full(group_info.into());
        let commit = AssistedMessageOut {
            mls_message,
            group_info_option: Some(assisted_group_info),
        };

        let mut diff = GroupDiff::new(&self);
        diff.apply_pending_removes(
            self.mls_group()
                .pending_commit()
                .ok_or(anyhow!("No pending commit after commit operation"))?,
        );
        for index in remove_indices {
            diff.remove_client_credential(index);
        }
        self.pending_diff = Some(diff);

        let params = RemoveUsersParamsOut {
            commit,
            sender: user_auth_key.verifying_key().hash(),
        };
        Ok(params)
    }

<<<<<<< HEAD
    fn delete(
        &mut self,
        provider: &impl OpenMlsProvider<KeyStoreProvider = PhnxOpenMlsProvider>,
=======
    fn delete<'a>(
        &mut self,
        provider: &impl OpenMlsProvider<KeyStoreProvider = PhnxOpenMlsProvider<'a>>,
>>>>>>> 6a489be7
    ) -> Result<DeleteGroupParamsOut> {
        let Some(user_auth_key) = &self.user_auth_signing_key_option else {
            bail!("No user auth key")
        };
        let remove_indices = self
            .client_information
            .keys()
            .filter_map(|&index| {
                if index != self.mls_group.own_leaf_index().usize() {
                    Some(LeafNodeIndex::new(index as u32))
                } else {
                    None
                }
            })
            .collect::<Vec<_>>();
        // There shouldn't be a welcome
        let aad_payload = InfraAadPayload::DeleteGroup;
        let aad = InfraAadMessage::from(aad_payload).tls_serialize_detached()?;
        self.mls_group.set_aad(aad.as_slice());
        let (mls_message, _welcome_option, group_info_option) = self.mls_group.remove_members(
            provider,
            &self.leaf_signer,
            remove_indices.as_slice(),
        )?;
        self.mls_group.set_aad(&[]);
        debug_assert!(_welcome_option.is_none());
        let group_info =
            group_info_option.ok_or(anyhow!("No group info after commit operation"))?;
        let assisted_group_info = AssistedGroupInfo::Full(group_info.into());
        let commit = AssistedMessageOut {
            mls_message,
            group_info_option: Some(assisted_group_info),
        };

        let mut diff = GroupDiff::new(&self);
        diff.apply_pending_removes(
            self.mls_group()
                .pending_commit()
                .ok_or(anyhow!("No pending commit after commit operation"))?,
        );
        for index in remove_indices {
            diff.remove_client_credential(index);
        }
        self.pending_diff = Some(diff);

        let params = DeleteGroupParamsOut {
            commit,
            sender: user_auth_key.verifying_key().hash(),
        };
        Ok(params)
    }

    /// If a [`StagedCommit`] is given, merge it and apply the pending group
    /// diff. If no [`StagedCommit`] is given, merge any pending commit and
    /// apply the pending group diff.
<<<<<<< HEAD
    fn merge_pending_commit(
        &mut self,
        provider: &impl OpenMlsProvider<KeyStoreProvider = PhnxOpenMlsProvider>,
=======
    fn merge_pending_commit<'a>(
        &mut self,
        provider: &impl OpenMlsProvider<KeyStoreProvider = PhnxOpenMlsProvider<'a>>,
>>>>>>> 6a489be7
        staged_commit_option: impl Into<Option<StagedCommit>>,
    ) -> Result<Vec<GroupMessage>> {
        // Collect free indices s.t. we know where the added members will land
        // and we can look up their identifies later.
        let Some(diff) = self.pending_diff.take() else {
            bail!("No pending group diff");
        };
        let highest_index = self
            .client_information
            .last_key_value()
            .map(|(index, _)| *index)
            .ok_or(anyhow!("Client information vector is empty"))?;
        let free_indices: Vec<usize> = (0..2 * highest_index)
            .filter(|index| {
                self.client_information.get(index).is_none()
                    // We also check the diff to take removed members into account
                    || match diff.client_information.get(index) {
                        Some(entry) => entry.is_none(),
                        None => false,
                    }
            })
            .collect();
        let staged_commit_option: Option<StagedCommit> = staged_commit_option.into();
        // Now we figure out who was removed. We do that before the diff is
        // applied s.t. we still have access to the user identities of the
        // removed members.
        let mut messages: Vec<_> = if let Some(staged_commit) = self
            .mls_group
            .pending_commit()
            .or_else(|| staged_commit_option.as_ref())
        {
            staged_commit
                .remove_proposals()
                .map(|remove_proposal| {
                    let Sender::Member(sender_index) = remove_proposal.sender() else {
                        bail!("Only member proposals are supported for now")
                    };
                    let remover = get_user_name(&self.client_information, sender_index.usize())?;
                    let removed_index = remove_proposal.remove_proposal().removed();
                    let removed = get_user_name(&self.client_information, removed_index.usize())?;
                    let event_message = if remover == removed {
                        format!("{} left the conversation", remover.to_string(),)
                    } else {
                        format!(
                            "{} removed {} from the conversation",
                            remover.to_string(),
                            removed.to_string()
                        )
                    };
                    Ok(GroupMessage::event_message(event_message))
                })
                .collect::<Result<Vec<_>>>()?
        } else {
            vec![]
        };
        // We now apply the diff
        if let Some(leaf_signer) = diff.leaf_signer {
            self.leaf_signer = leaf_signer;
        }
        if let Some(signature_ear_key) = diff.signature_ear_key {
            self.signature_ear_key_wrapper_key = signature_ear_key;
        }
        if let Some(credential_ear_key) = diff.credential_ear_key {
            self.credential_ear_key = credential_ear_key;
        }
        if let Some(group_state_ear_key) = diff.group_state_ear_key {
            self.group_state_ear_key = group_state_ear_key;
        }
        if let Some(user_auth_key) = diff.user_auth_key {
            self.user_auth_signing_key_option = Some(user_auth_key);
        }
        for (index, client_information_option) in diff.client_information {
            if let Some(client_information) = client_information_option {
                let collision_entry = self.client_information.insert(index, client_information);
                debug_assert!(collision_entry.is_none());
            } else {
                let collision_entry = self.client_information.remove(&index);
                debug_assert!(collision_entry.is_some());
            }
        }
        self.pending_diff = None;
        let mut staged_commit_messages = if let Some(staged_commit) = staged_commit_option {
            let staged_commit_messages = GroupMessage::from_staged_commit(
                free_indices.iter().copied(),
                &self.client_information,
                &staged_commit,
            )?;
            self.mls_group
                .merge_staged_commit(provider, staged_commit)?;
            staged_commit_messages
        } else {
            // If we're merging a pending commit, we need to check if we have
            // committed a remove proposal by reference. If we have, we need to
            // create a notification message.
            let staged_commit_messages =
                if let Some(staged_commit) = self.mls_group.pending_commit() {
                    GroupMessage::from_staged_commit(
                        free_indices.iter().copied(),
                        &self.client_information,
                        staged_commit,
                    )?
                } else {
                    vec![]
                };
            self.mls_group.merge_pending_commit(provider)?;
            staged_commit_messages
        };
        // Debug sanity checks after merging.
        #[cfg(debug_assertions)]
        {
            let mls_group_members = self.mls_group.members().count();
            let infra_group_members = self.client_information.len();
            debug_assert_eq!(mls_group_members, infra_group_members);
            self.mls_group.members().for_each(|m| {
                let index = m.index.usize();
                let client_information = self.client_information.get(&index);
                debug_assert!(client_information.is_some())
            });
        }
        messages.append(&mut staged_commit_messages);
        Ok(messages)
    }

    /// Send an application message to the group.
    pub fn create_message<'a>(
        &mut self,
<<<<<<< HEAD
        provider: &impl OpenMlsProvider<KeyStoreProvider = PhnxOpenMlsProvider>,
=======
        provider: &impl OpenMlsProvider<KeyStoreProvider = PhnxOpenMlsProvider<'a>>,
>>>>>>> 6a489be7
        msg: MessageContentType,
    ) -> Result<(SendMessageParamsOut, GroupMessage), GroupOperationError> {
        let mls_message = self.mls_group.create_message(
            provider,
            &self.leaf_signer,
            &msg.tls_serialize_detached()?,
        )?;

        let message = AssistedMessageOut {
            mls_message,
            group_info_option: None,
        };

        let send_message_params = SendMessageParamsOut {
            sender: self.mls_group.own_leaf_index(),
            message,
        };

        let own_user_name = self
            .client_information
            .get(&self.mls_group().own_leaf_index().usize())
            .ok_or(GroupOperationError::InvalidGroupState)?
            .0
            .identity()
            .user_name();

        let group_message = GroupMessage::content_message(&own_user_name, msg);
        Ok((send_message_params, group_message))
    }

    /// Get a reference to the group's group id.
    pub(crate) fn group_id(&self) -> &GroupId {
        &self.mls_group().group_id()
    }

    pub(crate) fn user_auth_key(&self) -> Option<&UserAuthSigningKey> {
        self.user_auth_signing_key_option.as_ref()
    }

    pub(crate) fn group_state_ear_key(&self) -> &GroupStateEarKey {
        &self.group_state_ear_key
    }

    /// Returns the leaf indices of the clients owned by the given user.
    pub(crate) fn user_client_indices(&self, user_name: UserName) -> Vec<usize> {
        let mut user_clients = vec![];
        for (index, (cred, _sek)) in self.client_information.iter() {
            if cred.identity().user_name() == user_name {
                user_clients.push(*index)
            }
        }
        user_clients
    }

    /// Returns the [`AsClientId`] of the clients owned by the given user.
    pub(crate) fn user_client_ids(&self, user_name: &UserName) -> Vec<AsClientId> {
        let mut user_clients = vec![];
        for (_index, (cred, _sek)) in self.client_information.iter() {
            if &cred.identity().user_name() == user_name {
                user_clients.push(cred.identity())
            }
        }
        user_clients
    }

    pub fn client_by_index(&self, index: usize) -> Option<AsClientId> {
        self.client_information
            .get(&index)
            .map(|(cred, _sek)| cred.identity())
    }

    pub(crate) fn credential_ear_key(&self) -> &ClientCredentialEarKey {
        &self.credential_ear_key
    }

    pub(crate) fn signature_ear_key_wrapper_key(&self) -> &SignatureEarKeyWrapperKey {
        &self.signature_ear_key_wrapper_key
    }

    pub(crate) fn members(&self) -> Vec<UserName> {
        self.client_information
            .iter()
            .map(|(_index, (cred, _sek))| cred.identity().user_name())
            // Collecting to a HashSet first to deduplicate.
            .collect::<HashSet<UserName>>()
            .into_iter()
            .collect()
    }

    fn update(&mut self, provider: &impl OpenMlsProvider) -> Result<UpdateClientParamsOut> {
        // We don't expect there to be a welcome.
        let aad_payload = UpdateClientParamsAad {
            option_encrypted_signature_ear_key: None,
            option_encrypted_client_credential: None,
        };
        let aad = InfraAadMessage::from(InfraAadPayload::UpdateClient(aad_payload))
            .tls_serialize_detached()?;
        self.mls_group.set_aad(&aad);
        let (mls_message, _welcome_option, group_info_option) = self
            .mls_group
            .self_update(provider, &self.leaf_signer)
            .map_err(|e| anyhow!("Error performing group update: {:?}", e))?;
        self.mls_group.set_aad(&[]);
        let group_info = group_info_option.ok_or(anyhow!("No group info after commit"))?;
        // Set an empty diff.
        let mut diff = GroupDiff::new(&self);
        diff.apply_pending_removes(
            self.mls_group()
                .pending_commit()
                .ok_or(anyhow!("No pending commit after commit operation"))?,
        );
        self.pending_diff = Some(diff);
        let commit = AssistedMessageOut {
            mls_message,
            group_info_option: Some(AssistedGroupInfo::Full(group_info.into())),
        };
        Ok(UpdateClientParamsOut {
            commit,
            sender: self.mls_group.own_leaf_index(),
            new_user_auth_key_option: None,
        })
    }

    /// Update or set the user's auth key in this group.
    fn update_user_key(
        &mut self,
        provider: &impl OpenMlsProvider,
    ) -> Result<UpdateClientParamsOut> {
        let aad_payload = UpdateClientParamsAad {
            option_encrypted_signature_ear_key: None,
            option_encrypted_client_credential: None,
        };
        let aad = InfraAadMessage::from(InfraAadPayload::UpdateClient(aad_payload))
            .tls_serialize_detached()?;
        self.mls_group.set_aad(&aad);
        let (commit, _welcome_option, group_info_option) = self
            .mls_group
            .self_update(provider, &self.leaf_signer)
            .map_err(|e| anyhow!("Error performing group update: {:?}", e))?;
        self.mls_group.set_aad(&[]);
        let group_info = group_info_option.ok_or(anyhow!("No group info after commit"))?;
        let mut diff = GroupDiff::new(&self);
        diff.apply_pending_removes(
            self.mls_group()
                .pending_commit()
                .ok_or(anyhow!("No pending commit after commit operation"))?,
        );
        let user_auth_signing_key = UserAuthSigningKey::generate()?;
        let verifying_key = user_auth_signing_key.verifying_key().clone();

        diff.user_auth_key = Some(user_auth_signing_key);
        self.pending_diff = Some(diff);

        let params = UpdateClientParamsOut {
            commit: AssistedMessageOut {
                mls_message: commit,
                group_info_option: Some(AssistedGroupInfo::Full(group_info.into())),
            },
            sender: self.mls_group.own_leaf_index(),
            new_user_auth_key_option: Some(verifying_key),
        };
        Ok(params)
    }

    fn leave_group(
        &mut self,
        provider: &impl OpenMlsProvider,
    ) -> Result<SelfRemoveClientParamsOut> {
        let Some(user_auth_key) = &self.user_auth_signing_key_option else {
            bail!("User auth key not set")
        };
        let proposal = self.mls_group.leave_group(provider, &self.leaf_signer)?;

        let assisted_message = AssistedMessageOut {
            mls_message: proposal,
            group_info_option: None,
        };
        let params = SelfRemoveClientParamsOut {
            remove_proposal: assisted_message,
            sender: user_auth_key.verifying_key().hash(),
        };
        Ok(params)
    }

    pub(crate) fn leaf_signer(&self) -> &InfraCredentialSigningKey {
        &self.leaf_signer
    }

    fn store_proposal(&mut self, proposal: QueuedProposal) -> Result<()> {
        self.mls_group.store_pending_proposal(proposal);
        Ok(())
    }

    pub(crate) fn pending_removes(&self) -> Vec<UserName> {
        self.mls_group()
            .pending_proposals()
            .filter_map(|proposal| match proposal.proposal() {
                Proposal::Remove(rp) => self
                    .client_by_index(rp.removed().usize())
                    .map(|c| c.user_name()),
                _ => None,
            })
            .collect()
    }
}

pub(crate) struct GroupMessage {
    id: Uuid,
    timestamp: u64,
    message: Message,
}

impl GroupMessage {
    pub(crate) fn new(message: Message) -> Self {
        Self {
            id: Uuid::new_v4(),
            timestamp: Timestamp::now().as_u64(),
            message,
        }
    }

    pub(crate) fn content_message(sender: &UserName, content: MessageContentType) -> Self {
        let message = Message::Content(ContentMessage {
            sender: sender.to_string(),
            content,
        });
        Self::new(message)
    }

    pub(crate) fn from_application_message(
        sender: &ClientCredential,
        application_message: ApplicationMessage,
    ) -> Result<Self> {
        let content =
            MessageContentType::tls_deserialize(&mut application_message.into_bytes().as_slice())?;
        let message = Message::Content(ContentMessage {
            sender: sender.identity().user_name().to_string(),
            content,
        });
        Ok(GroupMessage::new(message))
    }

    fn event_message(event_message: String) -> Self {
        let message = Message::Display(DisplayMessage {
            message: DisplayMessageType::System(SystemMessage {
                message: event_message,
            }),
        });
        Self::new(message)
    }

    /// For now, this doesn't cover removes.
    pub(crate) fn from_staged_commit(
        free_indices: impl Iterator<Item = usize>,
        client_information: &BTreeMap<usize, (ClientCredential, SignatureEarKey)>,
        staged_commit: &StagedCommit,
    ) -> Result<Vec<Self>> {
        let adds: Vec<GroupMessage> = staged_commit
            .add_proposals()
            .zip(free_indices)
            .map(|(staged_add_proposal, free_index)| {
                let sender = if let Sender::Member(sender_index) = staged_add_proposal.sender() {
                    sender_index.usize()
                } else {
                    // We don't support non-member adds.
                    panic!("Non-member add proposal")
                };
                let event_message = format!(
                    "{} added {} to the conversation",
                    get_user_name(client_information, sender)?,
                    get_user_name(client_information, free_index)?
                );
                let message = GroupMessage::event_message(event_message);
                Ok(message)
            })
            .collect::<Result<Vec<_>>>()?;
        let mut updates: Vec<GroupMessage> = staged_commit
            .update_proposals()
            .map(|staged_update_proposal| {
                let updated_member = staged_update_proposal
                    .update_proposal()
                    .leaf_node()
                    .credential()
                    .identity();
                let event_message = format!("{} updated", String::from_utf8_lossy(updated_member),);
                GroupMessage::event_message(event_message)
            })
            .collect();
        let mut events = adds;
        events.append(&mut updates);

        Ok(events)
    }

    pub(crate) fn into_parts(self) -> (Uuid, u64, Message) {
        (self.id, self.timestamp, self.message)
    }
}

fn get_user_name(
    client_information: &BTreeMap<usize, (ClientCredential, SignatureEarKey)>,
    index: usize,
) -> Result<UserName> {
    let user_name = client_information
        .get(&index)
        .ok_or(anyhow!("Can't get user name for index {:?}", index))?
        .0
        .identity()
        .user_name();
    Ok(user_name)
}

/// Helper function to decrypt and verify an encrypted client credential
async fn decrypt_and_verify_client_credential(
    as_credential_store: &AsCredentialStore<'_>,
    ear_key: &ClientCredentialEarKey,
    ciphertext: &EncryptedClientCredential,
) -> Result<ClientCredential> {
    let verifiable_credential = VerifiableClientCredential::decrypt(ear_key, ciphertext)?;

    let client_credential = as_credential_store
        .verify_client_credential(verifiable_credential)
        .await?;
    Ok(client_credential)
}

async fn decrypt_and_verify_client_info(
    ear_key: &ClientCredentialEarKey,
    wrapper_key: &SignatureEarKeyWrapperKey,
    as_credential_store: &AsCredentialStore<'_>,
    encrypted_client_information: impl IntoIterator<
        Item = Option<(EncryptedClientCredential, EncryptedSignatureEarKey)>,
    >,
) -> Result<BTreeMap<usize, (ClientCredential, SignatureEarKey)>> {
    let mut client_information = BTreeMap::new();
    for (index, client_info) in encrypted_client_information.into_iter().enumerate() {
        if let Some((ecc, esek)) = client_info {
            let credential =
                decrypt_and_verify_client_credential(as_credential_store, ear_key, &ecc).await?;
            let sek = SignatureEarKey::decrypt(wrapper_key, &esek)?;
            client_information.insert(index, (credential, sek));
        }
    }
    Ok(client_information)
}<|MERGE_RESOLUTION|>--- conflicted
+++ resolved
@@ -9,23 +9,12 @@
 pub(crate) use error::*;
 
 use anyhow::{anyhow, bail, Result};
-<<<<<<< HEAD
 use mls_assist::messages::{AssistedGroupInfo, AssistedMessageOut};
 use phnx_types::{
     credentials::{
         keys::{
             ClientSigningKey, InfraCredentialPlaintext, InfraCredentialSigningKey,
             InfraCredentialTbs,
-=======
-use phnxbackend::{
-    auth_service::{
-        credentials::{
-            keys::{
-                ClientSigningKey, InfraCredentialPlaintext, InfraCredentialSigningKey,
-                InfraCredentialTbs,
-            },
-            ClientCredential, VerifiableClientCredential,
->>>>>>> 6a489be7
         },
         ClientCredential, EncryptedClientCredential, VerifiableClientCredential,
     },
@@ -204,13 +193,8 @@
     }
 
     /// Join a group with the provided welcome message. Returns the group name.
-<<<<<<< HEAD
-    async fn join_group(
-        provider: &impl OpenMlsProvider<KeyStoreProvider = PhnxOpenMlsProvider>,
-=======
     async fn join_group<'a>(
         provider: &impl OpenMlsProvider<KeyStoreProvider = PhnxOpenMlsProvider<'a>>,
->>>>>>> 6a489be7
         welcome_bundle: WelcomeBundle,
         // This is our own key that the sender uses to encrypt to us. We should
         // be able to retrieve it from the client's key store.
@@ -336,13 +320,8 @@
     }
 
     /// Join a group using an external commit.
-<<<<<<< HEAD
-    async fn join_group_externally(
-        provider: &impl OpenMlsProvider<KeyStoreProvider = PhnxOpenMlsProvider>,
-=======
     async fn join_group_externally<'a>(
         provider: &impl OpenMlsProvider<KeyStoreProvider = PhnxOpenMlsProvider<'a>>,
->>>>>>> 6a489be7
         external_commit_info: ExternalCommitInfoIn,
         leaf_signer: InfraCredentialSigningKey,
         signature_ear_key: SignatureEarKey,
@@ -436,15 +415,9 @@
     /// Process inbound message
     ///
     /// Returns the processed message and whether the group was deleted.
-<<<<<<< HEAD
-    async fn process_message(
-        &mut self,
-        provider: &impl OpenMlsProvider<KeyStoreProvider = PhnxOpenMlsProvider>,
-=======
     async fn process_message<'a>(
         &mut self,
         provider: &impl OpenMlsProvider<KeyStoreProvider = PhnxOpenMlsProvider<'a>>,
->>>>>>> 6a489be7
         message: impl Into<ProtocolMessage>,
         as_credential_store: &AsCredentialStore<'_>,
     ) -> Result<(ProcessedMessage, bool, ClientCredential)> {
@@ -835,15 +808,9 @@
     /// Invite the given list of contacts to join the group.
     ///
     /// Returns the [`AddUserParamsOut`] as input for the API client.
-<<<<<<< HEAD
-    fn invite(
-        &mut self,
-        provider: &impl OpenMlsProvider<KeyStoreProvider = PhnxOpenMlsProvider>,
-=======
     fn invite<'a>(
         &mut self,
         provider: &impl OpenMlsProvider<KeyStoreProvider = PhnxOpenMlsProvider<'a>>,
->>>>>>> 6a489be7
         signer: &ClientSigningKey,
         // The following three vectors have to be in sync, i.e. of the same length
         // and refer to the same contacts in order.
@@ -946,15 +913,9 @@
         Ok(params)
     }
 
-<<<<<<< HEAD
-    fn remove(
-        &mut self,
-        provider: &impl OpenMlsProvider<KeyStoreProvider = PhnxOpenMlsProvider>,
-=======
     fn remove<'a>(
         &mut self,
         provider: &impl OpenMlsProvider<KeyStoreProvider = PhnxOpenMlsProvider<'a>>,
->>>>>>> 6a489be7
         members: Vec<AsClientId>,
     ) -> Result<RemoveUsersParamsOut> {
         let Some(user_auth_key) = &self.user_auth_signing_key_option else {
@@ -1007,15 +968,9 @@
         Ok(params)
     }
 
-<<<<<<< HEAD
-    fn delete(
-        &mut self,
-        provider: &impl OpenMlsProvider<KeyStoreProvider = PhnxOpenMlsProvider>,
-=======
     fn delete<'a>(
         &mut self,
         provider: &impl OpenMlsProvider<KeyStoreProvider = PhnxOpenMlsProvider<'a>>,
->>>>>>> 6a489be7
     ) -> Result<DeleteGroupParamsOut> {
         let Some(user_auth_key) = &self.user_auth_signing_key_option else {
             bail!("No user auth key")
@@ -1071,15 +1026,9 @@
     /// If a [`StagedCommit`] is given, merge it and apply the pending group
     /// diff. If no [`StagedCommit`] is given, merge any pending commit and
     /// apply the pending group diff.
-<<<<<<< HEAD
-    fn merge_pending_commit(
-        &mut self,
-        provider: &impl OpenMlsProvider<KeyStoreProvider = PhnxOpenMlsProvider>,
-=======
     fn merge_pending_commit<'a>(
         &mut self,
         provider: &impl OpenMlsProvider<KeyStoreProvider = PhnxOpenMlsProvider<'a>>,
->>>>>>> 6a489be7
         staged_commit_option: impl Into<Option<StagedCommit>>,
     ) -> Result<Vec<GroupMessage>> {
         // Collect free indices s.t. we know where the added members will land
@@ -1206,11 +1155,7 @@
     /// Send an application message to the group.
     pub fn create_message<'a>(
         &mut self,
-<<<<<<< HEAD
-        provider: &impl OpenMlsProvider<KeyStoreProvider = PhnxOpenMlsProvider>,
-=======
         provider: &impl OpenMlsProvider<KeyStoreProvider = PhnxOpenMlsProvider<'a>>,
->>>>>>> 6a489be7
         msg: MessageContentType,
     ) -> Result<(SendMessageParamsOut, GroupMessage), GroupOperationError> {
         let mls_message = self.mls_group.create_message(

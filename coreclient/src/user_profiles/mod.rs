// SPDX-FileCopyrightText: 2023 Phoenix R&D GmbH <hello@phnx.im>
//
// SPDX-License-Identifier: AGPL-3.0-or-later

//! This module provides structs and functions to interact with users in the
//! various groups an InfraClient is a member of.

pub use display_name::{DisplayName, DisplayNameError};
use phnxtypes::{
    LibraryError,
    crypto::{
        ear::{EarDecryptable, EarEncryptable},
        indexed_aead::{
            ciphertexts::{IndexDecryptable, IndexEncryptable},
            keys::{UserProfileKey, UserProfileKeyIndex, UserProfileKeyType},
        },
        signatures::{
            private_keys::SignatureVerificationError,
            signable::{Signable, Signature, SignedStruct, Verifiable, VerifiedStruct},
        },
    },
    identifiers::QualifiedUserName,
    messages::client_as_out::EncryptedUserProfileCtype,
};
use sealed::Seal;
use serde::{Deserialize, Serialize};
use sqlx::{Database, Decode, Encode, Sqlite, encode::IsNull, error::BoxDynError};
<<<<<<< HEAD
use tls_codec::{TlsDeserializeBytes, TlsSerialize, TlsSize};

pub mod display_name;
=======
use thiserror::Error;
use tls_codec::{Serialize as _, TlsDeserializeBytes, TlsSerialize, TlsSize};

pub(crate) mod generate;
>>>>>>> c262c7c7
pub(crate) mod persistence;
pub(crate) mod process;
pub(crate) mod update;

impl Signable for IndexedUserProfile {
    type SignedOutput = VerifiableUserProfile;

    fn unsigned_payload(&self) -> Result<Vec<u8>, tls_codec::Error> {
        self.tls_serialize_detached()
    }

    fn label(&self) -> &str {
        "UserProfile"
    }
}

impl SignedStruct<IndexedUserProfile> for VerifiableUserProfile {
    fn from_payload(payload: IndexedUserProfile, signature: Signature) -> Self {
        Self {
            tbs: payload,
            signature,
        }
    }
}

impl Verifiable for VerifiableUserProfile {
    fn unsigned_payload(&self) -> Result<Vec<u8>, tls_codec::Error> {
        self.tbs.tls_serialize_detached()
    }

    fn signature(&self) -> impl AsRef<[u8]> {
        &self.signature
    }

    fn label(&self) -> &str {
        IndexedUserProfile::label(&self.tbs)
    }
}

mod sealed {
    #[derive(Default)]
    pub struct Seal;
}

impl VerifiedStruct<VerifiableUserProfile> for VerifiedUserProfile {
    type SealingType = Seal;

    fn from_verifiable(verifiable: VerifiableUserProfile, _seal: Self::SealingType) -> Self {
        VerifiedUserProfile(verifiable.tbs)
    }
}

#[derive(Debug, Clone, PartialEq, Eq, Serialize, Deserialize)]
pub(crate) struct VerifiableUserProfile {
    tbs: IndexedUserProfile,
    signature: Signature,
}

#[derive(Debug, Deserialize)]
#[serde(transparent)]
pub(crate) struct VerifiedUserProfile(IndexedUserProfile);

#[derive(Debug, Error)]
pub enum UserProfileValidationError {
    #[error("User profile is outdated")]
    OutdatedUserProfile {
        user_name: QualifiedUserName,
        epoch: u64,
    },
    #[error("Mismatching user name")]
    MismatchingUserName {
        expected: QualifiedUserName,
        actual: QualifiedUserName,
    },
    #[error(transparent)]
    InvalidSignature(#[from] SignatureVerificationError),
    #[error(transparent)]
    LibraryError(#[from] LibraryError),
}

#[derive(Debug, Clone, PartialEq, Eq)]
pub struct UserProfile {
    pub user_name: QualifiedUserName,
    pub display_name: Option<DisplayName>,
    pub profile_picture: Option<Asset>,
}

impl From<IndexedUserProfile> for UserProfile {
    fn from(user_profile: IndexedUserProfile) -> Self {
        Self {
            user_name: user_profile.user_name,
            display_name: user_profile.display_name,
            profile_picture: user_profile.profile_picture,
        }
    }
}

/// A user profile contains information about a user, such as their display name
/// and profile picture.
#[derive(
    Debug, Clone, PartialEq, Eq, TlsSerialize, TlsDeserializeBytes, TlsSize, Serialize, Deserialize,
)]
pub(crate) struct IndexedUserProfile {
    user_name: QualifiedUserName,
    epoch: u64,
    decryption_key_index: UserProfileKeyIndex,
    display_name: Option<DisplayName>,
    profile_picture: Option<Asset>,
}

<<<<<<< HEAD
impl IndexedUserProfile {
    pub(crate) fn new(
        user_name: QualifiedUserName,
        decryption_key_index: UserProfileKeyIndex,
        display_name: Option<DisplayName>,
        profile_picture: Option<Asset>,
    ) -> Self {
        Self {
            user_name,
            decryption_key_index,
            display_name,
            profile_picture,
        }
    }

    pub(crate) fn decryption_key_index(&self) -> &UserProfileKeyIndex {
        &self.decryption_key_index
=======
/// A display name is a human-readable name that can be used to identify a user.
#[derive(Debug, Clone, Serialize, Deserialize, Default, PartialEq, Eq)]
pub struct DisplayName {
    display_name: String,
}

impl sqlx::Type<Sqlite> for DisplayName {
    fn type_info() -> <Sqlite as Database>::TypeInfo {
        <String as sqlx::Type<Sqlite>>::type_info()
    }
}

impl<'q> Encode<'q, Sqlite> for DisplayName {
    fn encode_by_ref(
        &self,
        buf: &mut <Sqlite as Database>::ArgumentBuffer<'q>,
    ) -> Result<IsNull, BoxDynError> {
        Encode::<Sqlite>::encode_by_ref(&self.display_name, buf)
    }
}

impl<'r> Decode<'r, Sqlite> for DisplayName {
    fn decode(value: <Sqlite as Database>::ValueRef<'r>) -> Result<Self, BoxDynError> {
        let display_name: String = Decode::<Sqlite>::decode(value)?;
        Ok(Self { display_name })
    }
}

#[derive(Debug, Error)]
pub enum DisplayNameError {
    #[error("Invalid display name")]
    InvalidDisplayName,
}

// We might want to add more constraints here, e.g. on the length of the display
// name.
impl TryFrom<String> for DisplayName {
    type Error = DisplayNameError;

    fn try_from(value: String) -> Result<Self, Self::Error> {
        Ok(Self {
            display_name: value,
        })
    }
}

impl Display for DisplayName {
    fn fmt(&self, f: &mut std::fmt::Formatter<'_>) -> std::fmt::Result {
        write!(f, "{}", self.display_name)
    }
}

impl AsRef<str> for DisplayName {
    fn as_ref(&self) -> &str {
        &self.display_name
    }
}

impl tls_codec::Size for DisplayName {
    fn tls_serialized_len(&self) -> usize {
        self.display_name.as_bytes().tls_serialized_len()
    }
}

impl tls_codec::Serialize for DisplayName {
    fn tls_serialize<W: std::io::Write>(&self, writer: &mut W) -> Result<usize, tls_codec::Error> {
        self.display_name.as_bytes().tls_serialize(writer)
    }
}

impl tls_codec::DeserializeBytes for DisplayName {
    fn tls_deserialize_bytes(bytes: &[u8]) -> Result<(Self, &[u8]), tls_codec::Error> {
        let (display_name_bytes, bytes): (Vec<u8>, &[u8]) =
            tls_codec::DeserializeBytes::tls_deserialize_bytes(bytes)?;
        let display_name = String::from_utf8(display_name_bytes.to_vec()).map_err(|_| {
            tls_codec::Error::DecodingError("Couldn't convert bytes to UTF-8 string".to_string())
        })?;
        Ok((DisplayName { display_name }, bytes))
>>>>>>> c262c7c7
    }
}

#[derive(
    Debug, TlsSerialize, TlsDeserializeBytes, TlsSize, Clone, Serialize, Deserialize, PartialEq, Eq,
)]
#[repr(u8)]
pub enum Asset {
    Value(Vec<u8>),
    // TODO: Assets by Reference
}

impl sqlx::Type<Sqlite> for Asset {
    fn type_info() -> <Sqlite as Database>::TypeInfo {
        <Vec<u8> as sqlx::Type<Sqlite>>::type_info()
    }
}

impl<'q> Encode<'q, Sqlite> for Asset {
    fn encode_by_ref(
        &self,
        buf: &mut <Sqlite as Database>::ArgumentBuffer<'q>,
    ) -> Result<IsNull, BoxDynError> {
        match self {
            Asset::Value(value) => Encode::<Sqlite>::encode_by_ref(value, buf),
        }
    }
}

impl<'r> Decode<'r, Sqlite> for Asset {
    fn decode(value: <Sqlite as Database>::ValueRef<'r>) -> Result<Self, BoxDynError> {
        Decode::<Sqlite>::decode(value).map(Asset::Value)
    }
}

impl Asset {
    pub fn value(&self) -> Option<&[u8]> {
        match self {
            Asset::Value(value) => Some(value),
        }
    }
}

#[derive(Debug, Serialize)]
#[serde(transparent)]
pub(crate) struct EncryptableUserProfile(VerifiableUserProfile);

impl EarEncryptable<UserProfileKey, EncryptedUserProfileCtype> for EncryptableUserProfile {}
impl EarDecryptable<UserProfileKey, EncryptedUserProfileCtype> for VerifiableUserProfile {}

impl IndexEncryptable<UserProfileKeyType, EncryptedUserProfileCtype> for EncryptableUserProfile {}
impl IndexDecryptable<UserProfileKeyType, EncryptedUserProfileCtype> for VerifiableUserProfile {}<|MERGE_RESOLUTION|>--- conflicted
+++ resolved
@@ -25,16 +25,11 @@
 use sealed::Seal;
 use serde::{Deserialize, Serialize};
 use sqlx::{Database, Decode, Encode, Sqlite, encode::IsNull, error::BoxDynError};
-<<<<<<< HEAD
-use tls_codec::{TlsDeserializeBytes, TlsSerialize, TlsSize};
-
-pub mod display_name;
-=======
 use thiserror::Error;
 use tls_codec::{Serialize as _, TlsDeserializeBytes, TlsSerialize, TlsSize};
 
+pub mod display_name;
 pub(crate) mod generate;
->>>>>>> c262c7c7
 pub(crate) mod persistence;
 pub(crate) mod process;
 pub(crate) mod update;
@@ -145,107 +140,6 @@
     profile_picture: Option<Asset>,
 }
 
-<<<<<<< HEAD
-impl IndexedUserProfile {
-    pub(crate) fn new(
-        user_name: QualifiedUserName,
-        decryption_key_index: UserProfileKeyIndex,
-        display_name: Option<DisplayName>,
-        profile_picture: Option<Asset>,
-    ) -> Self {
-        Self {
-            user_name,
-            decryption_key_index,
-            display_name,
-            profile_picture,
-        }
-    }
-
-    pub(crate) fn decryption_key_index(&self) -> &UserProfileKeyIndex {
-        &self.decryption_key_index
-=======
-/// A display name is a human-readable name that can be used to identify a user.
-#[derive(Debug, Clone, Serialize, Deserialize, Default, PartialEq, Eq)]
-pub struct DisplayName {
-    display_name: String,
-}
-
-impl sqlx::Type<Sqlite> for DisplayName {
-    fn type_info() -> <Sqlite as Database>::TypeInfo {
-        <String as sqlx::Type<Sqlite>>::type_info()
-    }
-}
-
-impl<'q> Encode<'q, Sqlite> for DisplayName {
-    fn encode_by_ref(
-        &self,
-        buf: &mut <Sqlite as Database>::ArgumentBuffer<'q>,
-    ) -> Result<IsNull, BoxDynError> {
-        Encode::<Sqlite>::encode_by_ref(&self.display_name, buf)
-    }
-}
-
-impl<'r> Decode<'r, Sqlite> for DisplayName {
-    fn decode(value: <Sqlite as Database>::ValueRef<'r>) -> Result<Self, BoxDynError> {
-        let display_name: String = Decode::<Sqlite>::decode(value)?;
-        Ok(Self { display_name })
-    }
-}
-
-#[derive(Debug, Error)]
-pub enum DisplayNameError {
-    #[error("Invalid display name")]
-    InvalidDisplayName,
-}
-
-// We might want to add more constraints here, e.g. on the length of the display
-// name.
-impl TryFrom<String> for DisplayName {
-    type Error = DisplayNameError;
-
-    fn try_from(value: String) -> Result<Self, Self::Error> {
-        Ok(Self {
-            display_name: value,
-        })
-    }
-}
-
-impl Display for DisplayName {
-    fn fmt(&self, f: &mut std::fmt::Formatter<'_>) -> std::fmt::Result {
-        write!(f, "{}", self.display_name)
-    }
-}
-
-impl AsRef<str> for DisplayName {
-    fn as_ref(&self) -> &str {
-        &self.display_name
-    }
-}
-
-impl tls_codec::Size for DisplayName {
-    fn tls_serialized_len(&self) -> usize {
-        self.display_name.as_bytes().tls_serialized_len()
-    }
-}
-
-impl tls_codec::Serialize for DisplayName {
-    fn tls_serialize<W: std::io::Write>(&self, writer: &mut W) -> Result<usize, tls_codec::Error> {
-        self.display_name.as_bytes().tls_serialize(writer)
-    }
-}
-
-impl tls_codec::DeserializeBytes for DisplayName {
-    fn tls_deserialize_bytes(bytes: &[u8]) -> Result<(Self, &[u8]), tls_codec::Error> {
-        let (display_name_bytes, bytes): (Vec<u8>, &[u8]) =
-            tls_codec::DeserializeBytes::tls_deserialize_bytes(bytes)?;
-        let display_name = String::from_utf8(display_name_bytes.to_vec()).map_err(|_| {
-            tls_codec::Error::DecodingError("Couldn't convert bytes to UTF-8 string".to_string())
-        })?;
-        Ok((DisplayName { display_name }, bytes))
->>>>>>> c262c7c7
-    }
-}
-
 #[derive(
     Debug, TlsSerialize, TlsDeserializeBytes, TlsSize, Clone, Serialize, Deserialize, PartialEq, Eq,
 )]

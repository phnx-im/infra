// SPDX-FileCopyrightText: 2023 Phoenix R&D GmbH <hello@phnx.im>
//
// SPDX-License-Identifier: AGPL-3.0-or-later

use phnxtypes::identifiers::QualifiedUserName;
use sqlx::{SqliteExecutor, query, query_as};

use crate::store::StoreNotifier;

use super::{IndexedUserProfile, UserProfile};

impl IndexedUserProfile {
    /// Stores this [`NewUserProfile`].
    ///
    /// Will throw an error if there already exists a user profile with the same
    /// user name.
    pub(super) async fn store(
        &self,
        executor: impl SqliteExecutor<'_>,
        notifier: &mut StoreNotifier,
    ) -> sqlx::Result<()> {
        let epoch = self.epoch as i64;
        query!(
            "INSERT INTO users (user_name, epoch, decryption_key_index, display_name, profile_picture)
            VALUES (?, ?, ?, ?, ?)",
            self.user_name,
            epoch,
            self.decryption_key_index,
            self.display_name,
            self.profile_picture,
        )
        .execute(executor)
        .await?;
        notifier.update(self.user_name.clone());
        Ok(())
    }

    /// Update the user's display name and profile picture in the database.
    pub(crate) async fn update(
        &self,
        executor: impl SqliteExecutor<'_>,
        notifier: &mut StoreNotifier,
    ) -> sqlx::Result<()> {
        let epoch = self.epoch as i64;
        query!(
            "UPDATE users SET epoch = ?2, decryption_key_index = ?3, display_name = ?4, profile_picture = ?5 WHERE user_name = ?1",
            self.user_name,
            epoch,
            self.decryption_key_index,
            self.display_name,
            self.profile_picture
        )
        .execute(executor)
        .await?;
        notifier.update(self.user_name.clone());
        Ok(())
    }
}

impl IndexedUserProfile {
    pub(crate) async fn load(
        executor: impl SqliteExecutor<'_>,
        user_name: &QualifiedUserName,
    ) -> sqlx::Result<Option<Self>> {
        query_as!(
            IndexedUserProfile,
            r#"SELECT
                user_name AS "user_name: _",
                epoch AS "epoch: _",
                decryption_key_index AS "decryption_key_index: _",
                display_name AS "display_name: _",
                profile_picture AS "profile_picture: _"
            FROM users WHERE user_name = ?"#,
            user_name,
        )
        .fetch_optional(executor)
        .await
    }
}

impl UserProfile {
    pub async fn load(
        executor: impl SqliteExecutor<'_>,
        user_name: &QualifiedUserName,
    ) -> sqlx::Result<Option<Self>> {
        IndexedUserProfile::load(executor, user_name)
            .await
            .map(|res| res.map(From::from))
    }
}

#[cfg(test)]
mod tests {
    use phnxtypes::crypto::indexed_aead::keys::UserProfileKey;
    use sqlx::SqlitePool;

    use crate::{Asset, key_stores::indexed_keys::StorableIndexedKey};

    use super::*;

    fn test_profile() -> (IndexedUserProfile, UserProfileKey) {
        let user_name = "alice@localhost".parse().unwrap();
        let user_profile_key = UserProfileKey::random(&user_name).unwrap();
<<<<<<< HEAD
        let user_profile = IndexedUserProfile::new(
            user_name,
            user_profile_key.index().clone(),
            Some("Alice".parse().unwrap()),
            Some(Asset::Value(vec![1, 2, 3])),
        );
=======
        let user_profile = IndexedUserProfile {
            user_name: user_name.clone(),
            epoch: 0,
            decryption_key_index: user_profile_key.index().clone(),
            display_name: Some("Alice".to_string().try_into().unwrap()),
            profile_picture: Some(Asset::Value(vec![1, 2, 3])),
        };
>>>>>>> c262c7c7
        (user_profile, user_profile_key)
    }

    #[sqlx::test]
    async fn store_load(pool: SqlitePool) -> anyhow::Result<()> {
        let mut notifier = StoreNotifier::noop();

        let (profile, key) = test_profile();

        key.store(&pool).await?;

<<<<<<< HEAD
        profile.upsert(&pool, &mut notifier).await?;
        let loaded = IndexedUserProfile::load(&pool, &profile.user_name)
            .await?
            .expect("profile exists");
        assert_eq!(loaded, profile);

        let mut new_profile = profile.clone();
        new_profile.display_name = Some("Alice In Wonderland".parse()?);
        new_profile.profile_picture = None;

        // upsert/load works
        new_profile.upsert(&pool, &mut notifier).await?;
        let loaded = IndexedUserProfile::load(&pool, &profile.user_name)
            .await?
            .expect("profile exists");
        assert_ne!(loaded, profile);
        assert_eq!(loaded, new_profile);

        Ok(())
    }

    #[sqlx::test]
    async fn upsert_load(pool: SqlitePool) -> anyhow::Result<()> {
        let mut notifier = StoreNotifier::noop();

        let (profile, key) = test_profile();
        key.store(&pool).await?;

        profile.upsert(&pool, &mut notifier).await?;
=======
        profile.store(&pool, &mut notifier).await?;
>>>>>>> c262c7c7
        let loaded = IndexedUserProfile::load(&pool, &profile.user_name)
            .await?
            .expect("profile exists");
        assert_eq!(loaded, profile);

        let mut new_profile = profile.clone();
        new_profile.display_name = Some("Alice In Wonderland".parse()?);
        new_profile.profile_picture = None;

        // store again doesn't work
        let store_err = new_profile
            .store(&pool, &mut notifier)
            .await
            .expect_err("profile does not exist");
        assert!(matches!(store_err, sqlx::Error::Database(_)));

        Ok(())
    }

    #[sqlx::test]
    async fn update_load(pool: SqlitePool) -> anyhow::Result<()> {
        let mut notifier = StoreNotifier::noop();

        let (profile, key) = test_profile();
        key.store(&pool).await?;

        profile.store(&pool, &mut notifier).await?;
        let loaded = IndexedUserProfile::load(&pool, &profile.user_name)
            .await?
            .expect("profile exists");
        assert_eq!(loaded, profile);

        let mut new_profile = profile.clone();
        new_profile.display_name = Some("Alice In Wonderland".parse()?);
        new_profile.profile_picture = None;

        new_profile.update(&pool, &mut notifier).await?;
        let loaded = IndexedUserProfile::load(&pool, &profile.user_name)
            .await?
            .expect("profile exists");
        assert_ne!(loaded, profile);
        assert_eq!(loaded, new_profile);

        Ok(())
    }
}<|MERGE_RESOLUTION|>--- conflicted
+++ resolved
@@ -101,22 +101,13 @@
     fn test_profile() -> (IndexedUserProfile, UserProfileKey) {
         let user_name = "alice@localhost".parse().unwrap();
         let user_profile_key = UserProfileKey::random(&user_name).unwrap();
-<<<<<<< HEAD
-        let user_profile = IndexedUserProfile::new(
-            user_name,
-            user_profile_key.index().clone(),
-            Some("Alice".parse().unwrap()),
-            Some(Asset::Value(vec![1, 2, 3])),
-        );
-=======
         let user_profile = IndexedUserProfile {
             user_name: user_name.clone(),
             epoch: 0,
             decryption_key_index: user_profile_key.index().clone(),
-            display_name: Some("Alice".to_string().try_into().unwrap()),
+            display_name: Some("Alice".parse().unwrap()),
             profile_picture: Some(Asset::Value(vec![1, 2, 3])),
         };
->>>>>>> c262c7c7
         (user_profile, user_profile_key)
     }
 
@@ -128,39 +119,7 @@
 
         key.store(&pool).await?;
 
-<<<<<<< HEAD
-        profile.upsert(&pool, &mut notifier).await?;
-        let loaded = IndexedUserProfile::load(&pool, &profile.user_name)
-            .await?
-            .expect("profile exists");
-        assert_eq!(loaded, profile);
-
-        let mut new_profile = profile.clone();
-        new_profile.display_name = Some("Alice In Wonderland".parse()?);
-        new_profile.profile_picture = None;
-
-        // upsert/load works
-        new_profile.upsert(&pool, &mut notifier).await?;
-        let loaded = IndexedUserProfile::load(&pool, &profile.user_name)
-            .await?
-            .expect("profile exists");
-        assert_ne!(loaded, profile);
-        assert_eq!(loaded, new_profile);
-
-        Ok(())
-    }
-
-    #[sqlx::test]
-    async fn upsert_load(pool: SqlitePool) -> anyhow::Result<()> {
-        let mut notifier = StoreNotifier::noop();
-
-        let (profile, key) = test_profile();
-        key.store(&pool).await?;
-
-        profile.upsert(&pool, &mut notifier).await?;
-=======
         profile.store(&pool, &mut notifier).await?;
->>>>>>> c262c7c7
         let loaded = IndexedUserProfile::load(&pool, &profile.user_name)
             .await?
             .expect("profile exists");

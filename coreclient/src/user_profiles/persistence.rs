// SPDX-FileCopyrightText: 2023 Phoenix R&D GmbH <hello@phnx.im>
//
// SPDX-License-Identifier: AGPL-3.0-or-later

use phnxtypes::identifiers::QualifiedUserName;
use rusqlite::{params, Connection, OptionalExtension};
use sqlx::{query, query_as, SqlitePool};
use tracing::error;

use crate::{store::StoreNotifier, utils::persistence::Storable, UserProfile};

impl Storable for UserProfile {
    const CREATE_TABLE_STATEMENT: &'static str = "CREATE TABLE IF NOT EXISTS users (
                user_name TEXT PRIMARY KEY,
                display_name TEXT,
                profile_picture BLOB
            );";

    fn from_row(row: &rusqlite::Row) -> anyhow::Result<Self, rusqlite::Error> {
        let user_name = row.get(0)?;
        let display_name_option = row.get(1)?;
        let profile_picture_option = row.get(2)?;
        Ok(UserProfile {
            user_name,
            display_name_option,
            profile_picture_option,
        })
    }
}

struct SqlUserProfile {
    user_name: QualifiedUserName,
    display_name: Option<DisplayName>,
    profile_picture: Option<Asset>,
}

impl From<SqlUserProfile> for UserProfile {
    fn from(
        SqlUserProfile {
            user_name,
            display_name,
            profile_picture,
        }: SqlUserProfile,
    ) -> Self {
        Self {
            user_name,
            display_name_option: display_name,
            profile_picture_option: profile_picture,
        }
    }
}

impl UserProfile {
    pub fn load(
        connection: &Connection,
        user_name: &QualifiedUserName,
    ) -> Result<Option<Self>, rusqlite::Error> {
        let mut statement = connection.prepare(
            "SELECT user_name, display_name, profile_picture FROM users WHERE user_name = ?",
        )?;
        let user = statement
            .query_row(params![user_name.to_string()], Self::from_row)
            .optional()?;

        if let Some(user_profile) = &user {
            if user_name != user_profile.user_name() {
                // This should never happen, but if it does, we want to know about it.
                error!(
                    expected =% user_name,
                    actual =% user_profile.user_name(),
                    "User name mismatch",
                );
            }
        }
        Ok(user)
    }

<<<<<<< HEAD
    pub(crate) async fn load_2(
        db: &SqlitePool,
        user_name: &QualifiedUserName,
    ) -> sqlx::Result<Option<Self>> {
        query_as!(
            SqlUserProfile,
            r#"SELECT
                user_name AS "user_name: _",
                display_name AS "display_name: _",
                profile_picture AS "profile_picture: _"
            FROM users WHERE user_name = ?"#,
            user_name,
        )
        .fetch_optional(db)
        .await
        .map(|record| record.map(From::from))
    }

    /// Store the user's profile in the database. This will overwrite any existing profile.
    pub(crate) fn store_or_replace(
=======
    /// Stores this new [`UserProfile`] if one doesn't already exist.
    pub(crate) fn store(
        &self,
>>>>>>> 50b7bc94
        connection: &Connection,
        notifier: &mut StoreNotifier,
    ) -> Result<(), rusqlite::Error> {
        connection.execute(
            "INSERT OR IGNORE INTO users (user_name, display_name, profile_picture) VALUES (?, ?, ?)",
            params![
                self.user_name.to_string(),
                self.display_name_option,
                self.profile_picture_option
            ],
        )?;
        // TODO: We can skip this notification if the user profile was already stored.
        notifier.add(self.user_name.clone());
        Ok(())
    }

<<<<<<< HEAD
    pub(crate) async fn store_or_replace_2(
        db: &SqlitePool,
        notifier: &mut StoreNotifier,
        user_name: QualifiedUserName,
        display_name: Option<DisplayName>,
        profile_picture: Option<Asset>,
    ) -> sqlx::Result<()> {
        query!(
            "INSERT OR REPLACE INTO users (user_name, display_name, profile_picture)
            VALUES (?, ?, ?)",
            user_name,
            display_name,
            profile_picture,
        )
        .execute(db)
        .await?;
        notifier.update(user_name);
        Ok(())
    }

    /// Update the user's display name and profile picture in the database. To store a new profile,
    /// use [`register_as_conversation_participant`] instead.
    pub(crate) fn update(
=======
    /// Stores this new [`UserProfile`].
    ///
    /// Replaces the existing user profile if one exists.
    pub(crate) fn upsert(
>>>>>>> 50b7bc94
        &self,
        connection: &Connection,
        notifier: &mut StoreNotifier,
    ) -> Result<(), rusqlite::Error> {
        connection.execute(
            "INSERT OR REPLACE INTO users (user_name, display_name, profile_picture) VALUES (?, ?, ?)",
            params![
                self.user_name.to_string(),
                self.display_name_option,
                self.profile_picture_option
            ],
        )?;
        notifier.update(self.user_name.clone());
        Ok(())
    }

<<<<<<< HEAD
    pub(crate) async fn update_2(
        &self,
        db: &SqlitePool,
        notifier: &mut StoreNotifier,
    ) -> sqlx::Result<()> {
        query!(
            "UPDATE users SET display_name = ?2, profile_picture = ?3 WHERE user_name = ?1",
            self.user_name,
            self.display_name_option,
            self.profile_picture_option
        )
        .execute(db)
        .await?;
        notifier.update(self.user_name.clone());
        Ok(())
    }

    /// Stores this new [`UserProfile`] if one doesn't already exist.
    pub(crate) fn store_or_ignore(
=======
    /// Update the user's display name and profile picture in the database. To store a new profile,
    /// use [`register_as_conversation_participant`] instead.
    pub(crate) fn update(
>>>>>>> 50b7bc94
        &self,
        connection: &Connection,
        notifier: &mut StoreNotifier,
    ) -> Result<(), rusqlite::Error> {
        connection.execute(
            "UPDATE users SET display_name = ?2, profile_picture = ?3 WHERE user_name = ?1",
            params![
                self.user_name.to_string(),
                self.display_name_option,
                self.profile_picture_option
            ],
        )?;
        notifier.update(self.user_name.clone());
        Ok(())
    }
}

#[cfg(test)]
mod tests {
    use crate::Asset;

    use super::*;

    fn test_connection() -> rusqlite::Connection {
        let connection = rusqlite::Connection::open_in_memory().unwrap();
        connection
            .execute_batch(UserProfile::CREATE_TABLE_STATEMENT)
            .unwrap();
        connection
    }

    fn test_profile() -> UserProfile {
        UserProfile::new(
            "alice@localhost".parse().unwrap(),
            Some("Alice".to_string().try_into().unwrap()),
            Some(Asset::Value(vec![1, 2, 3])),
        )
    }

    #[test]
    fn store_load() -> anyhow::Result<()> {
        let connection = test_connection();
        let mut notifier = StoreNotifier::noop();

        let profile = test_profile();

        profile.store(&connection, &mut notifier)?;
        let loaded = UserProfile::load(&connection, &profile.user_name)?.expect("profile exists");
        assert_eq!(loaded, profile);

        let mut new_profile = profile.clone();
        new_profile.set_display_name(Some("Alice In Wonderland".to_string().try_into()?));
        new_profile.set_profile_picture(None);

        // store ignores the new profile if the user already exists
        new_profile.store(&connection, &mut notifier)?;
        let loaded = UserProfile::load(&connection, &profile.user_name)?.expect("profile exists");
        assert_eq!(loaded, profile);
        assert_ne!(loaded, new_profile);

        // upsert/load works
        new_profile.upsert(&connection, &mut notifier)?;
        let loaded = UserProfile::load(&connection, &profile.user_name)?.expect("profile exists");
        assert_ne!(loaded, profile);
        assert_eq!(loaded, new_profile);

        Ok(())
    }

    #[test]
    fn upsert_load() -> anyhow::Result<()> {
        let connection = test_connection();
        let mut notifier = StoreNotifier::noop();

        let profile = test_profile();

        profile.upsert(&connection, &mut notifier)?;
        let loaded = UserProfile::load(&connection, &profile.user_name)?.expect("profile exists");
        assert_eq!(loaded, profile);

        let mut new_profile = profile.clone();
        new_profile.set_display_name(Some("Alice In Wonderland".to_string().try_into()?));
        new_profile.set_profile_picture(None);

        new_profile.upsert(&connection, &mut notifier)?;
        let loaded = UserProfile::load(&connection, &profile.user_name)?.expect("profile exists");
        assert_ne!(loaded, profile);
        assert_eq!(loaded, new_profile);

        Ok(())
    }

    #[test]
    fn update_load() -> anyhow::Result<()> {
        let connection = test_connection();
        let mut notifier = StoreNotifier::noop();

        let profile = test_profile();

        profile.store(&connection, &mut notifier)?;
        let loaded = UserProfile::load(&connection, &profile.user_name)?.expect("profile exists");
        assert_eq!(loaded, profile);

        let mut new_profile = profile.clone();
        new_profile.set_display_name(Some("Alice In Wonderland".to_string().try_into()?));
        new_profile.set_profile_picture(None);

        new_profile.update(&connection, &mut notifier)?;
        let loaded = UserProfile::load(&connection, &profile.user_name)?.expect("profile exists");
        assert_ne!(loaded, profile);
        assert_eq!(loaded, new_profile);

        Ok(())
    }

    pub(crate) async fn store_or_ignore_2(
        db: &SqlitePool,
        notifier: &mut StoreNotifier,
        user_name: QualifiedUserName,
        display_name: Option<DisplayName>,
        profile_picture: Option<Asset>,
    ) -> sqlx::Result<()> {
        query!(
            "INSERT OR IGNORE INTO users (user_name, display_name, profile_picture)
            VALUES (?, ?, ?)",
            user_name,
            display_name,
            profile_picture,
        )
        .execute(db)
        .await?;
        // TODO: We can skip this notification if the user profile was already stored.
        notifier.add(user_name);
        Ok(())
    }
}<|MERGE_RESOLUTION|>--- conflicted
+++ resolved
@@ -8,6 +8,8 @@
 use tracing::error;
 
 use crate::{store::StoreNotifier, utils::persistence::Storable, UserProfile};
+
+use super::{Asset, DisplayName};
 
 impl Storable for UserProfile {
     const CREATE_TABLE_STATEMENT: &'static str = "CREATE TABLE IF NOT EXISTS users (
@@ -75,7 +77,6 @@
         Ok(user)
     }
 
-<<<<<<< HEAD
     pub(crate) async fn load_2(
         db: &SqlitePool,
         user_name: &QualifiedUserName,
@@ -94,13 +95,9 @@
         .map(|record| record.map(From::from))
     }
 
-    /// Store the user's profile in the database. This will overwrite any existing profile.
-    pub(crate) fn store_or_replace(
-=======
     /// Stores this new [`UserProfile`] if one doesn't already exist.
     pub(crate) fn store(
         &self,
->>>>>>> 50b7bc94
         connection: &Connection,
         notifier: &mut StoreNotifier,
     ) -> Result<(), rusqlite::Error> {
@@ -117,36 +114,10 @@
         Ok(())
     }
 
-<<<<<<< HEAD
-    pub(crate) async fn store_or_replace_2(
-        db: &SqlitePool,
-        notifier: &mut StoreNotifier,
-        user_name: QualifiedUserName,
-        display_name: Option<DisplayName>,
-        profile_picture: Option<Asset>,
-    ) -> sqlx::Result<()> {
-        query!(
-            "INSERT OR REPLACE INTO users (user_name, display_name, profile_picture)
-            VALUES (?, ?, ?)",
-            user_name,
-            display_name,
-            profile_picture,
-        )
-        .execute(db)
-        .await?;
-        notifier.update(user_name);
-        Ok(())
-    }
-
-    /// Update the user's display name and profile picture in the database. To store a new profile,
-    /// use [`register_as_conversation_participant`] instead.
-    pub(crate) fn update(
-=======
     /// Stores this new [`UserProfile`].
     ///
     /// Replaces the existing user profile if one exists.
     pub(crate) fn upsert(
->>>>>>> 50b7bc94
         &self,
         connection: &Connection,
         notifier: &mut StoreNotifier,
@@ -163,7 +134,61 @@
         Ok(())
     }
 
-<<<<<<< HEAD
+    pub(crate) async fn upsert_2(
+        &self,
+        db: &SqlitePool,
+        notifier: &mut StoreNotifier,
+    ) -> sqlx::Result<()> {
+        query!(
+            "INSERT OR REPLACE INTO users (user_name, display_name, profile_picture)
+            VALUES (?, ?, ?)",
+            self.user_name,
+            self.display_name_option,
+            self.profile_picture_option,
+        )
+        .execute(db)
+        .await?;
+        notifier.update(self.user_name.clone());
+        Ok(())
+    }
+
+    /// Stores this new [`UserProfile`] if one doesn't already exist.
+    pub(crate) fn store_or_ignore(
+        &self,
+        connection: &Connection,
+        notifier: &mut StoreNotifier,
+    ) -> Result<(), rusqlite::Error> {
+        connection.execute(
+        "INSERT OR IGNORE INTO users (user_name, display_name, profile_picture) VALUES (?, ?, ?)",
+        params![
+            self.user_name.to_string(),
+            self.display_name_option,
+            self.profile_picture_option
+        ],
+    )?;
+        // TODO: We can skip this notification if the user profile was already stored.
+        notifier.add(self.user_name.clone());
+        Ok(())
+    }
+    /// Update the user's display name and profile picture in the database. To store a new profile,
+    /// use [`register_as_conversation_participant`] instead.
+    pub(crate) fn update(
+        &self,
+        connection: &Connection,
+        notifier: &mut StoreNotifier,
+    ) -> Result<(), rusqlite::Error> {
+        connection.execute(
+            "UPDATE users SET display_name = ?2, profile_picture = ?3 WHERE user_name = ?1",
+            params![
+                self.user_name.to_string(),
+                self.display_name_option,
+                self.profile_picture_option
+            ],
+        )?;
+        notifier.update(self.user_name.clone());
+        Ok(())
+    }
+
     pub(crate) async fn update_2(
         &self,
         db: &SqlitePool,
@@ -180,29 +205,6 @@
         notifier.update(self.user_name.clone());
         Ok(())
     }
-
-    /// Stores this new [`UserProfile`] if one doesn't already exist.
-    pub(crate) fn store_or_ignore(
-=======
-    /// Update the user's display name and profile picture in the database. To store a new profile,
-    /// use [`register_as_conversation_participant`] instead.
-    pub(crate) fn update(
->>>>>>> 50b7bc94
-        &self,
-        connection: &Connection,
-        notifier: &mut StoreNotifier,
-    ) -> Result<(), rusqlite::Error> {
-        connection.execute(
-            "UPDATE users SET display_name = ?2, profile_picture = ?3 WHERE user_name = ?1",
-            params![
-                self.user_name.to_string(),
-                self.display_name_option,
-                self.profile_picture_option
-            ],
-        )?;
-        notifier.update(self.user_name.clone());
-        Ok(())
-    }
 }
 
 #[cfg(test)]
@@ -299,28 +301,5 @@
         let loaded = UserProfile::load(&connection, &profile.user_name)?.expect("profile exists");
         assert_ne!(loaded, profile);
         assert_eq!(loaded, new_profile);
-
-        Ok(())
-    }
-
-    pub(crate) async fn store_or_ignore_2(
-        db: &SqlitePool,
-        notifier: &mut StoreNotifier,
-        user_name: QualifiedUserName,
-        display_name: Option<DisplayName>,
-        profile_picture: Option<Asset>,
-    ) -> sqlx::Result<()> {
-        query!(
-            "INSERT OR IGNORE INTO users (user_name, display_name, profile_picture)
-            VALUES (?, ?, ?)",
-            user_name,
-            display_name,
-            profile_picture,
-        )
-        .execute(db)
-        .await?;
-        // TODO: We can skip this notification if the user profile was already stored.
-        notifier.add(user_name);
-        Ok(())
     }
 }
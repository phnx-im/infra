--- conflicted
+++ resolved
@@ -102,7 +102,6 @@
             .optional()
     }
 
-<<<<<<< HEAD
     pub(super) async fn load_2(
         db: &SqlitePool,
         client_id: &AsClientId,
@@ -115,10 +114,7 @@
         .await
     }
 
-    pub(super) fn store(&self, connection: &rusqlite::Connection) -> Result<(), rusqlite::Error> {
-=======
     pub(super) fn store(&self, connection: &Connection) -> Result<(), rusqlite::Error> {
->>>>>>> 712bd424
         connection.execute(
             "INSERT OR REPLACE INTO user_creation_state
             (client_id, state, created_at) VALUES (?1, ?2, ?3)",

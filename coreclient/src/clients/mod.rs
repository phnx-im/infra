--- conflicted
+++ resolved
@@ -433,45 +433,28 @@
         }
     }
 
-<<<<<<< HEAD
+    /// Returns None if there is no chat with the given id.
+    pub async fn mls_chat_participants(&self, chat_id: ChatId) -> Option<HashSet<UserId>> {
+        self.try_mls_chat_participants(chat_id).await.ok()?
+    }
+
+    pub(crate) async fn try_mls_chat_participants(
+        &self,
+        chat_id: ChatId,
+    ) -> Result<Option<HashSet<UserId>>> {
+        let mut connection = self.pool().acquire().await?;
+        let Some(chat_id) = Chat::load(&mut connection, &chat_id).await? else {
+            return Ok(None);
+        };
+        let Some(group) = Group::load(&mut connection, chat_id.group_id()).await? else {
+            return Ok(None);
+        };
+        Ok(Some(group.members(&mut *connection).await))
+    }
+
     /// Returns None if there is no chat with the given id.
     pub async fn chat_participants(&self, chat_id: ChatId) -> Option<HashSet<UserId>> {
         self.try_chat_participants(chat_id).await.ok()?
-=======
-    /// Returns None if there is no conversation with the given id.
-    pub async fn mls_conversation_participants(
-        &self,
-        conversation_id: ConversationId,
-    ) -> Option<HashSet<UserId>> {
-        self.try_mls_conversation_participants(conversation_id)
-            .await
-            .ok()?
-    }
-
-    pub(crate) async fn try_mls_conversation_participants(
-        &self,
-        conversation_id: ConversationId,
-    ) -> Result<Option<HashSet<UserId>>> {
-        let mut connection = self.pool().acquire().await?;
-        let Some(conversation) = Conversation::load(&mut connection, &conversation_id).await?
-        else {
-            return Ok(None);
-        };
-        let Some(group) = Group::load(&mut connection, conversation.group_id()).await? else {
-            return Ok(None);
-        };
-        Ok(Some(group.members(&mut *connection).await))
-    }
-
-    /// Returns None if there is no conversation with the given id.
-    pub async fn conversation_participants(
-        &self,
-        conversation_id: ConversationId,
-    ) -> Option<HashSet<UserId>> {
-        self.try_conversation_participants(conversation_id)
-            .await
-            .ok()?
->>>>>>> b5875bc3
     }
 
     pub(crate) async fn try_chat_participants(

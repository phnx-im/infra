// SPDX-FileCopyrightText: 2023 Phoenix R&D GmbH <hello@phnx.im>
//
// SPDX-License-Identifier: AGPL-3.0-or-later

use std::{collections::HashSet, sync::Arc};

use anyhow::{Context, Result, anyhow, bail};
use chrono::{DateTime, Duration, Utc};
use exif::{Reader, Tag};
use opaque_ke::{
    ClientRegistration, ClientRegistrationFinishParameters, ClientRegistrationFinishResult,
    ClientRegistrationStartResult, Identifiers, RegistrationUpload,
};
use openmls::prelude::Ciphersuite;
use own_client_info::OwnClientInfo;
use phnxapiclient::{ApiClient, ApiClientInitError, qs_api::ws::QsWebSocket};
use phnxtypes::{
    credentials::{
        ClientCredential, ClientCredentialCsr, ClientCredentialPayload, keys::ClientSigningKey,
    },
    crypto::{
        ConnectionDecryptionKey, OpaqueCiphersuite, RatchetDecryptionKey,
        ear::{
            EarEncryptable, EarKey, GenericSerializable,
            keys::{KeyPackageEarKey, PushTokenEarKey, WelcomeAttributionInfoEarKey},
        },
        hpke::HpkeEncryptable,
        kdf::keys::RatchetSecret,
        signatures::{
            keys::{QsClientSigningKey, QsUserSigningKey},
            signable::Signable,
        },
    },
    identifiers::{AsClientId, ClientConfig, QsClientId, QsReference, QsUserId, QualifiedUserName},
    messages::{
        FriendshipToken, MlsInfraVersion, QueueMessage,
        client_as::ConnectionPackageTbs,
        push_token::{EncryptedPushToken, PushToken},
    },
};
use serde::{Deserialize, Serialize};
use sqlx::SqlitePool;
use store::ClientRecord;
use thiserror::Error;
use tokio_stream::Stream;
use tokio_util::sync::CancellationToken;
use tracing::{error, info};

use crate::store::StoreNotificationsSender;
use crate::{Asset, groups::Group};
use crate::{ConversationId, key_stores::as_credentials::AsCredentials};
use crate::{
    ConversationMessageId,
    clients::connection_establishment::FriendshipPackage,
    contacts::{Contact, PartialContact},
    conversations::{
        Conversation, ConversationAttributes,
        messages::{ConversationMessage, TimestampedMessage},
    },
    groups::openmls_provider::PhnxOpenMlsProvider,
    key_stores::{MemoryUserKeyStore, queue_ratchets::QueueType},
    store::{StoreNotification, StoreNotifier},
    user_profiles::UserProfile,
    utils::persistence::{open_client_db, open_db_in_memory, open_phnx_db},
};

use self::{api_clients::ApiClients, create_user::InitialUserState, store::UserCreationState};

mod add_contact;
pub(crate) mod api_clients;
pub(crate) mod connection_establishment;
pub mod conversations;
mod create_user;
mod invite_users;
mod message;
pub(crate) mod own_client_info;
mod persistence;
pub mod process;
mod remove_users;
pub mod store;
#[cfg(test)]
mod tests;

pub(crate) const CIPHERSUITE: Ciphersuite =
    Ciphersuite::MLS_128_DHKEMX25519_AES128GCM_SHA256_Ed25519;

pub(crate) const CONNECTION_PACKAGES: usize = 50;
pub(crate) const KEY_PACKAGES: usize = 50;
pub(crate) const CONNECTION_PACKAGE_EXPIRATION: Duration = Duration::days(30);

#[derive(Clone)]
pub struct CoreUser {
    inner: Arc<CoreUserInner>,
}

struct CoreUserInner {
    pool: SqlitePool,
    api_clients: ApiClients,
    _qs_user_id: QsUserId,
    qs_client_id: QsClientId,
    key_store: MemoryUserKeyStore,
    store_notifications_tx: StoreNotificationsSender,
}

impl CoreUser {
    /// Create a new user with the given `user_name`. If a user with this name
    /// already exists, this will overwrite that user.
    pub async fn new(
        user_name: QualifiedUserName,
        password: &str,
        server_url: impl ToString,
        db_path: &str,
        push_token: Option<PushToken>,
    ) -> Result<Self> {
        let as_client_id = AsClientId::random(user_name)?;
        // Open the phnx db to store the client record
        let phnx_db = open_phnx_db(db_path).await?;

        // Open client specific db
        let client_db = open_client_db(&as_client_id, db_path).await?;

        Self::new_with_connections(
            as_client_id,
            password,
            server_url,
            push_token,
            phnx_db,
            client_db,
        )
        .await
    }

    async fn new_with_connections(
        as_client_id: AsClientId,
        password: &str,
        server_url: impl ToString,
        push_token: Option<PushToken>,
        phnx_db: SqlitePool,
        client_db: SqlitePool,
    ) -> Result<Self> {
        let server_url = server_url.to_string();
        let api_clients = ApiClients::new(
            as_client_id.user_name().domain().clone(),
            server_url.clone(),
        );

        let user_creation_state = UserCreationState::new(
            &client_db,
            &phnx_db,
            as_client_id,
            server_url.clone(),
            password,
            push_token,
        )
        .await?;

        let final_state = user_creation_state
            .complete_user_creation(&phnx_db, &client_db, &api_clients)
            .await?;

        OwnClientInfo {
            server_url,
            qs_user_id: *final_state.qs_user_id(),
            qs_client_id: *final_state.qs_client_id(),
            as_client_id: final_state.client_id().clone(),
        }
        .store(&client_db)
        .await?;

        let self_user = final_state.into_self_user(client_db, api_clients);

        Ok(self_user)
    }

    /// The same as [`Self::new()`], except that databases are ephemeral and are
    /// dropped together with this instance of CoreUser.
    pub async fn new_ephemeral(
        user_name: impl Into<QualifiedUserName>,
        password: &str,
        server_url: impl ToString,
        push_token: Option<PushToken>,
    ) -> Result<Self> {
        let user_name = user_name.into();
        let as_client_id = AsClientId::random(user_name)?;

        // Open the phnx db to store the client record
        let phnx_db = open_db_in_memory().await?;

        // Open client specific db
        let client_db = open_db_in_memory().await?;

        Self::new_with_connections(
            as_client_id,
            password,
            server_url,
            push_token,
            phnx_db,
            client_db,
        )
        .await
    }

    /// Load a user from the database. If a user creation process with a
    /// matching `AsClientId` was interrupted before, this will resume that
    /// process.
    pub async fn load(as_client_id: AsClientId, db_path: &str) -> Result<CoreUser> {
        let client_db = open_client_db(&as_client_id, db_path).await?;

        let user_creation_state = UserCreationState::load(&client_db, &as_client_id)
            .await?
            .context("missing user creation state")?;

        let phnx_db = open_phnx_db(db_path).await?;
        let api_clients = ApiClients::new(
            as_client_id.user_name().domain().clone(),
            user_creation_state.server_url(),
        );
        let final_state = user_creation_state
            .complete_user_creation(&phnx_db, &client_db, &api_clients)
            .await?;
        ClientRecord::set_default(&phnx_db, &as_client_id).await?;

        Ok(final_state.into_self_user(client_db, api_clients))
    }

    pub(crate) fn pool(&self) -> &SqlitePool {
        &self.inner.pool
    }

    pub(crate) fn send_store_notification(&self, notification: StoreNotification) {
        if !notification.is_empty() {
            self.inner.store_notifications_tx.notify(notification);
        }
    }

    /// Subscribes to store notifications.
    ///
    /// All notifications sent after this function was called are observed as items of the returned
    /// stream.
    pub(crate) fn subscribe_to_store_notifications(
        &self,
    ) -> impl Stream<Item = Arc<StoreNotification>> + Send + 'static {
        self.inner.store_notifications_tx.subscribe()
    }

    /// Subcribes to pending store notifications.
    ///
    /// Unlike `subscribe_to_store_notifications`, this function does not remove stored
    /// notifications from the persisted queue.
    pub(crate) fn subscribe_iter_to_store_notifications(
        &self,
    ) -> impl Iterator<Item = Arc<StoreNotification>> + Send + 'static {
        self.inner.store_notifications_tx.subscribe_iter()
    }

    pub(crate) fn store_notifier(&self) -> StoreNotifier {
        StoreNotifier::new(self.inner.store_notifications_tx.clone())
    }

    pub(crate) async fn enqueue_store_notification(
        &self,
        notification: &StoreNotification,
    ) -> Result<()> {
        notification
            .enqueue(self.pool().acquire().await?.as_mut())
            .await?;
        Ok(())
    }

    pub(crate) async fn dequeue_store_notification(&self) -> Result<StoreNotification> {
        Ok(StoreNotification::dequeue(self.pool()).await?)
    }

    pub async fn set_own_user_profile(&self, mut user_profile: UserProfile) -> Result<()> {
        if user_profile.user_name() != self.user_name() {
            bail!("Can't set user profile for users other than the current user.",);
        }
        if let Some(profile_picture) = user_profile.profile_picture() {
            let new_image = match profile_picture {
                Asset::Value(image_bytes) => self.resize_image(image_bytes)?,
            };
            user_profile.set_profile_picture(Some(Asset::Value(new_image)));
        }
        let mut notifier = self.store_notifier();
        user_profile.update(self.pool(), &mut notifier).await?;
        notifier.notify();
        Ok(())
    }

    fn resize_image(&self, mut image_bytes: &[u8]) -> Result<Vec<u8>> {
        let image = image::load_from_memory(image_bytes)?;

        // Read EXIF data
        let exif_reader = Reader::new();
        let mut image_bytes_cursor = std::io::Cursor::new(&mut image_bytes);
        let exif = exif_reader
            .read_from_container(&mut image_bytes_cursor)
            .ok();

        // Resize the image
        let image = image.resize(256, 256, image::imageops::FilterType::Nearest);

        // Rotate/flip the image according to the orientation if necessary
        let image = if let Some(exif) = exif {
            let orientation = exif
                .get_field(Tag::Orientation, exif::In::PRIMARY)
                .and_then(|field| field.value.get_uint(0))
                .unwrap_or(1);
            match orientation {
                1 => image,
                2 => image.fliph(),
                3 => image.rotate180(),
                4 => image.flipv(),
                5 => image.rotate90().fliph(),
                6 => image.rotate90(),
                7 => image.rotate270().fliph(),
                8 => image.rotate270(),
                _ => image,
            }
        } else {
            image
        };

        // Save the resized image
        let mut buf = Vec::new();
        let mut cursor = std::io::Cursor::new(&mut buf);
        let mut encoder = image::codecs::jpeg::JpegEncoder::new_with_quality(&mut cursor, 90);
        encoder.encode_image(&image)?;
        info!(
            from_bytes = image_bytes.len(),
            to_bytes = buf.len(),
            "Resized profile picture",
        );
        Ok(buf)
    }

    /// Get the user profile of the user with the given [`QualifiedUserName`].
    pub async fn user_profile(&self, user_name: &QualifiedUserName) -> Result<Option<UserProfile>> {
        let user = UserProfile::load(self.pool(), user_name).await?;
        Ok(user)
    }

<<<<<<< HEAD
    /// Invite users to an existing conversation.
=======
    /// Remove users from the conversation with the given [`ConversationId`].
>>>>>>> f903f39c
    ///
    /// Since this function causes the creation of an MLS commit, it can cause
    /// more than one effect on the group. As a result this function returns a
    /// vector of [`ConversationMessage`]s that represents the changes to the
    /// group. Note that these returned message have already been persisted.
<<<<<<< HEAD
    pub async fn invite_users(
        &self,
        conversation_id: ConversationId,
        invited_users: &[QualifiedUserName],
    ) -> Result<Vec<ConversationMessage>> {
        // Phase 1: Load all the relevant conversation and all the contacts we
        // want to add.
        let conversation = Conversation::load(self.pool(), &conversation_id)
            .await?
            .ok_or_else(|| anyhow!("Can't find conversation with id {}", conversation_id.uuid()))?;
        let group_id = conversation.group_id().clone();
        let owner_domain = conversation.owner_domain();

        let mut contact_wai_keys = vec![];
        let mut client_credentials = vec![];
        let mut contacts = vec![];
        for invited_user in invited_users {
            // Get the WAI keys and client credentials for the invited users.
            let contact = Contact::load(self.pool(), invited_user)
                .await?
                .ok_or_else(|| anyhow!("Can't find contact with user name {}", invited_user))?;
            contact_wai_keys.push(contact.wai_ear_key().clone());

            for client_id in contact.clients() {
                if let Some(client_credential) =
                    StorableClientCredential::load_by_client_id(self.pool(), client_id).await?
                {
                    client_credentials.push(ClientCredential::from(client_credential));
                }
            }

            contacts.push(contact);
        }

        // Phase 2: Load add infos for each contact
        // This needs the connection load (and potentially fetch and store).
        let mut contact_add_infos: Vec<ContactAddInfos> = vec![];
        for contact in contacts {
            let add_info = contact
                .fetch_add_infos(self.pool(), self.inner.api_clients.clone())
                .await?;
            contact_add_infos.push(add_info);
        }

        debug_assert!(contact_add_infos.len() == invited_users.len());

        // Phase 3: Load the group and create the commit to add the new members
        let mut group = Group::load(self.pool().acquire().await?.as_mut(), &group_id)
            .await?
            .ok_or_else(|| anyhow!("Can't find group with id {:?}", group_id))?;
        // Adds new member and staged commit
        let params = group
            .invite(
                self.pool(),
                &self.inner.key_store.signing_key,
                contact_add_infos,
                contact_wai_keys,
                client_credentials,
            )
            .await?;

        // Phase 4: Send the commit to the DS
        // The DS responds with the timestamp of the commit.
        let ds_timestamp = self
            .inner
            .api_clients
            .get(&owner_domain)?
            .ds_group_operation(params, group.leaf_signer(), group.group_state_ear_key())
            .await?;

        // Phase 5: Merge the commit into the group
        self.with_transaction_and_notifier(async |connection, notifier| {
            // Now that we know the commit went through, we can merge the commit
=======
    pub async fn remove_users(
        &self,
        conversation_id: ConversationId,
        target_users: &[QualifiedUserName],
    ) -> Result<Vec<ConversationMessage>> {
        // Phase 1: Load the group and conversation and prepare the commit.
        let conversation = Conversation::load(self.pool(), &conversation_id)
            .await?
            .ok_or_else(|| anyhow!("Can't find conversation with id {}", conversation_id.uuid()))?;
        let group_id = conversation.group_id();
        let mut group = Group::load(self.pool().acquire().await?.as_mut(), group_id)
            .await?
            .ok_or_else(|| anyhow!("Can't find group with id {:?}", group_id))?;

        let mut clients = Vec::new();
        for user_name in target_users {
            clients.extend(group.user_client_ids(self.pool(), user_name).await);
        }
        let params = group
            .remove(self.pool().acquire().await?.as_mut(), clients)
            .await?;

        // Phase 2: Send the commit to the DS
        let ds_timestamp = self
            .inner
            .api_clients
            .get(&conversation.owner_domain())?
            .ds_group_operation(params, group.leaf_signer(), group.group_state_ear_key())
            .await?;

        // Phase 3: Merge the commit into the group
        self.with_transaction_and_notifier(async |connection, notifier| {
>>>>>>> f903f39c
            let group_messages = group
                .merge_pending_commit(&mut *connection, None, ds_timestamp)
                .await?;
            group.store_update(&mut *connection).await?;
            Self::store_messages(&mut *connection, notifier, conversation_id, group_messages).await
        })
        .await
    }

    async fn fetch_messages_from_queue(&self, queue_type: QueueType) -> Result<Vec<QueueMessage>> {
        let mut remaining_messages = 1;
        let mut messages: Vec<QueueMessage> = Vec::new();
        let mut sequence_number = queue_type.load_sequence_number(self.pool()).await?;

        while remaining_messages > 0 {
            let api_client = self.inner.api_clients.default_client()?;
            let mut response = match &queue_type {
                QueueType::As => {
                    api_client
                        .as_dequeue_messages(
                            sequence_number,
                            1_000_000,
                            &self.inner.key_store.signing_key,
                        )
                        .await?
                }
                QueueType::Qs => {
                    api_client
                        .qs_dequeue_messages(
                            &self.inner.qs_client_id,
                            sequence_number,
                            1_000_000,
                            &self.inner.key_store.qs_client_signing_key,
                        )
                        .await?
                }
            };

            remaining_messages = response.remaining_messages_number;
            messages.append(&mut response.messages);

            if let Some(message) = messages.last() {
                sequence_number = message.sequence_number + 1;
                queue_type
                    .update_sequence_number(self.pool(), sequence_number)
                    .await?;
            }
        }
        Ok(messages)
    }

    pub async fn as_fetch_messages(&self) -> Result<Vec<QueueMessage>> {
        self.fetch_messages_from_queue(QueueType::As).await
    }

    pub async fn qs_fetch_messages(&self) -> Result<Vec<QueueMessage>> {
        self.fetch_messages_from_queue(QueueType::Qs).await
    }

    /// Update the user's key material in the conversation with the given
    /// [`ConversationId`].
    ///
    /// Since this function causes the creation of an MLS commit, it can cause
    /// more than one effect on the group. As a result this function returns a
    /// vector of [`ConversationMessage`]s that represents the changes to the
    /// group. Note that these returned message have already been persisted.
    pub async fn update(
        &self,
        conversation_id: ConversationId,
    ) -> Result<Vec<ConversationMessage>> {
        // Phase 1: Load the conversation and the group
        let conversation = Conversation::load(self.pool(), &conversation_id)
            .await?
            .ok_or_else(|| anyhow!("Can't find conversation with id {}", conversation_id.uuid()))?;
        let group_id = conversation.group_id();
        let mut group = Group::load(self.pool().acquire().await?.as_mut(), group_id)
            .await?
            .ok_or_else(|| anyhow!("Can't find group with id {:?}", group_id))?;
        let params = group.update(self.pool()).await?;

        let owner_domain = conversation.owner_domain();

        // Phase 2: Send the update to the DS
        let ds_timestamp = self
            .inner
            .api_clients
            .get(&owner_domain)?
            .ds_update(params, group.leaf_signer(), group.group_state_ear_key())
            .await?;

        // Phase 3: Merge the commit into the group
        self.with_transaction_and_notifier(async |connection, notifier| {
            let group_messages = group
                .merge_pending_commit(&mut *connection, None, ds_timestamp)
                .await?;
            group.store_update(&mut *connection).await?;
            Self::store_messages(&mut *connection, notifier, conversation_id, group_messages).await
        })
        .await
    }

    pub async fn contacts(&self) -> sqlx::Result<Vec<Contact>> {
        let contacts = Contact::load_all(self.pool()).await?;
        Ok(contacts)
    }

    pub async fn contact(&self, user_name: &QualifiedUserName) -> Option<Contact> {
        self.try_contact(user_name).await.ok().flatten()
    }

    pub async fn try_contact(
        &self,
        user_name: &QualifiedUserName,
    ) -> sqlx::Result<Option<Contact>> {
        Contact::load(self.pool(), user_name).await
    }

    pub async fn partial_contacts(&self) -> sqlx::Result<Vec<PartialContact>> {
        let partial_contact = PartialContact::load_all(self.pool()).await?;
        Ok(partial_contact)
    }

    fn create_own_client_reference(&self) -> QsReference {
        let sealed_reference = ClientConfig {
            client_id: self.inner.qs_client_id,
            push_token_ear_key: Some(self.inner.key_store.push_token_ear_key.clone()),
        }
        .encrypt(&self.inner.key_store.qs_client_id_encryption_key, &[], &[]);
        QsReference {
            client_homeserver_domain: self.user_name().domain().clone(),
            sealed_reference,
        }
    }

    pub fn user_name(&self) -> &QualifiedUserName {
        self.inner
            .key_store
            .signing_key
            .credential()
            .identity()
            .user_name()
    }

    /// Returns None if there is no conversation with the given id.
    pub async fn conversation_participants(
        &self,
        conversation_id: ConversationId,
    ) -> Option<HashSet<QualifiedUserName>> {
        self.try_conversation_participants(conversation_id)
            .await
            .ok()?
    }

    pub(crate) async fn try_conversation_participants(
        &self,
        conversation_id: ConversationId,
    ) -> Result<Option<HashSet<QualifiedUserName>>> {
        let Some(conversation) = Conversation::load(self.pool(), &conversation_id).await? else {
            return Ok(None);
        };
        let Some(group) = Group::load(
            self.pool().acquire().await?.as_mut(),
            conversation.group_id(),
        )
        .await?
        else {
            return Ok(None);
        };
        Ok(Some(group.members(self.pool()).await))
    }

    pub async fn pending_removes(
        &self,
        conversation_id: ConversationId,
    ) -> Option<Vec<QualifiedUserName>> {
        let conversation = Conversation::load(self.pool(), &conversation_id)
            .await
            .ok()??;
        let mut connection = self.pool().acquire().await.ok()?;
        let group = Group::load(&mut connection, conversation.group_id())
            .await
            .ok()??;
        Some(group.pending_removes(&mut connection).await)
    }

    pub async fn websocket(
        &self,
        timeout: u64,
        retry_interval: u64,
        cancel: CancellationToken,
    ) -> Result<QsWebSocket> {
        let api_client = self.inner.api_clients.default_client();
        Ok(api_client?
            .spawn_websocket(self.inner.qs_client_id, timeout, retry_interval, cancel)
            .await?)
    }

    /// Mark all messages in the conversation with the given conversation id and
    /// with a timestamp older than the given timestamp as read.
    pub async fn mark_as_read<T: IntoIterator<Item = (ConversationId, DateTime<Utc>)>>(
        &self,
        mark_as_read_data: T,
    ) -> anyhow::Result<()> {
        let mut notifier = self.store_notifier();
        Conversation::mark_as_read(
            self.pool().acquire().await?.as_mut(),
            &mut notifier,
            mark_as_read_data,
        )
        .await?;
        notifier.notify();
        Ok(())
    }

    /// Mark all messages in the conversation with the given conversation id and
    /// with a timestamp older than the given timestamp as read.
    pub async fn mark_conversation_as_read(
        &self,
        conversation_id: ConversationId,
        until: ConversationMessageId,
    ) -> sqlx::Result<bool> {
        let mut notifier = self.store_notifier();
        let marked_as_read = Conversation::mark_as_read_until_message_id(
            self.pool().acquire().await?.as_mut(),
            &mut notifier,
            conversation_id,
            until,
        )
        .await?;
        notifier.notify();
        Ok(marked_as_read)
    }

    /// Returns how many messages are marked as unread across all conversations.
    pub async fn global_unread_messages_count(&self) -> sqlx::Result<usize> {
        Conversation::global_unread_message_count(self.pool()).await
    }

    /// Returns how many messages in the conversation with the given ID are
    /// marked as unread.
    pub async fn unread_messages_count(&self, conversation_id: ConversationId) -> usize {
        Conversation::unread_messages_count(self.pool(), conversation_id)
            .await
            .inspect_err(|error| error!(%error, "Error while fetching unread messages count"))
            .unwrap_or(0)
    }

    pub(crate) async fn try_messages_count(
        &self,
        conversation_id: ConversationId,
    ) -> sqlx::Result<usize> {
        Conversation::messages_count(self.pool(), conversation_id).await
    }

    pub(crate) async fn try_unread_messages_count(
        &self,
        conversation_id: ConversationId,
    ) -> sqlx::Result<usize> {
        Conversation::unread_messages_count(self.pool(), conversation_id).await
    }

    /// Updates the client's push token on the QS.
    pub async fn update_push_token(&self, push_token: Option<PushToken>) -> Result<()> {
        let client_id = self.inner.qs_client_id;
        // Ratchet encryption key
        let queue_encryption_key = self
            .inner
            .key_store
            .qs_queue_decryption_key
            .encryption_key();
        // Signung key
        let signing_key = self.inner.key_store.qs_client_signing_key.clone();

        // Encrypt the push token, if there is one.
        let encrypted_push_token = match push_token {
            Some(push_token) => {
                let encrypted_push_token = EncryptedPushToken::from(
                    self.inner
                        .key_store
                        .push_token_ear_key
                        .encrypt(&GenericSerializable::serialize(&push_token)?)?,
                );
                Some(encrypted_push_token)
            }
            None => None,
        };

        self.inner
            .api_clients
            .default_client()?
            .qs_update_client(
                client_id,
                queue_encryption_key,
                encrypted_push_token,
                &signing_key,
            )
            .await?;
        Ok(())
    }

    pub fn as_client_id(&self) -> AsClientId {
        self.inner
            .key_store
            .signing_key
            .credential()
            .identity()
            .clone()
    }

    async fn store_messages(
        connection: &mut sqlx::SqliteConnection,
        notifier: &mut StoreNotifier,
        conversation_id: ConversationId,
        group_messages: Vec<TimestampedMessage>,
    ) -> Result<Vec<ConversationMessage>> {
        let mut stored_messages = Vec::with_capacity(group_messages.len());
        for timestamped_message in group_messages.into_iter() {
            let message =
                ConversationMessage::from_timestamped_message(conversation_id, timestamped_message);
            message.store(&mut *connection, notifier).await?;
            stored_messages.push(message);
        }
        Ok(stored_messages)
    }

    /// Returns the user profile of this [`CoreUser`].
    pub async fn own_user_profile(&self) -> sqlx::Result<UserProfile> {
        UserProfile::load(self.pool(), self.user_name())
            .await
            // We unwrap here, because we know that the user exists.
            .map(|user_option| user_option.unwrap())
    }

    /// Executes a function with a transaction.
    ///
    /// The transaction is committed if the function returns `Ok`, and rolled
    /// back if the function returns `Err`.
    pub(crate) async fn with_transaction<T: Send>(
        &self,
        f: impl AsyncFnOnce(&mut sqlx::SqliteConnection) -> anyhow::Result<T>,
    ) -> anyhow::Result<T> {
        let mut transaction = self.pool().begin().await?;
        let value = f(&mut transaction).await?;
        transaction.commit().await?;
        Ok(value)
    }

    /// Executes a function with a transaction and a [`StoreNotifier`].
    ///
    /// The transaction is committed if the function returns `Ok`, and rolled
    /// back if the function returns `Err`. The [`StoreNotifier`] is notified
    /// after the transaction is committed successfully.
    pub(crate) async fn with_transaction_and_notifier<T: Send>(
        &self,
        f: impl AsyncFnOnce(&mut sqlx::SqliteConnection, &mut StoreNotifier) -> anyhow::Result<T>,
    ) -> anyhow::Result<T> {
        let mut transaction = self.pool().begin().await?;
        let mut notifier = self.store_notifier();
        let value = f(&mut transaction, &mut notifier).await?;
        transaction.commit().await?;
        notifier.notify();
        Ok(value)
    }
}<|MERGE_RESOLUTION|>--- conflicted
+++ resolved
@@ -340,133 +340,6 @@
         Ok(user)
     }
 
-<<<<<<< HEAD
-    /// Invite users to an existing conversation.
-=======
-    /// Remove users from the conversation with the given [`ConversationId`].
->>>>>>> f903f39c
-    ///
-    /// Since this function causes the creation of an MLS commit, it can cause
-    /// more than one effect on the group. As a result this function returns a
-    /// vector of [`ConversationMessage`]s that represents the changes to the
-    /// group. Note that these returned message have already been persisted.
-<<<<<<< HEAD
-    pub async fn invite_users(
-        &self,
-        conversation_id: ConversationId,
-        invited_users: &[QualifiedUserName],
-    ) -> Result<Vec<ConversationMessage>> {
-        // Phase 1: Load all the relevant conversation and all the contacts we
-        // want to add.
-        let conversation = Conversation::load(self.pool(), &conversation_id)
-            .await?
-            .ok_or_else(|| anyhow!("Can't find conversation with id {}", conversation_id.uuid()))?;
-        let group_id = conversation.group_id().clone();
-        let owner_domain = conversation.owner_domain();
-
-        let mut contact_wai_keys = vec![];
-        let mut client_credentials = vec![];
-        let mut contacts = vec![];
-        for invited_user in invited_users {
-            // Get the WAI keys and client credentials for the invited users.
-            let contact = Contact::load(self.pool(), invited_user)
-                .await?
-                .ok_or_else(|| anyhow!("Can't find contact with user name {}", invited_user))?;
-            contact_wai_keys.push(contact.wai_ear_key().clone());
-
-            for client_id in contact.clients() {
-                if let Some(client_credential) =
-                    StorableClientCredential::load_by_client_id(self.pool(), client_id).await?
-                {
-                    client_credentials.push(ClientCredential::from(client_credential));
-                }
-            }
-
-            contacts.push(contact);
-        }
-
-        // Phase 2: Load add infos for each contact
-        // This needs the connection load (and potentially fetch and store).
-        let mut contact_add_infos: Vec<ContactAddInfos> = vec![];
-        for contact in contacts {
-            let add_info = contact
-                .fetch_add_infos(self.pool(), self.inner.api_clients.clone())
-                .await?;
-            contact_add_infos.push(add_info);
-        }
-
-        debug_assert!(contact_add_infos.len() == invited_users.len());
-
-        // Phase 3: Load the group and create the commit to add the new members
-        let mut group = Group::load(self.pool().acquire().await?.as_mut(), &group_id)
-            .await?
-            .ok_or_else(|| anyhow!("Can't find group with id {:?}", group_id))?;
-        // Adds new member and staged commit
-        let params = group
-            .invite(
-                self.pool(),
-                &self.inner.key_store.signing_key,
-                contact_add_infos,
-                contact_wai_keys,
-                client_credentials,
-            )
-            .await?;
-
-        // Phase 4: Send the commit to the DS
-        // The DS responds with the timestamp of the commit.
-        let ds_timestamp = self
-            .inner
-            .api_clients
-            .get(&owner_domain)?
-            .ds_group_operation(params, group.leaf_signer(), group.group_state_ear_key())
-            .await?;
-
-        // Phase 5: Merge the commit into the group
-        self.with_transaction_and_notifier(async |connection, notifier| {
-            // Now that we know the commit went through, we can merge the commit
-=======
-    pub async fn remove_users(
-        &self,
-        conversation_id: ConversationId,
-        target_users: &[QualifiedUserName],
-    ) -> Result<Vec<ConversationMessage>> {
-        // Phase 1: Load the group and conversation and prepare the commit.
-        let conversation = Conversation::load(self.pool(), &conversation_id)
-            .await?
-            .ok_or_else(|| anyhow!("Can't find conversation with id {}", conversation_id.uuid()))?;
-        let group_id = conversation.group_id();
-        let mut group = Group::load(self.pool().acquire().await?.as_mut(), group_id)
-            .await?
-            .ok_or_else(|| anyhow!("Can't find group with id {:?}", group_id))?;
-
-        let mut clients = Vec::new();
-        for user_name in target_users {
-            clients.extend(group.user_client_ids(self.pool(), user_name).await);
-        }
-        let params = group
-            .remove(self.pool().acquire().await?.as_mut(), clients)
-            .await?;
-
-        // Phase 2: Send the commit to the DS
-        let ds_timestamp = self
-            .inner
-            .api_clients
-            .get(&conversation.owner_domain())?
-            .ds_group_operation(params, group.leaf_signer(), group.group_state_ear_key())
-            .await?;
-
-        // Phase 3: Merge the commit into the group
-        self.with_transaction_and_notifier(async |connection, notifier| {
->>>>>>> f903f39c
-            let group_messages = group
-                .merge_pending_commit(&mut *connection, None, ds_timestamp)
-                .await?;
-            group.store_update(&mut *connection).await?;
-            Self::store_messages(&mut *connection, notifier, conversation_id, group_messages).await
-        })
-        .await
-    }
-
     async fn fetch_messages_from_queue(&self, queue_type: QueueType) -> Result<Vec<QueueMessage>> {
         let mut remaining_messages = 1;
         let mut messages: Vec<QueueMessage> = Vec::new();

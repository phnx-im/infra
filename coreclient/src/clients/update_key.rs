--- conflicted
+++ resolved
@@ -65,17 +65,6 @@
             txn: &mut SqliteTransaction<'_>,
             conversation_id: ConversationId,
         ) -> anyhow::Result<Self> {
-<<<<<<< HEAD
-            let mut connection = pool.acquire().await?;
-            let conversation = Conversation::load(&mut connection, &conversation_id)
-                .await?
-                .with_context(|| format!("Can't find conversation with id {conversation_id}"))?;
-            let group_id = conversation.group_id();
-            let mut group = Group::load(&mut connection, group_id)
-                .await?
-                .with_context(|| format!("Can't find group with id {group_id:?}"))?;
-            let params = group.update(&mut connection).await?;
-=======
             let conversation = Conversation::load(txn.as_mut(), &conversation_id)
                 .await?
                 .with_context(|| format!("Can't find conversation with id {conversation_id}"))?;
@@ -84,7 +73,6 @@
                 .await?
                 .with_context(|| format!("Can't find group with id {group_id:?}"))?;
             let params = group.update(txn).await?;
->>>>>>> 4e6b05ee
             Ok(Self {
                 conversation,
                 group,

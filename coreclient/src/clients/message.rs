--- conflicted
+++ resolved
@@ -33,20 +33,14 @@
         &self,
         chat_id: ChatId,
         content: MimiContent,
-<<<<<<< HEAD
         replaces_id: Option<MessageId>,
     ) -> anyhow::Result<ChatMessage> {
-=======
-        replaces_id: Option<ConversationMessageId>,
-    ) -> anyhow::Result<ConversationMessage> {
         let needs_update = self
             .with_transaction(async |txn| {
-                let conversation = Conversation::load(txn.as_mut(), &conversation_id)
+                let chat = Chat::load(txn.as_mut(), &chat_id)
                     .await?
-                    .with_context(|| {
-                        format!("Can't find conversation with id {conversation_id}")
-                    })?;
-                let group_id = conversation.group_id;
+                    .with_context(|| format!("Can't find chat with id {chat_id}"))?;
+                let group_id = chat.group_id;
                 let group = Group::load_clean(txn, &group_id)
                     .await?
                     .with_context(|| format!("Can't find group with id {group_id:?}"))?;
@@ -56,10 +50,9 @@
 
         if needs_update {
             // TODO race condition: Before or after this update, new proposals could arrive
-            self.update_key(conversation_id).await?;
+            self.update_key(chat_id).await?;
         }
 
->>>>>>> b5875bc3
         let unsent_group_message = self
             .with_transaction_and_notifier(async |txn, notifier| {
                 UnsentContent {

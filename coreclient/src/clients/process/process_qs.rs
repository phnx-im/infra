// SPDX-FileCopyrightText: 2024 Phoenix R&D GmbH <hello@phnx.im>
//
// SPDX-License-Identifier: AGPL-3.0-or-later

use anyhow::{Context, Result, bail};
use openmls::{
    group::QueuedProposal,
    prelude::{MlsMessageBodyIn, MlsMessageIn, ProcessedMessageContent, ProtocolMessage, Sender},
};
use phnxtypes::{
    codec::PhnxCodec,
    credentials::ClientCredential,
    crypto::{ear::EarDecryptable, indexed_aead::keys::UserProfileKey},
    identifiers::{AsClientId, QualifiedGroupId},
    messages::{
        QueueMessage,
        client_ds::{
            ExtractedQsQueueMessage, ExtractedQsQueueMessagePayload, InfraAadMessage,
            InfraAadPayload, UserProfileKeyUpdateParams, WelcomeBundle,
        },
    },
    time::TimeStamp,
};
use sqlx::SqliteTransaction;
use tls_codec::DeserializeBytes;
use tracing::error;

use crate::{
    ConversationMessage, PartialContact,
    conversations::ConversationType,
    groups::{Group, client_auth_info::StorableClientCredential, process::ProcessMessageResult},
    key_stores::indexed_keys::StorableIndexedKey,
    utils::connection_ext::ConnectionExt,
};

use super::{
    Conversation, ConversationAttributes, ConversationId, CoreUser, FriendshipPackage,
    TimestampedMessage, anyhow,
};
use crate::key_stores::queue_ratchets::StorableQsQueueRatchet;

pub enum ProcessQsMessageResult {
    None,
    NewConversation(ConversationId),
    ConversationChanged(ConversationId, Vec<ConversationMessage>),
    ConversationMessages(Vec<ConversationMessage>),
}

#[derive(Debug)]
pub struct ProcessedQsMessages {
    pub new_conversations: Vec<ConversationId>,
    pub changed_conversations: Vec<ConversationId>,
    pub new_messages: Vec<ConversationMessage>,
    pub errors: Vec<anyhow::Error>,
}

impl CoreUser {
    /// Decrypt a `QueueMessage` received from the QS queue.
    pub async fn decrypt_qs_queue_message(
        &self,
        qs_message_ciphertext: QueueMessage,
    ) -> Result<ExtractedQsQueueMessage> {
        self.with_transaction(async |txn| {
            let mut qs_queue_ratchet = StorableQsQueueRatchet::load(txn.as_mut()).await?;
            let payload = qs_queue_ratchet.decrypt(qs_message_ciphertext)?;
            qs_queue_ratchet.update_ratchet(txn.as_mut()).await?;
            Ok(payload.extract()?)
        })
        .await
    }

    /// Process a decrypted message received from the QS queue.
    ///
    /// Returns the [`ConversationId`] of newly created conversations and any
    /// [`ConversationMessage`]s produced by processin the QS message.
    ///
    /// TODO: This function is (still) async, because depending on the message
    /// it processes, it might do one of the following:
    ///
    /// * fetch credentials from the AS to authenticate existing group members
    ///   (when joining a new group) or new group members (when processing an
    ///   Add or external join)
    /// * download AddInfos (KeyPackages, etc.) from the DS. This happens when a
    ///   user externally joins a connection group and the contact is upgraded
    ///   from partial contact to full contact.
    /// * get a QS verifying key from the QS. This also happens when a user
    ///   externally joins a connection group to verify the KeyPackageBatches
    ///   received from the QS as part of the AddInfo download.
    async fn process_qs_message(
        &self,
        qs_queue_message: ExtractedQsQueueMessage,
    ) -> Result<ProcessQsMessageResult> {
        // TODO: We should verify whether the messages are valid infra messages, i.e.
        // if it doesn't mix requests, etc. I think the DS already does some of this
        // and we might be able to re-use code.

        // Keep track of freshly joined groups s.t. we can later update our user auth keys.
        let ds_timestamp = qs_queue_message.timestamp;
        match qs_queue_message.payload {
            ExtractedQsQueueMessagePayload::WelcomeBundle(welcome_bundle) => {
                self.handle_welcome_bundle(welcome_bundle).await
            }
            ExtractedQsQueueMessagePayload::MlsMessage(mls_message) => {
                self.handle_mls_message(*mls_message, ds_timestamp).await
            }
            ExtractedQsQueueMessagePayload::UserProfileKeyUpdate(
                user_profile_key_update_params,
            ) => {
                self.handle_user_profile_key_update(user_profile_key_update_params)
                    .await
            }
        }
    }

    async fn handle_welcome_bundle(
        &self,
        welcome_bundle: WelcomeBundle,
    ) -> Result<ProcessQsMessageResult> {
        // WelcomeBundle Phase 1: Join the group. This might involve
        // loading AS credentials or fetching them from the AS.
        let (own_profile_key, own_profile_key_in_group, group, conversation_id) = self
            .with_transaction_and_notifier(async |txn, notifier| {
                let (group, member_profile_info) = Group::join_group(
                    welcome_bundle,
                    &self.inner.key_store.wai_ear_key,
                    txn,
                    &self.inner.api_clients,
                )
                .await?;
                let group_id = group.group_id().clone();

                // WelcomeBundle Phase 2: Fetch the user profiles of the group members
                // and decrypt them.

                // TODO: This can fail in some cases. If it does, we should fetch and
                // process messages and then try again.
                let mut own_profile_key_in_group = None;
                for profile_info in member_profile_info {
                    // TODO: Don't fetch while holding a transaction!
                    if profile_info.client_credential.identity() == &self.as_client_id() {
                        // We already have our own profile info.
                        own_profile_key_in_group = Some(profile_info.user_profile_key);
                        continue;
                    }
                    self.fetch_and_store_user_profile(txn, notifier, profile_info)
                        .await?;
                }

                let Some(own_profile_key_in_group) = own_profile_key_in_group else {
                    bail!("No profile info for our user found");
                };

                // WelcomeBundle Phase 3: Store the user profiles of the group
                // members if they don't exist yet and store the group and the
                // new conversation.

                // Set the conversation attributes according to the group's
                // group data.
                let group_data = group.group_data().context("No group data")?;
                let attributes: ConversationAttributes = PhnxCodec::from_slice(group_data.bytes())?;

                let conversation =
                    Conversation::new_group_conversation(group_id.clone(), attributes);
                let own_profile_key = UserProfileKey::load_own(txn.as_mut()).await?;
                // If we've been in that conversation before, we delete the old
                // conversation (and the corresponding MLS group) first and then
                // create a new one. We do leave the messages intact, though.
                Conversation::delete(txn.as_mut(), notifier, conversation.id()).await?;
                Group::delete_from_db(txn, &group_id).await?;
                group.store(txn).await?;
                conversation.store(txn.as_mut(), notifier).await?;

                Ok((
                    own_profile_key,
                    own_profile_key_in_group,
                    group,
                    conversation.id(),
                ))
            })
            .await?;

        // WelcomeBundle Phase 4: Check whether our user profile key is up to
        // date and if not, update it.
        if own_profile_key_in_group != own_profile_key {
            let qualified_group_id = QualifiedGroupId::try_from(group.group_id().clone())?;
            let api_client = self
                .inner
                .api_clients
                .get(qualified_group_id.owning_domain())?;
            let encrypted_profile_key =
                own_profile_key.encrypt(group.identity_link_wrapper_key(), self.user_name())?;
            let params = UserProfileKeyUpdateParams {
                group_id: group.group_id().clone(),
                sender_index: group.own_index(),
                user_profile_key: encrypted_profile_key,
            };
            api_client
                .ds_user_profile_key_update(
                    params,
                    group.leaf_signer(),
                    group.group_state_ear_key(),
                )
                .await?;
        }

        Ok(ProcessQsMessageResult::NewConversation(conversation_id))
    }

    async fn handle_mls_message(
        &self,
        mls_message: MlsMessageIn,
        ds_timestamp: TimeStamp,
    ) -> Result<ProcessQsMessageResult> {
        let protocol_message: ProtocolMessage = match mls_message.extract() {
            MlsMessageBodyIn::PublicMessage(handshake_message) =>
                handshake_message.into(),
            // Only application messages are private
            MlsMessageBodyIn::PrivateMessage(app_msg) => app_msg.into(),
            // Welcomes always come as a WelcomeBundle, not as an MLSMessage.
            MlsMessageBodyIn::Welcome(_) |
            // Neither GroupInfos nor KeyPackages should come from the queue.
            MlsMessageBodyIn::GroupInfo(_) | MlsMessageBodyIn::KeyPackage(_) => bail!("Unexpected message type"),
        };
        // MLSMessage Phase 1: Load the conversation and the group.
<<<<<<< HEAD
        let group_id = protocol_message.group_id();
        let mut connection = self.pool().acquire().await?;
        let conversation = Conversation::load_by_group_id(&mut connection, group_id)
            .await?
            .ok_or_else(|| anyhow!("No conversation found for group ID {:?}", group_id))?;
        let conversation_id = conversation.id();

        let mut group = Group::load(&mut connection, group_id)
            .await?
            .ok_or_else(|| anyhow!("No group found for group ID {:?}", group_id))?;
        drop(connection);
=======
        let group_id = protocol_message.group_id().clone();

        let mut connection = self.pool().acquire().await?;
        let mut notifier = self.store_notifier();
>>>>>>> 4e6b05ee

        let (conversation_messages, conversation_changed, conversation_id, profile_infos) =
            connection
                .with_transaction(async |txn| {
                    let conversation = Conversation::load_by_group_id(txn.as_mut(), &group_id)
                        .await?
                        .ok_or_else(|| {
                            anyhow!("No conversation found for group ID {:?}", group_id)
                        })?;
                    let conversation_id = conversation.id();

                    let mut group = Group::load_clean(txn, &group_id)
                        .await?
                        .ok_or_else(|| anyhow!("No group found for group ID {:?}", group_id))?;

                    // MLSMessage Phase 2: Process the message
                    let ProcessMessageResult {
                        processed_message,
                        we_were_removed,
                        sender_client_credential,
                        profile_infos,
                    } = group
                        .process_message(txn, &self.inner.api_clients, protocol_message)
                        .await?;

                    let sender = processed_message.sender().clone();
                    let aad = processed_message.aad().to_vec();

                    // `conversation_changed` indicates whether the state of the conversation was updated
                    let (group_messages, conversation_changed) = match processed_message
                        .into_content()
                    {
                        ProcessedMessageContent::ApplicationMessage(application_message) => self
                            .handle_application_message(
                                application_message,
                                ds_timestamp,
                                sender_client_credential.identity(),
                            )?,
                        ProcessedMessageContent::ProposalMessage(proposal) => {
                            self.handle_proposal_message(txn, &mut group, *proposal)
                                .await?
                        }
                        ProcessedMessageContent::StagedCommitMessage(staged_commit) => {
                            self.handle_staged_commit_message(
                                txn,
                                &mut group,
                                conversation_id,
                                *staged_commit,
                                aad,
                                ds_timestamp,
                                &sender,
                                &sender_client_credential,
                                we_were_removed,
                            )
                            .await?
                        }
                        ProcessedMessageContent::ExternalJoinProposalMessage(_) => {
                            self.handle_external_join_proposal_message()?
                        }
                    };

                    // MLSMessage Phase 3: Store the updated group and the messages.
                    group.store_update(txn.as_mut()).await?;

                    let conversation_messages =
                        Self::store_messages(txn, &mut notifier, conversation_id, group_messages)
                            .await?;

                    Ok((
                        conversation_messages,
                        conversation_changed,
                        conversation_id,
                        profile_infos,
                    ))
                })
                .await?;

        let res = match (conversation_messages, conversation_changed) {
            (messages, true) => {
                ProcessQsMessageResult::ConversationChanged(conversation_id, messages)
            }
            (messages, false) => ProcessQsMessageResult::ConversationMessages(messages),
        };

        // MLSMessage Phase 4: Fetch user profiles of new clients and store them.
        for client in profile_infos {
            self.fetch_and_store_user_profile(&mut connection, &mut notifier, client)
                .await?;
        }

        notifier.notify();

        Ok(res)
    }

    fn handle_application_message(
        &self,
        application_message: openmls::prelude::ApplicationMessage,
        ds_timestamp: TimeStamp,
        sender_client_id: &AsClientId,
    ) -> anyhow::Result<(Vec<TimestampedMessage>, bool)> {
        let group_messages = vec![TimestampedMessage::from_application_message(
            application_message,
            ds_timestamp,
            sender_client_id,
        )];
        Ok((group_messages, false))
    }

    async fn handle_proposal_message(
        &self,
        txn: &mut SqliteTransaction<'_>,
        group: &mut Group,
        proposal: QueuedProposal,
    ) -> anyhow::Result<(Vec<TimestampedMessage>, bool)> {
        // For now, we don't to anything here. The proposal
        // was processed by the MLS group and will be
        // committed with the next commit.
        group.store_proposal(txn.as_mut(), proposal)?;
        Ok((vec![], false))
    }

    #[allow(clippy::too_many_arguments)]
    async fn handle_staged_commit_message(
        &self,
        txn: &mut SqliteTransaction<'_>,
        group: &mut Group,
        conversation_id: ConversationId,
        staged_commit: openmls::prelude::StagedCommit,
        aad: Vec<u8>,
        ds_timestamp: TimeStamp,
        sender: &openmls::prelude::Sender,
        sender_client_credential: &ClientCredential,
        we_were_removed: bool,
    ) -> anyhow::Result<(Vec<TimestampedMessage>, bool)> {
        // If a client joined externally, we check if the
        // group belongs to an unconfirmed conversation.

        // StagedCommitMessage Phase 1: Load the conversation.
<<<<<<< HEAD
        let mut conversation =
            Conversation::load(self.pool().acquire().await?.as_mut(), &conversation_id)
                .await?
                .ok_or_else(|| {
                    anyhow!("Can't find conversation with id {}", conversation_id.uuid())
                })?;
=======
        let mut conversation = Conversation::load(txn.as_mut(), &conversation_id)
            .await?
            .ok_or_else(|| anyhow!("Can't find conversation with id {}", conversation_id.uuid()))?;
>>>>>>> 4e6b05ee
        let mut conversation_changed = false;

        let mut notifier = self.store_notifier();

        if let ConversationType::UnconfirmedConnection(client_id) = conversation.conversation_type()
        {
            // Check if it was an external commit and if the user name matches
            if !matches!(sender, Sender::NewMemberCommit)
                && sender_client_credential.identity() == client_id
            {
                // TODO: Handle the fact that an unexpected user joined the connection group.
            }
            // UnconfirmedConnection Phase 1: Load up the partial contact and decrypt the
            // friendship package
<<<<<<< HEAD
            let partial_contact = PartialContact::load(self.pool(), client_id)
=======
            let partial_contact = PartialContact::load(txn.as_mut(), user_name)
>>>>>>> 4e6b05ee
                .await?
                .with_context(|| {
                    format!("No partial contact found with client_id: {client_id:?}")
                })?;

            // This is a bit annoying, since we already
            // de-serialized this in the group processing
            // function, but we need the encrypted
            // friendship package here.
            let encrypted_friendship_package =
                if let InfraAadPayload::JoinConnectionGroup(payload) =
                    InfraAadMessage::tls_deserialize_exact_bytes(&aad)?.into_payload()
                {
                    payload.encrypted_friendship_package
                } else {
                    bail!("Unexpected AAD payload")
                };

            let friendship_package = FriendshipPackage::decrypt(
                &partial_contact.friendship_package_ear_key,
                &encrypted_friendship_package,
            )?;

            let user_profile_key = UserProfileKey::from_base_secret(
                friendship_package.user_profile_base_secret.clone(),
                client_id,
            )?;

            // UnconfirmedConnection Phase 2: Fetch the user profile.
            let user_profile_key_index = user_profile_key.index().clone();
            self.fetch_and_store_user_profile(
                txn,
                &mut notifier,
                (sender_client_credential.clone(), user_profile_key),
            )
            .await?;

            // Now we can turn the partial contact into a full one.
            partial_contact
                .mark_as_complete(
                    txn,
                    &mut notifier,
                    friendship_package,
                    user_profile_key_index,
                )
                .await?;

            conversation.confirm(txn.as_mut(), &mut notifier).await?;
            conversation_changed = true;
        }

        // StagedCommitMessage Phase 2: Merge the staged commit into the group.

        // If we were removed, we set the group to inactive.
        let mut connection = self.pool().acquire().await?;
        if we_were_removed {
<<<<<<< HEAD
            let past_members = group.members(&mut *connection).await.into_iter().collect();
            conversation
                .set_inactive(&mut connection, &mut notifier, past_members)
=======
            let past_members = group.members(txn.as_mut()).await.into_iter().collect();
            conversation
                .set_inactive(txn.as_mut(), &mut notifier, past_members)
>>>>>>> 4e6b05ee
                .await?;
        }
        let group_messages = group
            .merge_pending_commit(txn, staged_commit, ds_timestamp)
            .await?;

        notifier.notify();

        Ok((group_messages, conversation_changed))
    }

    async fn handle_user_profile_key_update(
        &self,
        params: UserProfileKeyUpdateParams,
    ) -> anyhow::Result<ProcessQsMessageResult> {
        let mut connection = self.pool().acquire().await?;

        // Phase 1: Load the group and the sender.
        let group = Group::load(&mut connection, &params.group_id)
            .await?
            .context("No group found")?;
        let sender = group
            .client_by_index(&mut connection, params.sender_index)
            .await
            .context("No sender found")?;
        let sender_credential =
            StorableClientCredential::load_by_client_id(&mut *connection, &sender)
                .await?
                .context("No sender credential found")?;

        // Phase 2: Decrypt the new user profile key
        let new_user_profile_key = UserProfileKey::decrypt(
            group.identity_link_wrapper_key(),
            &params.user_profile_key,
            &sender,
        )?;

        // Phase 3: Fetch and store the (new) user profile and key
        self.with_notifier(async |notifier| {
            self.fetch_and_store_user_profile(
                &mut connection,
                notifier,
                (sender_credential.into(), new_user_profile_key),
            )
            .await
        })
        .await?;

        Ok(ProcessQsMessageResult::None)
    }

    fn handle_external_join_proposal_message(
        &self,
    ) -> anyhow::Result<(Vec<TimestampedMessage>, bool)> {
        unimplemented!()
    }

    /// Convenience function that takes a list of `QueueMessage`s retrieved from
    /// the QS, decrypts them, and processes them.
    pub async fn fully_process_qs_messages(
        &self,
        qs_messages: Vec<QueueMessage>,
    ) -> Result<ProcessedQsMessages> {
        // Process each qs message individually
        let mut new_conversations = vec![];
        let mut changed_conversations = vec![];
        let mut new_messages = vec![];
        let mut errors = vec![];
        for qs_message in qs_messages {
            let qs_message_plaintext = self.decrypt_qs_queue_message(qs_message).await?;
            let processed = match self.process_qs_message(qs_message_plaintext).await {
                Ok(processed) => processed,
                Err(e) => {
                    error!(error = %e, "Processing message failed");
                    errors.push(e);
                    continue;
                }
            };

            match processed {
                ProcessQsMessageResult::ConversationMessages(conversation_messages) => {
                    new_messages.extend(conversation_messages);
                }
                ProcessQsMessageResult::ConversationChanged(
                    conversation_id,
                    conversation_messages,
                ) => {
                    new_messages.extend(conversation_messages);
                    changed_conversations.push(conversation_id)
                }
                ProcessQsMessageResult::NewConversation(conversation_id) => {
                    new_conversations.push(conversation_id)
                }
                ProcessQsMessageResult::None => {}
            };
        }

        Ok(ProcessedQsMessages {
            new_conversations,
            changed_conversations,
            new_messages,
            errors,
        })
    }
}<|MERGE_RESOLUTION|>--- conflicted
+++ resolved
@@ -137,7 +137,7 @@
                 let mut own_profile_key_in_group = None;
                 for profile_info in member_profile_info {
                     // TODO: Don't fetch while holding a transaction!
-                    if profile_info.client_credential.identity() == &self.as_client_id() {
+                    if profile_info.client_credential.identity() == self.as_client_id() {
                         // We already have our own profile info.
                         own_profile_key_in_group = Some(profile_info.user_profile_key);
                         continue;
@@ -188,7 +188,7 @@
                 .api_clients
                 .get(qualified_group_id.owning_domain())?;
             let encrypted_profile_key =
-                own_profile_key.encrypt(group.identity_link_wrapper_key(), self.user_name())?;
+                own_profile_key.encrypt(group.identity_link_wrapper_key(), self.as_client_id())?;
             let params = UserProfileKeyUpdateParams {
                 group_id: group.group_id().clone(),
                 sender_index: group.own_index(),
@@ -222,24 +222,10 @@
             MlsMessageBodyIn::GroupInfo(_) | MlsMessageBodyIn::KeyPackage(_) => bail!("Unexpected message type"),
         };
         // MLSMessage Phase 1: Load the conversation and the group.
-<<<<<<< HEAD
-        let group_id = protocol_message.group_id();
-        let mut connection = self.pool().acquire().await?;
-        let conversation = Conversation::load_by_group_id(&mut connection, group_id)
-            .await?
-            .ok_or_else(|| anyhow!("No conversation found for group ID {:?}", group_id))?;
-        let conversation_id = conversation.id();
-
-        let mut group = Group::load(&mut connection, group_id)
-            .await?
-            .ok_or_else(|| anyhow!("No group found for group ID {:?}", group_id))?;
-        drop(connection);
-=======
         let group_id = protocol_message.group_id().clone();
 
         let mut connection = self.pool().acquire().await?;
         let mut notifier = self.store_notifier();
->>>>>>> 4e6b05ee
 
         let (conversation_messages, conversation_changed, conversation_id, profile_infos) =
             connection
@@ -379,18 +365,9 @@
         // group belongs to an unconfirmed conversation.
 
         // StagedCommitMessage Phase 1: Load the conversation.
-<<<<<<< HEAD
-        let mut conversation =
-            Conversation::load(self.pool().acquire().await?.as_mut(), &conversation_id)
-                .await?
-                .ok_or_else(|| {
-                    anyhow!("Can't find conversation with id {}", conversation_id.uuid())
-                })?;
-=======
         let mut conversation = Conversation::load(txn.as_mut(), &conversation_id)
             .await?
             .ok_or_else(|| anyhow!("Can't find conversation with id {}", conversation_id.uuid()))?;
->>>>>>> 4e6b05ee
         let mut conversation_changed = false;
 
         let mut notifier = self.store_notifier();
@@ -405,11 +382,7 @@
             }
             // UnconfirmedConnection Phase 1: Load up the partial contact and decrypt the
             // friendship package
-<<<<<<< HEAD
-            let partial_contact = PartialContact::load(self.pool(), client_id)
-=======
-            let partial_contact = PartialContact::load(txn.as_mut(), user_name)
->>>>>>> 4e6b05ee
+            let partial_contact = PartialContact::load(txn.as_mut(), client_id)
                 .await?
                 .with_context(|| {
                     format!("No partial contact found with client_id: {client_id:?}")
@@ -464,17 +437,10 @@
         // StagedCommitMessage Phase 2: Merge the staged commit into the group.
 
         // If we were removed, we set the group to inactive.
-        let mut connection = self.pool().acquire().await?;
         if we_were_removed {
-<<<<<<< HEAD
-            let past_members = group.members(&mut *connection).await.into_iter().collect();
-            conversation
-                .set_inactive(&mut connection, &mut notifier, past_members)
-=======
             let past_members = group.members(txn.as_mut()).await.into_iter().collect();
             conversation
                 .set_inactive(txn.as_mut(), &mut notifier, past_members)
->>>>>>> 4e6b05ee
                 .await?;
         }
         let group_messages = group

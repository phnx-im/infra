--- conflicted
+++ resolved
@@ -56,7 +56,6 @@
         )?;
         Ok(())
     }
-<<<<<<< HEAD
 
     pub(crate) async fn store_2(&self, db: &SqlitePool) -> sqlx::Result<()> {
         let user_name = self.as_client_id.user_name();
@@ -73,7 +72,8 @@
         )
         .execute(db)
         .await?;
-=======
+        Ok(())
+    }
 }
 
 #[cfg(test)]
@@ -109,7 +109,6 @@
             .query_row([], OwnClientInfo::from_row)?;
         assert_eq!(loaded, own_client_info);
 
->>>>>>> 50b7bc94
         Ok(())
     }
 }
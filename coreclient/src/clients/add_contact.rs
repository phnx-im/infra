// SPDX-FileCopyrightText: 2025 Phoenix R&D GmbH <hello@phnx.im>
//
// SPDX-License-Identifier: AGPL-3.0-or-later

use anyhow::ensure;
use openmls::group::GroupId;
use phnxtypes::{
    codec::PhnxCodec,
    crypto::{
        ear::keys::FriendshipPackageEarKey, hpke::HpkeEncryptable,
        indexed_aead::keys::UserProfileKey, signatures::signable::Signable,
    },
    identifiers::{AsClientId, Fqdn, QsReference},
    messages::{
        client_as::{ConnectionPackage, UserConnectionPackagesParams},
        client_as_out::UserConnectionPackagesResponseIn,
        client_ds_out::CreateGroupParamsOut,
    },
};
use sqlx::SqliteConnection;
use tracing::info;

use crate::{
    Conversation, ConversationAttributes, ConversationId, PartialContact,
    clients::connection_establishment::{ConnectionEstablishmentPackageTbs, FriendshipPackage},
    groups::{Group, PartialCreateGroupParams, openmls_provider::PhnxOpenMlsProvider},
    key_stores::{
        MemoryUserKeyStore, as_credentials::AsCredentials, indexed_keys::StorableIndexedKey,
    },
    store::StoreNotifier,
    utils::connection_ext::ConnectionExt as _,
};

use super::{
    CoreUser, api_clients::ApiClients, connection_establishment::ConnectionEstablishmentPackage,
};

impl CoreUser {
    /// Create a connection with a new user.
    ///
    /// Returns the [`ConversationId`] of the newly created connection
    /// conversation.
    pub(crate) async fn add_contact(
        &self,
        client_id: AsClientId,
    ) -> anyhow::Result<ConversationId> {
        let mut connection = self.pool().acquire().await?;

        let connection_packages =
            fetch_user_connection_packages(&self.inner.api_clients, client_id.clone())
                .await? // Phase 1: Fetch connection key packages from the AS
<<<<<<< HEAD
                .verify(self.pool(), &self.inner.api_clients, client_id.domain())
=======
                .verify(&mut connection, &self.inner.api_clients, user_name.domain())
>>>>>>> 4e6b05ee
                .await? // Phase 2: Verify the connection key packages
                .request_group_id(&self.inner.api_clients)
                .await?; // Phase 3: Request a group id from the DS

        let mut notifier = self.store_notifier();

        // Phase 4: Prepare the connection locally
        let local_group = connection
            .with_transaction(async |txn| {
                connection_packages
                    .create_local_connection_group(
                        txn,
                        &mut notifier,
                        &self.inner.key_store,
                        self.as_client_id(),
                        &client_id,
                    )
                    .await
            })
            .await?;

        let client_reference = self.create_own_client_reference();

        let local_partial_contact = local_group
            .create_partial_contact(
                &mut connection,
                &mut notifier,
                &self.inner.key_store,
                client_reference,
                self.as_client_id(),
                client_id.clone(),
            )
            .await?;

        // Phase 5: Create the connection group on the DS and send off the
        // connection establishment packages
        let conversation_id = local_partial_contact
            .create_connection_group(&self.inner.api_clients, client_id.domain())
            .await?;

        notifier.notify();

        Ok(conversation_id)
    }
}

async fn fetch_user_connection_packages(
    api_clients: &ApiClients,
    client_id: AsClientId,
) -> anyhow::Result<FetchedUseConnectionPackage> {
    // Phase 1: Fetch connection key packages from the AS
    let domain = client_id.domain();
    info!(?client_id, "Adding contact");

    let client = api_clients.get(domain)?;
    let params = UserConnectionPackagesParams {
        client_id: client_id.clone(),
    };
    let user_key_packages = client.as_user_connection_packages(params).await?;

    // The AS should return an error if the user does not exist, but we
    // check here locally just to be sure.
    ensure!(
        !user_key_packages.connection_packages.is_empty(),
        "User {client_id:?} does not exist"
    );

    Ok(FetchedUseConnectionPackage { user_key_packages })
}

struct FetchedUseConnectionPackage {
    user_key_packages: UserConnectionPackagesResponseIn,
}

impl FetchedUseConnectionPackage {
    async fn verify(
        self,
        connection: &mut SqliteConnection,
        api_clients: &ApiClients,
        user_domain: &Fqdn,
    ) -> anyhow::Result<VerifiedConnectionPackages> {
        let Self { user_key_packages } = self;

        info!("Verifying connection packages");
        let mut verified_connection_packages = vec![];
        for connection_package in user_key_packages.connection_packages.into_iter() {
            let as_intermediate_credential = AsCredentials::get(
                &mut *connection,
                api_clients,
                user_domain,
                connection_package.client_credential_signer_fingerprint(),
            )
            .await?;
            let verifying_key = as_intermediate_credential.verifying_key();
            verified_connection_packages.push(connection_package.verify(verifying_key)?)
        }

        // TODO: Connection Package Validation
        // * Version
        // * Lifetime

        Ok(VerifiedConnectionPackages {
            verified_connection_packages,
        })
    }
}

struct VerifiedConnectionPackages {
    verified_connection_packages: Vec<ConnectionPackage>,
}

impl VerifiedConnectionPackages {
    async fn request_group_id(
        self,
        api_clients: &ApiClients,
    ) -> anyhow::Result<VerifiedConnectionPackagesWithGroupId> {
        info!("Requesting group id");
        let group_id = api_clients.default_client()?.ds_request_group_id().await?;
        let Self {
            verified_connection_packages,
        } = self;
        Ok(VerifiedConnectionPackagesWithGroupId {
            verified_connection_packages,
            group_id,
        })
    }
}

struct VerifiedConnectionPackagesWithGroupId {
    verified_connection_packages: Vec<ConnectionPackage>,
    group_id: GroupId,
}

impl VerifiedConnectionPackagesWithGroupId {
    async fn create_local_connection_group(
        self,
        txn: &mut sqlx::SqliteTransaction<'_>,
        notifier: &mut StoreNotifier,
        key_store: &MemoryUserKeyStore,
        self_client_id: &AsClientId,
        connection_client_id: &AsClientId,
    ) -> anyhow::Result<LocalGroup> {
        let Self {
            verified_connection_packages,
            group_id,
        } = self;

        info!("Creating local connection group");
        // TODO: Use display names here
        let title = format!("Connection group: {self_client_id:?} - {connection_client_id:?}");
        let conversation_attributes = ConversationAttributes::new(title, None);
        let group_data = PhnxCodec::to_vec(&conversation_attributes)?.into();

        let provider = PhnxOpenMlsProvider::new(txn);
        let (group, group_membership, partial_params) = Group::create_group(
            &provider,
            &key_store.signing_key,
            &key_store.connection_key,
            group_id.clone(),
            group_data,
        )?;
        group_membership.store(txn.as_mut()).await?;
        group.store(txn).await?;

        // TODO: Once we allow multi-client, invite all our other clients to the
        // connection group.

        // Create the connection conversation
        let conversation = Conversation::new_connection_conversation(
            group_id.clone(),
            connection_client_id.clone(),
            conversation_attributes,
        )?;
        conversation.store(txn.as_mut(), notifier).await?;

        Ok(LocalGroup {
            group,
            partial_params,
            conversation_id: conversation.id(),
            verified_connection_packages,
        })
    }
}

struct LocalGroup {
    group: Group,
    partial_params: PartialCreateGroupParams,
    conversation_id: ConversationId,
    verified_connection_packages: Vec<ConnectionPackage>,
}

impl LocalGroup {
    async fn create_partial_contact(
        self,
        connection: &mut SqliteConnection,
        notifier: &mut StoreNotifier,
        key_store: &MemoryUserKeyStore,
        own_client_reference: QsReference,
        own_client_id: &AsClientId,
        contact_client_id: AsClientId,
    ) -> anyhow::Result<LocalPartialContact> {
        let Self {
            group,
            partial_params,
            conversation_id,
            verified_connection_packages,
        } = self;

        let own_user_profile_key = UserProfileKey::load_own(&mut *connection).await?;

        let friendship_package = FriendshipPackage {
            friendship_token: key_store.friendship_token.clone(),
            connection_key: key_store.connection_key.clone(),
            wai_ear_key: key_store.wai_ear_key.clone(),
            user_profile_base_secret: own_user_profile_key.base_secret().clone(),
        };

        let friendship_package_ear_key = FriendshipPackageEarKey::random()?;

        // Create and persist a new partial contact
        PartialContact::new(
            contact_client_id.clone(),
            conversation_id,
            friendship_package_ear_key.clone(),
        )
        .store(&mut *connection, notifier)
        .await?;

        // Create a connection establishment package
        let connection_establishment_package = ConnectionEstablishmentPackageTbs {
            sender_client_credential: key_store.signing_key.credential().clone(),
            connection_group_id: group.group_id().clone(),
            connection_group_ear_key: group.group_state_ear_key().clone(),
            connection_group_identity_link_wrapper_key: group.identity_link_wrapper_key().clone(),
            friendship_package_ear_key,
            friendship_package,
        }
        .sign(&key_store.signing_key)?;

        let encrypted_user_profile_key =
            own_user_profile_key.encrypt(group.identity_link_wrapper_key(), own_client_id)?;
        let params = partial_params.into_params(own_client_reference, encrypted_user_profile_key);

        Ok(LocalPartialContact {
            group,
            connection_establishment_package,
            params,
            conversation_id,
            verified_connection_packages,
        })
    }
}

struct LocalPartialContact {
    group: Group,
    connection_establishment_package: ConnectionEstablishmentPackage,
    params: CreateGroupParamsOut,
    conversation_id: ConversationId,
    verified_connection_packages: Vec<ConnectionPackage>,
}

impl LocalPartialContact {
    async fn create_connection_group(
        self,
        api_clients: &ApiClients,
        user_domain: &Fqdn,
    ) -> anyhow::Result<ConversationId> {
        let Self {
            group,
            connection_establishment_package,
            params,
            conversation_id,
            verified_connection_packages,
        } = self;

        info!("Creating connection group on DS");
        api_clients
            .default_client()?
            .ds_create_group(params, group.leaf_signer(), group.group_state_ear_key())
            .await?;

        // Encrypt the connection establishment package for each connection and send it off.
        for connection_package in verified_connection_packages {
            let ciphertext = connection_establishment_package.encrypt(
                connection_package.encryption_key(),
                &[],
                &[],
            );
            let client_id = connection_package.client_credential().identity();

            api_clients
                .get(user_domain)?
                .as_enqueue_message(client_id.clone(), ciphertext)
                .await?;
        }

        Ok(conversation_id)
    }
}<|MERGE_RESOLUTION|>--- conflicted
+++ resolved
@@ -49,11 +49,7 @@
         let connection_packages =
             fetch_user_connection_packages(&self.inner.api_clients, client_id.clone())
                 .await? // Phase 1: Fetch connection key packages from the AS
-<<<<<<< HEAD
-                .verify(self.pool(), &self.inner.api_clients, client_id.domain())
-=======
-                .verify(&mut connection, &self.inner.api_clients, user_name.domain())
->>>>>>> 4e6b05ee
+                .verify(&mut connection, &self.inner.api_clients, client_id.domain())
                 .await? // Phase 2: Verify the connection key packages
                 .request_group_id(&self.inner.api_clients)
                 .await?; // Phase 3: Request a group id from the DS

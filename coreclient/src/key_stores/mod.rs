// SPDX-FileCopyrightText: 2023 Phoenix R&D GmbH <hello@phnx.im>
//
// SPDX-License-Identifier: AGPL-3.0-or-later

use std::ops::Deref;

use anyhow::Result;
<<<<<<< HEAD
use openmls::{
    prelude::{
        CredentialWithKey, CryptoConfig, Extension, Extensions, KeyPackage, LastResortExtension,
        SignaturePublicKey, UnknownExtension,
    },
    versions::ProtocolVersion,
=======
use openmls::prelude::{
    CredentialWithKey, Extension, Extensions, KeyPackage, LastResortExtension, SignaturePublicKey,
    UnknownExtension,
>>>>>>> d44239f5
};
use phnxtypes::{
    credentials::EncryptedClientCredential,
    crypto::{
        ear::{EarEncryptable, EncryptionError},
        hpke::{ClientIdEncryptionKey, HpkeEncryptable},
    },
    identifiers::{
        ClientConfig, QsClientId, QsClientReference, QS_CLIENT_REFERENCE_EXTENSION_TYPE,
    },
    keypackage_batch::AddPackage,
    messages::{client_as::AsQueueMessagePayload, client_ds::QsQueueMessagePayload},
};
use tls_codec::Serialize as TlsSerializeTrait;

use crate::{
<<<<<<< HEAD
    groups::default_capabilities,
    users::{api_clients::ApiClients, openmls_provider::PhnxOpenMlsProvider, CIPHERSUITE},
=======
    clients::{api_clients::ApiClients, openmls_provider::PhnxOpenMlsProvider, CIPHERSUITE},
    groups::default_capabilities,
>>>>>>> d44239f5
    utils::persistence::{DataType, Persistable, PersistenceError},
};

use anyhow::anyhow;
use phnxtypes::{
    credentials::keys::{ClientSigningKey, InfraCredentialSigningKey},
    crypto::{
        ear::keys::{
            AddPackageEarKey, ClientCredentialEarKey, PushTokenEarKey, SignatureEarKey,
            SignatureEarKeyWrapperKey, WelcomeAttributionInfoEarKey,
        },
        kdf::keys::RatchetSecret,
        signatures::keys::{QsClientSigningKey, QsUserSigningKey},
        ConnectionDecryptionKey, RatchetDecryptionKey,
    },
    messages::{
        client_as::AsQueueRatchet, client_ds::QsQueueRatchet, FriendshipToken, QueueMessage,
    },
};
use rusqlite::Connection;
use serde::{Deserialize, Serialize};

use self::leaf_keys::LeafKeyStore;

pub(crate) mod as_credentials;
pub(crate) mod leaf_keys;
pub(crate) mod qs_verifying_keys;
pub(crate) mod queue_ratchets;

// For now we persist the key store along with the user. Any key material that gets rotated in the future needs to be persisted separately.
#[derive(Serialize, Deserialize)]
pub(crate) struct MemoryUserKeyStore {
    // Client credential secret key
    pub(super) signing_key: ClientSigningKey,
    // AS-specific key material
    pub(super) as_queue_decryption_key: RatchetDecryptionKey,
    pub(super) connection_decryption_key: ConnectionDecryptionKey,
    // QS-specific key material
    pub(super) qs_client_signing_key: QsClientSigningKey,
    pub(super) qs_user_signing_key: QsUserSigningKey,
    pub(super) qs_queue_decryption_key: RatchetDecryptionKey,
    pub(super) qs_client_id_encryption_key: ClientIdEncryptionKey,
    pub(super) push_token_ear_key: PushTokenEarKey,
    // These are keys that we send to our contacts
    pub(super) friendship_token: FriendshipToken,
    pub(super) add_package_ear_key: AddPackageEarKey,
    pub(super) client_credential_ear_key: ClientCredentialEarKey,
    pub(super) signature_ear_key_wrapper_key: SignatureEarKeyWrapperKey,
    pub(super) wai_ear_key: WelcomeAttributionInfoEarKey,
}

impl MemoryUserKeyStore {
    pub(crate) fn encrypt_client_credential(
        &self,
    ) -> Result<EncryptedClientCredential, EncryptionError> {
        self.signing_key
            .credential()
            .encrypt(&self.client_credential_ear_key)
    }

    pub(crate) fn create_own_client_reference(
        &self,
        qs_client_id: &QsClientId,
    ) -> QsClientReference {
        let sealed_reference = ClientConfig {
            client_id: qs_client_id.clone(),
            push_token_ear_key: Some(self.push_token_ear_key.clone()),
        }
        .encrypt(&self.qs_client_id_encryption_key, &[], &[]);
        QsClientReference {
            client_homeserver_domain: self
                .signing_key
                .credential()
                .identity_ref()
                .user_name()
                .domain(),
            sealed_reference,
        }
    }

    pub(crate) fn generate_add_package(
        &self,
        leaf_key_store: &LeafKeyStore<'_>,
        crypto_backend: &PhnxOpenMlsProvider,
        qs_client_id: &QsClientId,
        encrypted_client_credential: &EncryptedClientCredential,
        last_resort: bool,
    ) -> Result<AddPackage> {
        let leaf_keys = leaf_key_store.generate(&self.signing_key)?;
        let credential_with_key = CredentialWithKey {
            credential: leaf_keys.leaf_signing_key().credential().try_into()?,
            signature_key: leaf_keys
                .leaf_signing_key()
                .credential()
                .verifying_key()
                .clone(),
        };
        let capabilities = default_capabilities();
        let client_reference = self.create_own_client_reference(qs_client_id);
        let client_ref_extension = Extension::Unknown(
            QS_CLIENT_REFERENCE_EXTENSION_TYPE,
            UnknownExtension(client_reference.tls_serialize_detached()?),
        );
        let leaf_node_extensions = Extensions::single(client_ref_extension);
        let key_package_extensions = if last_resort {
            let last_resort_extension = Extension::LastResort(LastResortExtension::new());
            Extensions::single(last_resort_extension)
        } else {
            Extensions::default()
        };
        let kp = KeyPackage::builder()
            .key_package_extensions(key_package_extensions)
            .leaf_node_capabilities(capabilities)
            .leaf_node_extensions(leaf_node_extensions)
            .build(
                CIPHERSUITE,
                crypto_backend,
                leaf_keys.leaf_signing_key(),
                credential_with_key,
            )?;
        let esek = leaf_keys
            .signature_ear_key()
            .encrypt(&self.signature_ear_key_wrapper_key)?;

        let add_package = AddPackage::new(kp.clone(), esek, encrypted_client_credential.clone());
        Ok(add_package)
    }
}<|MERGE_RESOLUTION|>--- conflicted
+++ resolved
@@ -5,18 +5,9 @@
 use std::ops::Deref;
 
 use anyhow::Result;
-<<<<<<< HEAD
-use openmls::{
-    prelude::{
-        CredentialWithKey, CryptoConfig, Extension, Extensions, KeyPackage, LastResortExtension,
-        SignaturePublicKey, UnknownExtension,
-    },
-    versions::ProtocolVersion,
-=======
 use openmls::prelude::{
     CredentialWithKey, Extension, Extensions, KeyPackage, LastResortExtension, SignaturePublicKey,
     UnknownExtension,
->>>>>>> d44239f5
 };
 use phnxtypes::{
     credentials::EncryptedClientCredential,
@@ -33,13 +24,8 @@
 use tls_codec::Serialize as TlsSerializeTrait;
 
 use crate::{
-<<<<<<< HEAD
-    groups::default_capabilities,
-    users::{api_clients::ApiClients, openmls_provider::PhnxOpenMlsProvider, CIPHERSUITE},
-=======
     clients::{api_clients::ApiClients, openmls_provider::PhnxOpenMlsProvider, CIPHERSUITE},
     groups::default_capabilities,
->>>>>>> d44239f5
     utils::persistence::{DataType, Persistable, PersistenceError},
 };
 

--- conflicted
+++ resolved
@@ -7,18 +7,13 @@
 use anyhow::{Result, bail};
 use openmls::group::GroupId;
 use phnxtypes::identifiers::AsClientId;
-<<<<<<< HEAD
 use sqlx::{
+    Database, Encode, Sqlite, SqlitePool, Type,
     encode::IsNull,
     error::BoxDynError,
     migrate,
     sqlite::{SqliteConnectOptions, SqliteJournalMode, SqlitePoolOptions},
-    Database, Encode, Sqlite, SqlitePool, Type,
 };
-=======
-use rusqlite::{Connection, ToSql, types::FromSql};
-use tokio::sync::{Mutex, MutexGuard};
->>>>>>> dd4cf8e8
 use tracing::error;
 
 use crate::clients::store::ClientRecord;

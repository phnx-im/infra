--- conflicted
+++ resolved
@@ -2,7 +2,6 @@
 //
 // SPDX-License-Identifier: AGPL-3.0-or-later
 
-<<<<<<< HEAD
 use phnxtypes::{
     crypto::{
         ear::keys::{KeyPackageEarKey, WelcomeAttributionInfoEarKey},
@@ -11,15 +10,12 @@
     identifiers::{AsClientId, QualifiedUserName},
     messages::FriendshipToken,
 };
-use rusqlite::{params, Connection, OptionalExtension, Transaction};
+use rusqlite::{params, Connection, OptionalExtension};
 use sqlx::{
-    error::BoxDynError, query, query_as, Database, Decode, Executor, Sqlite, SqlitePool, Type,
+    error::BoxDynError, prelude::Type, query, query_as, Database, Decode, Executor, Sqlite,
+    SqlitePool,
 };
 use tokio_stream::StreamExt;
-=======
-use phnxtypes::identifiers::{AsClientId, QualifiedUserName};
-use rusqlite::{params, Connection, OptionalExtension};
->>>>>>> 50b7bc94
 
 use crate::{
     clients::connection_establishment::FriendshipPackage, store::StoreNotifier,

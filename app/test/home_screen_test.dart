--- conflicted
+++ resolved
@@ -61,15 +61,12 @@
           untilTimestamp: any(named: "untilTimestamp"),
         ),
       ).thenAnswer((_) => Future.value());
-<<<<<<< HEAD
       when(
         () => conversationDetailsCubit.storeDraft(
           draftMessage: any(named: "draftMessage"),
         ),
       ).thenAnswer((_) async => Future.value());
-=======
       when(() => userSettingsCubit.state).thenReturn(const UserSettings());
->>>>>>> cb98f7df
     });
 
     Widget buildSubject() => MultiBlocProvider(

<?xml version="1.0" encoding="UTF-8"?>
<<<<<<< HEAD
<document type="com.apple.InterfaceBuilder3.Cocoa.XIB" version="3.0" toolsVersion="23504" targetRuntime="MacOSX.Cocoa" propertyAccessControl="none" useAutolayout="YES" customObjectInstantitationMethod="direct">
    <dependencies>
        <deployment identifier="macosx"/>
        <plugIn identifier="com.apple.InterfaceBuilder.CocoaPlugin" version="23504"/>
=======
<document type="com.apple.InterfaceBuilder3.Cocoa.XIB" version="3.0" toolsVersion="21701" targetRuntime="MacOSX.Cocoa" propertyAccessControl="none" useAutolayout="YES" customObjectInstantitationMethod="direct">
    <dependencies>
        <deployment identifier="macosx"/>
        <plugIn identifier="com.apple.InterfaceBuilder.CocoaPlugin" version="21701"/>
>>>>>>> ad88bca1
        <capability name="documents saved in the Xcode 8 format" minToolsVersion="8.0"/>
    </dependencies>
    <objects>
        <customObject id="-2" userLabel="File's Owner" customClass="NSApplication">
            <connections>
                <outlet property="delegate" destination="Voe-Tx-rLC" id="GzC-gU-4Uq"/>
            </connections>
        </customObject>
        <customObject id="-1" userLabel="First Responder" customClass="FirstResponder"/>
        <customObject id="-3" userLabel="Application" customClass="NSObject"/>
        <customObject id="Voe-Tx-rLC" customClass="AppDelegate" customModule="prototype" customModuleProvider="target">
            <connections>
                <outlet property="applicationMenu" destination="uQy-DD-JDr" id="XBo-yE-nKs"/>
                <outlet property="mainFlutterWindow" destination="QvC-M9-y7g" id="gIp-Ho-8D9"/>
            </connections>
        </customObject>
        <customObject id="YLy-65-1bz" customClass="NSFontManager"/>
        <menu title="Main Menu" systemMenu="main" id="AYu-sK-qS6">
            <items>
                <menuItem title="APP_NAME" id="1Xt-HY-uBw">
                    <modifierMask key="keyEquivalentModifierMask"/>
                    <menu key="submenu" title="APP_NAME" systemMenu="apple" id="uQy-DD-JDr">
                        <items>
                            <menuItem title="About APP_NAME" id="5kV-Vb-QxS">
                                <modifierMask key="keyEquivalentModifierMask"/>
                                <connections>
                                    <action selector="orderFrontStandardAboutPanel:" target="-1" id="Exp-CZ-Vem"/>
                                </connections>
                            </menuItem>
                            <menuItem isSeparatorItem="YES" id="VOq-y0-SEH"/>
                            <menuItem title="Preferences…" keyEquivalent="," id="BOF-NM-1cW"/>
                            <menuItem isSeparatorItem="YES" id="wFC-TO-SCJ"/>
                            <menuItem title="Services" id="NMo-om-nkz">
                                <modifierMask key="keyEquivalentModifierMask"/>
                                <menu key="submenu" title="Services" systemMenu="services" id="hz9-B4-Xy5"/>
                            </menuItem>
                            <menuItem isSeparatorItem="YES" id="4je-JR-u6R"/>
                            <menuItem title="Hide APP_NAME" keyEquivalent="h" id="Olw-nP-bQN">
                                <connections>
                                    <action selector="hide:" target="-1" id="PnN-Uc-m68"/>
                                </connections>
                            </menuItem>
                            <menuItem title="Hide Others" keyEquivalent="h" id="Vdr-fp-XzO">
                                <modifierMask key="keyEquivalentModifierMask" option="YES" command="YES"/>
                                <connections>
                                    <action selector="hideOtherApplications:" target="-1" id="VT4-aY-XCT"/>
                                </connections>
                            </menuItem>
                            <menuItem title="Show All" id="Kd2-mp-pUS">
                                <modifierMask key="keyEquivalentModifierMask"/>
                                <connections>
                                    <action selector="unhideAllApplications:" target="-1" id="Dhg-Le-xox"/>
                                </connections>
                            </menuItem>
                            <menuItem isSeparatorItem="YES" id="kCx-OE-vgT"/>
                            <menuItem title="Quit APP_NAME" keyEquivalent="q" id="4sb-4s-VLi">
                                <connections>
                                    <action selector="terminate:" target="-1" id="Te7-pn-YzF"/>
                                </connections>
                            </menuItem>
                        </items>
                    </menu>
                </menuItem>
                <menuItem title="Edit" id="5QF-Oa-p0T">
                    <modifierMask key="keyEquivalentModifierMask"/>
                    <menu key="submenu" title="Edit" id="W48-6f-4Dl">
                        <items>
                            <menuItem title="Undo" keyEquivalent="z" id="dRJ-4n-Yzg">
                                <connections>
                                    <action selector="undo:" target="-1" id="M6e-cu-g7V"/>
                                </connections>
                            </menuItem>
                            <menuItem title="Redo" keyEquivalent="Z" id="6dh-zS-Vam">
                                <connections>
                                    <action selector="redo:" target="-1" id="oIA-Rs-6OD"/>
                                </connections>
                            </menuItem>
                            <menuItem isSeparatorItem="YES" id="WRV-NI-Exz"/>
                            <menuItem title="Cut" keyEquivalent="x" id="uRl-iY-unG">
                                <connections>
                                    <action selector="cut:" target="-1" id="YJe-68-I9s"/>
                                </connections>
                            </menuItem>
                            <menuItem title="Copy" keyEquivalent="c" id="x3v-GG-iWU">
                                <connections>
                                    <action selector="copy:" target="-1" id="G1f-GL-Joy"/>
                                </connections>
                            </menuItem>
                            <menuItem title="Paste" keyEquivalent="v" id="gVA-U4-sdL">
                                <connections>
                                    <action selector="paste:" target="-1" id="UvS-8e-Qdg"/>
                                </connections>
                            </menuItem>
                            <menuItem title="Paste and Match Style" keyEquivalent="V" id="WeT-3V-zwk">
                                <modifierMask key="keyEquivalentModifierMask" option="YES" command="YES"/>
                                <connections>
                                    <action selector="pasteAsPlainText:" target="-1" id="cEh-KX-wJQ"/>
                                </connections>
                            </menuItem>
                            <menuItem title="Delete" id="pa3-QI-u2k">
                                <modifierMask key="keyEquivalentModifierMask"/>
                                <connections>
                                    <action selector="delete:" target="-1" id="0Mk-Ml-PaM"/>
                                </connections>
                            </menuItem>
                            <menuItem title="Select All" keyEquivalent="a" id="Ruw-6m-B2m">
                                <connections>
                                    <action selector="selectAll:" target="-1" id="VNm-Mi-diN"/>
                                </connections>
                            </menuItem>
                            <menuItem isSeparatorItem="YES" id="uyl-h8-XO2"/>
                            <menuItem title="Find" id="4EN-yA-p0u">
                                <modifierMask key="keyEquivalentModifierMask"/>
                                <menu key="submenu" title="Find" id="1b7-l0-nxx">
                                    <items>
                                        <menuItem title="Find…" tag="1" keyEquivalent="f" id="Xz5-n4-O0W">
                                            <connections>
                                                <action selector="performFindPanelAction:" target="-1" id="cD7-Qs-BN4"/>
                                            </connections>
                                        </menuItem>
                                        <menuItem title="Find and Replace…" tag="12" keyEquivalent="f" id="YEy-JH-Tfz">
                                            <modifierMask key="keyEquivalentModifierMask" option="YES" command="YES"/>
                                            <connections>
                                                <action selector="performFindPanelAction:" target="-1" id="WD3-Gg-5AJ"/>
                                            </connections>
                                        </menuItem>
                                        <menuItem title="Find Next" tag="2" keyEquivalent="g" id="q09-fT-Sye">
                                            <connections>
                                                <action selector="performFindPanelAction:" target="-1" id="NDo-RZ-v9R"/>
                                            </connections>
                                        </menuItem>
                                        <menuItem title="Find Previous" tag="3" keyEquivalent="G" id="OwM-mh-QMV">
                                            <connections>
                                                <action selector="performFindPanelAction:" target="-1" id="HOh-sY-3ay"/>
                                            </connections>
                                        </menuItem>
                                        <menuItem title="Use Selection for Find" tag="7" keyEquivalent="e" id="buJ-ug-pKt">
                                            <connections>
                                                <action selector="performFindPanelAction:" target="-1" id="U76-nv-p5D"/>
                                            </connections>
                                        </menuItem>
                                        <menuItem title="Jump to Selection" keyEquivalent="j" id="S0p-oC-mLd">
                                            <connections>
                                                <action selector="centerSelectionInVisibleArea:" target="-1" id="IOG-6D-g5B"/>
                                            </connections>
                                        </menuItem>
                                    </items>
                                </menu>
                            </menuItem>
                            <menuItem title="Spelling and Grammar" id="Dv1-io-Yv7">
                                <modifierMask key="keyEquivalentModifierMask"/>
                                <menu key="submenu" title="Spelling" id="3IN-sU-3Bg">
                                    <items>
                                        <menuItem title="Show Spelling and Grammar" keyEquivalent=":" id="HFo-cy-zxI">
                                            <connections>
                                                <action selector="showGuessPanel:" target="-1" id="vFj-Ks-hy3"/>
                                            </connections>
                                        </menuItem>
                                        <menuItem title="Check Document Now" keyEquivalent=";" id="hz2-CU-CR7">
                                            <connections>
                                                <action selector="checkSpelling:" target="-1" id="fz7-VC-reM"/>
                                            </connections>
                                        </menuItem>
                                        <menuItem isSeparatorItem="YES" id="bNw-od-mp5"/>
                                        <menuItem title="Check Spelling While Typing" id="rbD-Rh-wIN">
                                            <modifierMask key="keyEquivalentModifierMask"/>
                                            <connections>
                                                <action selector="toggleContinuousSpellChecking:" target="-1" id="7w6-Qz-0kB"/>
                                            </connections>
                                        </menuItem>
                                        <menuItem title="Check Grammar With Spelling" id="mK6-2p-4JG">
                                            <modifierMask key="keyEquivalentModifierMask"/>
                                            <connections>
                                                <action selector="toggleGrammarChecking:" target="-1" id="muD-Qn-j4w"/>
                                            </connections>
                                        </menuItem>
                                        <menuItem title="Correct Spelling Automatically" id="78Y-hA-62v">
                                            <modifierMask key="keyEquivalentModifierMask"/>
                                            <connections>
                                                <action selector="toggleAutomaticSpellingCorrection:" target="-1" id="2lM-Qi-WAP"/>
                                            </connections>
                                        </menuItem>
                                    </items>
                                </menu>
                            </menuItem>
                            <menuItem title="Substitutions" id="9ic-FL-obx">
                                <modifierMask key="keyEquivalentModifierMask"/>
                                <menu key="submenu" title="Substitutions" id="FeM-D8-WVr">
                                    <items>
                                        <menuItem title="Show Substitutions" id="z6F-FW-3nz">
                                            <modifierMask key="keyEquivalentModifierMask"/>
                                            <connections>
                                                <action selector="orderFrontSubstitutionsPanel:" target="-1" id="oku-mr-iSq"/>
                                            </connections>
                                        </menuItem>
                                        <menuItem isSeparatorItem="YES" id="gPx-C9-uUO"/>
                                        <menuItem title="Smart Copy/Paste" id="9yt-4B-nSM">
                                            <modifierMask key="keyEquivalentModifierMask"/>
                                            <connections>
                                                <action selector="toggleSmartInsertDelete:" target="-1" id="3IJ-Se-DZD"/>
                                            </connections>
                                        </menuItem>
                                        <menuItem title="Smart Quotes" id="hQb-2v-fYv">
                                            <modifierMask key="keyEquivalentModifierMask"/>
                                            <connections>
                                                <action selector="toggleAutomaticQuoteSubstitution:" target="-1" id="ptq-xd-QOA"/>
                                            </connections>
                                        </menuItem>
                                        <menuItem title="Smart Dashes" id="rgM-f4-ycn">
                                            <modifierMask key="keyEquivalentModifierMask"/>
                                            <connections>
                                                <action selector="toggleAutomaticDashSubstitution:" target="-1" id="oCt-pO-9gS"/>
                                            </connections>
                                        </menuItem>
                                        <menuItem title="Smart Links" id="cwL-P1-jid">
                                            <modifierMask key="keyEquivalentModifierMask"/>
                                            <connections>
                                                <action selector="toggleAutomaticLinkDetection:" target="-1" id="Gip-E3-Fov"/>
                                            </connections>
                                        </menuItem>
                                        <menuItem title="Data Detectors" id="tRr-pd-1PS">
                                            <modifierMask key="keyEquivalentModifierMask"/>
                                            <connections>
                                                <action selector="toggleAutomaticDataDetection:" target="-1" id="R1I-Nq-Kbl"/>
                                            </connections>
                                        </menuItem>
                                        <menuItem title="Text Replacement" id="HFQ-gK-NFA">
                                            <modifierMask key="keyEquivalentModifierMask"/>
                                            <connections>
                                                <action selector="toggleAutomaticTextReplacement:" target="-1" id="DvP-Fe-Py6"/>
                                            </connections>
                                        </menuItem>
                                    </items>
                                </menu>
                            </menuItem>
                            <menuItem title="Transformations" id="2oI-Rn-ZJC">
                                <modifierMask key="keyEquivalentModifierMask"/>
                                <menu key="submenu" title="Transformations" id="c8a-y6-VQd">
                                    <items>
                                        <menuItem title="Make Upper Case" id="vmV-6d-7jI">
                                            <modifierMask key="keyEquivalentModifierMask"/>
                                            <connections>
                                                <action selector="uppercaseWord:" target="-1" id="sPh-Tk-edu"/>
                                            </connections>
                                        </menuItem>
                                        <menuItem title="Make Lower Case" id="d9M-CD-aMd">
                                            <modifierMask key="keyEquivalentModifierMask"/>
                                            <connections>
                                                <action selector="lowercaseWord:" target="-1" id="iUZ-b5-hil"/>
                                            </connections>
                                        </menuItem>
                                        <menuItem title="Capitalize" id="UEZ-Bs-lqG">
                                            <modifierMask key="keyEquivalentModifierMask"/>
                                            <connections>
                                                <action selector="capitalizeWord:" target="-1" id="26H-TL-nsh"/>
                                            </connections>
                                        </menuItem>
                                    </items>
                                </menu>
                            </menuItem>
                            <menuItem title="Speech" id="xrE-MZ-jX0">
                                <modifierMask key="keyEquivalentModifierMask"/>
                                <menu key="submenu" title="Speech" id="3rS-ZA-NoH">
                                    <items>
                                        <menuItem title="Start Speaking" id="Ynk-f8-cLZ">
                                            <modifierMask key="keyEquivalentModifierMask"/>
                                            <connections>
                                                <action selector="startSpeaking:" target="-1" id="654-Ng-kyl"/>
                                            </connections>
                                        </menuItem>
                                        <menuItem title="Stop Speaking" id="Oyz-dy-DGm">
                                            <modifierMask key="keyEquivalentModifierMask"/>
                                            <connections>
                                                <action selector="stopSpeaking:" target="-1" id="dX8-6p-jy9"/>
                                            </connections>
                                        </menuItem>
                                    </items>
                                </menu>
                            </menuItem>
                        </items>
                    </menu>
                </menuItem>
                <menuItem title="View" id="H8h-7b-M4v">
                    <modifierMask key="keyEquivalentModifierMask"/>
                    <menu key="submenu" title="View" id="HyV-fh-RgO">
                        <items>
                            <menuItem title="Enter Full Screen" keyEquivalent="f" id="4J7-dP-txa">
                                <modifierMask key="keyEquivalentModifierMask" control="YES" command="YES"/>
                                <connections>
                                    <action selector="toggleFullScreen:" target="-1" id="dU3-MA-1Rq"/>
                                </connections>
                            </menuItem>
                        </items>
                    </menu>
                </menuItem>
                <menuItem title="Window" id="aUF-d1-5bR">
                    <modifierMask key="keyEquivalentModifierMask"/>
                    <menu key="submenu" title="Window" systemMenu="window" id="Td7-aD-5lo">
                        <items>
                            <menuItem title="Minimize" keyEquivalent="m" id="OY7-WF-poV">
                                <connections>
                                    <action selector="performMiniaturize:" target="-1" id="VwT-WD-YPe"/>
                                </connections>
                            </menuItem>
                            <menuItem title="Zoom" id="R4o-n2-Eq4">
                                <modifierMask key="keyEquivalentModifierMask"/>
                                <connections>
                                    <action selector="performZoom:" target="-1" id="DIl-cC-cCs"/>
                                </connections>
                            </menuItem>
                            <menuItem isSeparatorItem="YES" id="eu3-7i-yIM"/>
                            <menuItem title="Bring All to Front" id="LE2-aR-0XJ">
                                <modifierMask key="keyEquivalentModifierMask"/>
                                <connections>
                                    <action selector="arrangeInFront:" target="-1" id="DRN-fu-gQh"/>
                                </connections>
                            </menuItem>
                        </items>
                    </menu>
                </menuItem>
            </items>
            <point key="canvasLocation" x="142" y="-258"/>
        </menu>
<<<<<<< HEAD
        <window title="APP_NAME" allowsToolTipsWhenApplicationIsInactive="NO" autorecalculatesKeyViewLoop="NO" releasedWhenClosed="NO" animationBehavior="default" id="QvC-M9-y7g" customClass="MainFlutterWindow" customModule="prototype" customModuleProvider="target">
            <windowStyleMask key="styleMask" titled="YES" closable="YES" miniaturizable="YES" resizable="YES"/>
=======
        <window title="APP_NAME" allowsToolTipsWhenApplicationIsInactive="NO" autorecalculatesKeyViewLoop="NO" releasedWhenClosed="NO" animationBehavior="default" titlebarAppearsTransparent="YES" titleVisibility="hidden" id="QvC-M9-y7g" customClass="MainFlutterWindow" customModule="phnx" customModuleProvider="target">
            <windowStyleMask key="styleMask" titled="YES" closable="YES" miniaturizable="YES" resizable="YES" fullSizeContentView="YES"/>
>>>>>>> ad88bca1
            <rect key="contentRect" x="335" y="390" width="800" height="600"/>
            <rect key="screenRect" x="0.0" y="0.0" width="1728" height="1079"/>
            <view key="contentView" wantsLayer="YES" id="EiT-Mj-1SZ">
                <rect key="frame" x="0.0" y="0.0" width="800" height="600"/>
                <autoresizingMask key="autoresizingMask"/>
            </view>
        </window>
    </objects>
</document><|MERGE_RESOLUTION|>--- conflicted
+++ resolved
@@ -1,15 +1,8 @@
 <?xml version="1.0" encoding="UTF-8"?>
-<<<<<<< HEAD
 <document type="com.apple.InterfaceBuilder3.Cocoa.XIB" version="3.0" toolsVersion="23504" targetRuntime="MacOSX.Cocoa" propertyAccessControl="none" useAutolayout="YES" customObjectInstantitationMethod="direct">
     <dependencies>
         <deployment identifier="macosx"/>
         <plugIn identifier="com.apple.InterfaceBuilder.CocoaPlugin" version="23504"/>
-=======
-<document type="com.apple.InterfaceBuilder3.Cocoa.XIB" version="3.0" toolsVersion="21701" targetRuntime="MacOSX.Cocoa" propertyAccessControl="none" useAutolayout="YES" customObjectInstantitationMethod="direct">
-    <dependencies>
-        <deployment identifier="macosx"/>
-        <plugIn identifier="com.apple.InterfaceBuilder.CocoaPlugin" version="21701"/>
->>>>>>> ad88bca1
         <capability name="documents saved in the Xcode 8 format" minToolsVersion="8.0"/>
     </dependencies>
     <objects>
@@ -333,13 +326,8 @@
             </items>
             <point key="canvasLocation" x="142" y="-258"/>
         </menu>
-<<<<<<< HEAD
-        <window title="APP_NAME" allowsToolTipsWhenApplicationIsInactive="NO" autorecalculatesKeyViewLoop="NO" releasedWhenClosed="NO" animationBehavior="default" id="QvC-M9-y7g" customClass="MainFlutterWindow" customModule="prototype" customModuleProvider="target">
-            <windowStyleMask key="styleMask" titled="YES" closable="YES" miniaturizable="YES" resizable="YES"/>
-=======
         <window title="APP_NAME" allowsToolTipsWhenApplicationIsInactive="NO" autorecalculatesKeyViewLoop="NO" releasedWhenClosed="NO" animationBehavior="default" titlebarAppearsTransparent="YES" titleVisibility="hidden" id="QvC-M9-y7g" customClass="MainFlutterWindow" customModule="phnx" customModuleProvider="target">
             <windowStyleMask key="styleMask" titled="YES" closable="YES" miniaturizable="YES" resizable="YES" fullSizeContentView="YES"/>
->>>>>>> ad88bca1
             <rect key="contentRect" x="335" y="390" width="800" height="600"/>
             <rect key="screenRect" x="0.0" y="0.0" width="1728" height="1079"/>
             <view key="contentView" wantsLayer="YES" id="EiT-Mj-1SZ">

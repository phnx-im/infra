--- conflicted
+++ resolved
@@ -2,19 +2,15 @@
 //
 // SPDX-License-Identifier: AGPL-3.0-or-later
 
+import 'package:air/l10n/app_localizations.dart';
+import 'package:air/navigation/navigation_cubit.dart';
+import 'package:air/ui/colors/themes.dart';
+import 'package:air/user/user_cubit.dart';
+import 'package:air/util/dialog.dart';
 import 'package:flutter/material.dart';
-<<<<<<< HEAD
-import 'package:prototype/core/core.dart';
-import 'package:prototype/navigation/navigation.dart' show NavigationCubit;
-import 'package:prototype/theme/theme.dart';
-import 'package:prototype/user/user.dart';
-import 'package:prototype/util/dialog.dart';
-import 'package:prototype/widgets/widgets.dart';
-=======
 import 'package:air/core/core.dart';
 import 'package:air/theme/theme.dart';
 import 'package:air/widgets/widgets.dart';
->>>>>>> 2f92cf9c
 import 'package:provider/provider.dart';
 
 import 'conversation_details_cubit.dart';
@@ -33,7 +29,8 @@
       return const SizedBox.shrink();
     }
 
-<<<<<<< HEAD
+    final loc = AppLocalizations.of(context);
+
     return Align(
       alignment: Alignment.topCenter,
       child: Container(
@@ -42,7 +39,7 @@
         child: Column(
           children: [
             UserAvatar(
-              size: 96,
+              size: 128,
               displayName: conversation.title,
               image: conversation.picture,
             ),
@@ -59,32 +56,15 @@
             const Spacer(),
             OutlinedButton(
               onPressed: () => _delete(context, conversation.id),
-              style: dangerButtonStyle(context),
-              child: const Text('Delete'),
+              child: Text(
+                loc.deleteConnectionButton_text,
+                style: TextStyle(
+                  color: CustomColorScheme.of(context).function.danger,
+                ),
+              ),
             ),
           ],
         ),
-=======
-    return Center(
-      child: Column(
-        spacing: Spacings.l,
-        children: [
-          const SizedBox(height: Spacings.l),
-          UserAvatar(
-            size: 128,
-            displayName: conversation.title,
-            image: conversation.picture,
-          ),
-          Text(
-            conversation.title,
-            style: Theme.of(context).textTheme.bodyLarge,
-          ),
-          Text(
-            conversation.conversationType.description,
-            style: Theme.of(context).textTheme.bodyMedium,
-          ),
-        ],
->>>>>>> 2f92cf9c
       ),
     );
   }
@@ -95,7 +75,7 @@
     if (await showConfirmationDialog(
       context,
       title: "Delete",
-      message:
+      message: // TODO: Localization
           "Are you sure you want to remove this connection? "
           "The message history will be also deleted.",
       positiveButtonText: "Delete",

// SPDX-FileCopyrightText: 2024 Phoenix R&D GmbH <hello@phnx.im>
//
// SPDX-License-Identifier: AGPL-3.0-or-later

import 'package:air/l10n/app_localizations.dart';
import 'package:air/navigation/navigation_cubit.dart';
import 'package:air/ui/colors/themes.dart';
import 'package:air/user/user_cubit.dart';
import 'package:air/util/dialog.dart';
import 'package:flutter/material.dart';
import 'package:air/core/core.dart';
import 'package:air/theme/theme.dart';
import 'package:air/widgets/widgets.dart';
import 'package:logging/logging.dart';
import 'package:provider/provider.dart';

import 'conversation_details_cubit.dart';
import 'report_spam_button.dart';

final _log = Logger('ConnectionDetails');

/// Details of a 1:1 connection
class ConnectionDetails extends StatelessWidget {
  const ConnectionDetails({super.key});

  @override
  Widget build(BuildContext context) {
    final conversation = context.select(
      (ConversationDetailsCubit cubit) => cubit.state.conversation,
    );

    if (conversation == null) {
      return const SizedBox.shrink();
    }

<<<<<<< HEAD
    final loc = AppLocalizations.of(context);

    return Align(
      alignment: Alignment.topCenter,
      child: Container(
        constraints: isPointer() ? const BoxConstraints(maxWidth: 800) : null,
        padding: const EdgeInsets.all(Spacings.s),
        child: Column(
          children: [
            const SizedBox(height: Spacings.l),
            UserAvatar(
              size: 128,
              displayName: conversation.title,
              image: conversation.picture,
            ),
            const SizedBox(height: Spacings.l),
            Text(
              style: Theme.of(context).textTheme.bodyLarge,
              conversation.title,
            ),
            const SizedBox(height: Spacings.l),
            Text(
              conversation.conversationType.description,
              style: Theme.of(context).textTheme.bodyMedium,
            ),
            const Spacer(),
            OutlinedButton(
              onPressed: () => _delete(context, conversation.id),
              child: Text(
                loc.deleteConnectionButton_text,
                style: TextStyle(
                  color: CustomColorScheme.of(context).function.danger,
                ),
              ),
            ),
          ],
        ),
=======
    final memberId = switch (conversation.conversationType) {
      UiConversationType_Connection(field0: final profile) => profile.userId,
      _ => null,
    };
    if (memberId == null) {
      _log.warning("memberId is null in 1:1 connection details");
      return const SizedBox.shrink();
    }

    return Center(
      child: Column(
        children: [
          const SizedBox(height: Spacings.l),
          UserAvatar(
            size: 128,
            displayName: conversation.title,
            image: conversation.picture,
          ),
          const SizedBox(height: Spacings.l),
          Text(
            style: Theme.of(context).textTheme.bodyLarge,
            conversation.title,
          ),
          const SizedBox(height: Spacings.l),
          Text(
            conversation.conversationType.description,
            style: Theme.of(context).textTheme.bodyMedium,
          ),

          const Spacer(),

          ReportSpamButton(userId: memberId),
          const SizedBox(height: Spacings.s),
        ],
>>>>>>> 2011c32c
      ),
    );
  }

  void _delete(BuildContext context, ConversationId conversationId) async {
    final userCubit = context.read<UserCubit>();
    final navigationCubit = context.read<NavigationCubit>();
    if (await showConfirmationDialog(
      context,
      title: "Delete",
      message: // TODO: Localization
          "Are you sure you want to remove this connection? "
          "The message history will be also deleted.",
      positiveButtonText: "Delete",
      negativeButtonText: "Cancel",
    )) {
      userCubit.deleteConversation(conversationId);
      navigationCubit.closeConversation();
    }
  }
}<|MERGE_RESOLUTION|>--- conflicted
+++ resolved
@@ -33,45 +33,6 @@
       return const SizedBox.shrink();
     }
 
-<<<<<<< HEAD
-    final loc = AppLocalizations.of(context);
-
-    return Align(
-      alignment: Alignment.topCenter,
-      child: Container(
-        constraints: isPointer() ? const BoxConstraints(maxWidth: 800) : null,
-        padding: const EdgeInsets.all(Spacings.s),
-        child: Column(
-          children: [
-            const SizedBox(height: Spacings.l),
-            UserAvatar(
-              size: 128,
-              displayName: conversation.title,
-              image: conversation.picture,
-            ),
-            const SizedBox(height: Spacings.l),
-            Text(
-              style: Theme.of(context).textTheme.bodyLarge,
-              conversation.title,
-            ),
-            const SizedBox(height: Spacings.l),
-            Text(
-              conversation.conversationType.description,
-              style: Theme.of(context).textTheme.bodyMedium,
-            ),
-            const Spacer(),
-            OutlinedButton(
-              onPressed: () => _delete(context, conversation.id),
-              child: Text(
-                loc.deleteConnectionButton_text,
-                style: TextStyle(
-                  color: CustomColorScheme.of(context).function.danger,
-                ),
-              ),
-            ),
-          ],
-        ),
-=======
     final memberId = switch (conversation.conversationType) {
       UiConversationType_Connection(field0: final profile) => profile.userId,
       _ => null,
@@ -103,10 +64,30 @@
 
           const Spacer(),
 
+          _DeleteConnectionButton(conversationId: conversation.id),
+          const SizedBox(height: Spacings.s),
+
           ReportSpamButton(userId: memberId),
           const SizedBox(height: Spacings.s),
         ],
->>>>>>> 2011c32c
+      ),
+    );
+  }
+}
+
+class _DeleteConnectionButton extends StatelessWidget {
+  const _DeleteConnectionButton({required this.conversationId});
+
+  final ConversationId conversationId;
+
+  @override
+  Widget build(BuildContext context) {
+    final loc = AppLocalizations.of(context);
+    return OutlinedButton(
+      onPressed: () => _delete(context, conversationId),
+      child: Text(
+        loc.deleteConnectionButton_text,
+        style: TextStyle(color: CustomColorScheme.of(context).function.danger),
       ),
     );
   }
@@ -114,15 +95,15 @@
   void _delete(BuildContext context, ConversationId conversationId) async {
     final userCubit = context.read<UserCubit>();
     final navigationCubit = context.read<NavigationCubit>();
-    if (await showConfirmationDialog(
+    final loc = AppLocalizations.of(context);
+    final confirmed = await showConfirmationDialog(
       context,
-      title: "Delete",
-      message: // TODO: Localization
-          "Are you sure you want to remove this connection? "
-          "The message history will be also deleted.",
-      positiveButtonText: "Delete",
-      negativeButtonText: "Cancel",
-    )) {
+      title: loc.deleteConnectionDialog_title,
+      message: loc.deleteConnectionDialog_content,
+      positiveButtonText: loc.deleteConnectionDialog_delete,
+      negativeButtonText: loc.deleteConnectionDialog_cancel,
+    );
+    if (confirmed) {
       userCubit.deleteConversation(conversationId);
       navigationCubit.closeConversation();
     }

// SPDX-FileCopyrightText: 2024 Phoenix R&D GmbH <hello@phnx.im>
//
// SPDX-License-Identifier: AGPL-3.0-or-later

import 'package:flutter/material.dart';
import 'package:prototype/conversation_pane/message_renderer.dart';
import 'package:prototype/core/core.dart';
import 'package:prototype/elements.dart';
import 'package:prototype/styles.dart';
import 'package:prototype/user_cubit.dart';
import 'package:provider/provider.dart';
import 'package:prototype/core_extension.dart';

class TextMessageTile extends StatelessWidget {
  const TextMessageTile({
    required this.contentMessage,
    required this.timestamp,
    required this.flightPosition,
    super.key,
  });

  final UiContentMessage contentMessage;
  final String timestamp;
  final UiFlightPosition flightPosition;

  @override
  Widget build(BuildContext context) {
    final userName = context.select((UserCubit cubit) => cubit.state.userName);

    final isSender = contentMessage.sender == userName;

    return Column(
      children: [
        if (!isSender && flightPosition.isFirst) _sender(context, false),
        _messageSpace(
          context,
          isSender: isSender,
          flightPosition: flightPosition,
        ),
      ],
    );
  }

  Widget _messageSpace(
    BuildContext context, {
    required bool isSender,
    required UiFlightPosition flightPosition,
  }) {
    // We use this to make an indent on the side of the receiver
    const flex = Flexible(child: SizedBox.shrink());

    return Row(
      mainAxisAlignment:
          isSender ? MainAxisAlignment.end : MainAxisAlignment.start,
      children: [
        if (isSender) flex,
        Flexible(
          flex: 5,
          child: Container(
            padding: EdgeInsets.only(
                top: flightPosition.isFirst ? 5 : 0,
                bottom: flightPosition.isLast ? 5 : 0),
            child: Column(
              crossAxisAlignment:
                  isSender ? CrossAxisAlignment.end : CrossAxisAlignment.start,
              children: [
                _textMessage(context, contentMessage.content.body, isSender),
                if (flightPosition.isLast) ...[
                  const SizedBox(height: 3),
                  _timestamp(context),
                ],
              ],
            ),
          ),
        ),
        if (!isSender) flex,
      ],
    );
  }

  Widget _sender(BuildContext context, bool isSender) {
    return Padding(
      padding: const EdgeInsets.only(bottom: 4.0),
      child: Row(
        crossAxisAlignment: CrossAxisAlignment.center,
        children: [
          FutureUserAvatar(
            profile: () => context
                .read<UserCubit>()
                .userProfile(contentFlight.last.sender),
          ),
          const SizedBox(width: 10),
          _username(isSender),
        ],
      ),
    );
  }

<<<<<<< HEAD
=======
  Widget _avatar(BuildContext context) {
    return FutureUserAvatar(
      profile: () =>
          context.coreClient.user.userProfile(userName: contentMessage.sender),
    );
  }

>>>>>>> d9075780
  Widget _timestamp(BuildContext context) {
    return Padding(
      padding: const EdgeInsets.symmetric(horizontal: 7.0),
      child: SelectionContainer.disabled(
        child: Text(
          timeString(timestamp),
          style: TextStyle(
            color: colorGreyDark,
            fontSize: isLargeScreen(context) ? 10 : 11,
            fontVariations: variationMedium,
            letterSpacing: -0.1,
          ),
        ),
      ),
    );
  }

  String timeString(String time) {
    final t = DateTime.parse(time);
    // If the elapsed time is less than 60 seconds, show "now"
    if (DateTime.now().difference(t).inSeconds < 60) {
      return 'Now';
    }
    // If the elapsed time is less than 60 minutes, show the elapsed minutes
    if (DateTime.now().difference(t).inMinutes < 60) {
      return '${DateTime.now().difference(t).inMinutes}m ago';
    }
    // Otherwise show the time
    return '${t.hour}:${t.minute.toString().padLeft(2, '0')}';
  }

  Widget _textMessage(BuildContext context, String text, bool isSender) {
    return Padding(
      padding: const EdgeInsets.only(bottom: 1.0),
      child: Container(
        alignment: isSender
            ? AlignmentDirectional.topEnd
            : AlignmentDirectional.topStart,
        child: Container(
          padding: EdgeInsets.only(
            top: isLargeScreen(context) ? 1 : 4,
            right: isLargeScreen(context) ? 10 : 11,
            left: isLargeScreen(context) ? 10 : 11,
            bottom: isLargeScreen(context) ? 5 : 6,
          ),
          decoration: BoxDecoration(
            borderRadius: BorderRadius.circular(7),
            color: isSender ? colorDMB : colorDMBSuperLight,
          ),
          child: RichText(
            text: buildTextSpanFromText(
                ["@Alice", "@Bob", "@Carol", "@Dave", "@Eve"],
                text,
                messageTextStyle(context, isSender),
                HostWidget.richText),
            selectionRegistrar: SelectionContainer.maybeOf(context),
            selectionColor: Colors.blue.withValues(alpha: 0.3),
            textWidthBasis: TextWidthBasis.longestLine,
          ),
        ),
      ),
    );
  }

  Widget _username(bool isSender) {
    return SelectionContainer.disabled(
      child: Text(
        isSender ? "You" : contentMessage.sender.split("@").firstOrNull ?? "",
        style: const TextStyle(
          color: colorDMB,
          fontVariations: variationSemiBold,
          fontSize: 12,
          letterSpacing: -0.2,
        ),
        overflow: TextOverflow.ellipsis,
      ),
    );
  }
}<|MERGE_RESOLUTION|>--- conflicted
+++ resolved
@@ -96,16 +96,6 @@
     );
   }
 
-<<<<<<< HEAD
-=======
-  Widget _avatar(BuildContext context) {
-    return FutureUserAvatar(
-      profile: () =>
-          context.coreClient.user.userProfile(userName: contentMessage.sender),
-    );
-  }
-
->>>>>>> d9075780
   Widget _timestamp(BuildContext context) {
     return Padding(
       padding: const EdgeInsets.symmetric(horizontal: 7.0),

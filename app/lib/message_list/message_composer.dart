// SPDX-FileCopyrightText: 2024 Phoenix R&D GmbH <hello@phnx.im>
//
// SPDX-License-Identifier: AGPL-3.0-or-later

import 'dart:async';

import 'package:flutter/services.dart';
import 'package:flutter/material.dart';
import 'package:image_picker/image_picker.dart';
import 'package:logging/logging.dart';
import 'package:prototype/conversation_details/conversation_details.dart';
import 'package:prototype/core/core.dart';
import 'package:prototype/l10n/l10n.dart' show AppLocalizations;
import 'package:prototype/main.dart';
import 'package:prototype/theme/theme.dart';
import 'package:prototype/util/debouncer.dart';
import 'package:provider/provider.dart';

import 'message_renderer.dart';

final _log = Logger("MessageComposer");

class MessageComposer extends StatefulWidget {
  const MessageComposer({super.key});

  @override
  State<MessageComposer> createState() => _MessageComposerState();
}

class _MessageComposerState extends State<MessageComposer>
    with WidgetsBindingObserver {
  final TextEditingController _inputController = CustomTextEditingController();
  final Debouncer _storeDraftDebouncer = Debouncer(
    delay: const Duration(milliseconds: 500),
  );
  StreamSubscription<ConversationDetailsState>? _draftLoadingSubscription;
  final _focusNode = FocusNode();
  late ConversationDetailsCubit _conversationDetailsCubit;
  bool _keyboardVisible = false;
  bool _inputIsEmpty = true;

  @override
  void initState() {
    super.initState();
    WidgetsBinding.instance.addObserver(this);
    _focusNode.onKeyEvent =
        (focusNode, event) => _onKeyEvent(context.read(), focusNode, event);
    _inputController.addListener(_onTextChanged);

    _conversationDetailsCubit = context.read<ConversationDetailsCubit>();

    // Propagate draft changes to the text field.
    // In particular, this sets the draft message on initial load, if any.

    _draftLoadingSubscription = _conversationDetailsCubit.stream.listen((
      state,
    ) {
      if (state.conversation != null) {
        // state is fully loaded
        if (state.conversation?.draft case final draft?) {
          // We have a draft
          // Ignore user drafts, those were input here and just reflect the change state.

          switch (draft.source) {
            case UiMessageDraftSource.system:
              // If input controller is not empty, then the user already typed something,
              // and we don't want to overwrite it.
              if (_inputController.text.isEmpty) {
                _inputController.text = draft.message;
              }
              break;
            case UiMessageDraftSource.user:
              // Ingore user drafts; they just reflect the past state of the input controller.
              break;
          }
        }
      }
    });
  }

  @override
  void dispose() {
    WidgetsBinding.instance.removeObserver(this);
    _storeDraftDebouncer.dispose();

    _conversationDetailsCubit.storeDraft(draftMessage: _inputController.text);
    _inputController.dispose();

    _draftLoadingSubscription?.cancel();
    _focusNode.dispose();
    super.dispose();
  }

  @override
  void didChangeMetrics() {
    final view = View.of(context);
    final bottomInset = view.viewInsets.bottom;
    final keyboardVisible = bottomInset > 0.0;

    if (_keyboardVisible != keyboardVisible) {
      setState(() {
        _keyboardVisible = keyboardVisible;
      });
    }
  }

  @override
  Widget build(BuildContext context) {
    final (conversationTitle, editingId) = context.select(
      (ConversationDetailsCubit cubit) => (
        cubit.state.conversation?.title,
        cubit.state.conversation?.draft?.editingId,
      ),
    );

    if (conversationTitle == null) {
      return const SizedBox.shrink();
    }

    return AnimatedContainer(
      duration: const Duration(milliseconds: 1000),
      child: Container(
        color: Colors.white.withValues(alpha: 0.9),
        padding: EdgeInsets.only(
          top: Spacings.xs,
          bottom:
              isSmallScreen(context) && !_keyboardVisible
                  ? Spacings.m
                  : Spacings.xs,
          left: Spacings.xs,
          right: Spacings.xs,
        ),
        child: Row(
          crossAxisAlignment: CrossAxisAlignment.end,
          children: [
            Expanded(
              child: Container(
                decoration: BoxDecoration(
                  color: convPaneBackgroundColor.withValues(alpha: 0.9),
                  borderRadius: BorderRadius.circular(Spacings.m),
                ),
                padding: const EdgeInsets.only(
                  left: Spacings.xs,
                  right: Spacings.xs,
                ),
                child: _MessageInput(
                  focusNode: _focusNode,
                  controller: _inputController,
                  conversationTitle: conversationTitle,
                  isEditing: editingId != null,
                ),
              ),
            ),
            if (editingId != null)
              Container(
                width: 50,
                height: 50,
                margin: const EdgeInsets.only(left: Spacings.xs),
                decoration: BoxDecoration(
                  color: convPaneBackgroundColor.withValues(alpha: 0.9),
                  borderRadius: BorderRadius.circular(Spacings.m),
                ),
                child: IconButton(
                  icon: const Icon(Icons.close),
                  color: colorDMB,
                  hoverColor: const Color(0x00FFFFFF),
                  onPressed: () {
                    context.read<ConversationDetailsCubit>().resetDraft();
                    _inputController.clear();
                  },
                ),
              ),
            Container(
              width: 50,
              height: 50,
              margin: const EdgeInsets.only(left: Spacings.xs),
              decoration: BoxDecoration(
                color: convPaneBackgroundColor.withValues(alpha: 0.9),
                borderRadius: BorderRadius.circular(Spacings.m),
              ),
              child: IconButton(
                icon: Icon(_inputIsEmpty ? Icons.add : Icons.send),
                color: colorDMB,
                hoverColor: const Color(0x00FFFFFF),
                onPressed: () {
                  if (_inputIsEmpty) {
                    _uploadAttachment(context);
                  } else {
                    _submitMessage(context.read());
                  }
                },
              ),
            ),
          ],
        ),
      ),
    );
  }

  // Key events
  KeyEventResult _onKeyEvent(
    ConversationDetailsCubit conversationDetailCubit,
    FocusNode node,
    KeyEvent evt,
  ) {
    if (evt.logicalKey == LogicalKeyboardKey.enter &&
        evt is KeyDownEvent &&
        HardwareKeyboard.instance.logicalKeysPressed.length == 1) {
      _submitMessage(conversationDetailCubit);
      return KeyEventResult.handled;
    } else if (evt.logicalKey == LogicalKeyboardKey.arrowUp &&
        evt is KeyDownEvent &&
        HardwareKeyboard.instance.logicalKeysPressed.length == 1) {
      return _editMessage(conversationDetailCubit)
          ? KeyEventResult.handled
          : KeyEventResult.ignored;
    } else {
      return KeyEventResult.ignored;
    }
  }

  void _submitMessage(ConversationDetailsCubit conversationDetailsCubit) async {
    final messageText = _inputController.text.trim();
    if (messageText.isEmpty) {
      return;
    }

    // FIXME: Handle errors
    conversationDetailsCubit.sendMessage(messageText);

    setState(() {
      _inputController.clear();
      _focusNode.requestFocus();
    });
  }

  bool _editMessage(ConversationDetailsCubit cubit) {
    if (_inputController.text.trim().isNotEmpty) {
      return false;
    }
    if (cubit.state.conversation?.draft?.editingId != null) {
      return false;
    }
    cubit.editMessage();
    return true;
  }

  void _uploadAttachment(BuildContext context) async {
    final ImagePicker picker = ImagePicker();
    final XFile? file = await picker.pickImage(source: ImageSource.gallery);

    if (file == null) {
      return;
    }

    if (!context.mounted) {
      return;
    }

    final cubit = context.read<ConversationDetailsCubit>();
    try {
      await cubit.uploadAttachment(file.path);
    } catch (e) {
      _log.severe("Failed to upload attachment: $e");
      if (context.mounted) {
        final loc = AppLocalizations.of(context);
        showErrorBanner(
          ScaffoldMessenger.of(context),
          loc.composer_error_attachment,
        );
      }
    }
  }

  void _onTextChanged() {
    setState(() {
      _inputIsEmpty = _inputController.text.trim().isEmpty;
    });
    _storeDraftDebouncer.run(() {
      _conversationDetailsCubit.storeDraft(draftMessage: _inputController.text);
    });
  }
}

class _MessageInput extends StatelessWidget {
  const _MessageInput({
    required FocusNode focusNode,
    required TextEditingController controller,
    required this.conversationTitle,
    required this.isEditing,
  }) : _focusNode = focusNode,
       _controller = controller;

  final FocusNode _focusNode;
  final TextEditingController _controller;
  final String? conversationTitle;
  final bool isEditing;

  @override
  Widget build(BuildContext context) {
<<<<<<< HEAD
    return TextField(
      focusNode: _focusNode,
      style: messageTextStyle(context, false),
      controller: _controller,
      minLines: 1,
      maxLines: 10,
      decoration: InputDecoration(
        hintText: "Message $conversationTitle",
        hintStyle: Theme.of(
          context,
        ).textTheme.bodyMedium?.copyWith(color: colorDMB),
      ).copyWith(filled: false),
      textInputAction: TextInputAction.newline,
      onEditingComplete: () => _focusNode.requestFocus(),
      keyboardType: TextInputType.multiline,
      textCapitalization: TextCapitalization.sentences,
=======
    final smallScreen = isSmallScreen(context);

    final loc = AppLocalizations.of(context);

    return Column(
      crossAxisAlignment: CrossAxisAlignment.start,
      children: [
        if (isEditing)
          Padding(
            padding: const EdgeInsets.only(
              top: Spacings.xs,
              left: Spacings.xxs,
              right: Spacings.xxs,
            ),
            child: Row(
              children: [
                const Icon(Icons.edit_outlined),
                const SizedBox(width: Spacings.xxs),
                Text(loc.composer_editMessage),
              ],
            ),
          ),
        TextField(
          focusNode: _focusNode,
          style: messageTextStyle(context, false),
          controller: _controller,
          minLines: 1,
          maxLines: 10,
          decoration: InputDecoration(
            hintText: loc.composer_inputHint(conversationTitle ?? ""),
            hintStyle: Theme.of(
              context,
            ).textTheme.bodyMedium?.copyWith(color: colorDMB),
          ).copyWith(filled: false),
          textInputAction:
              smallScreen ? TextInputAction.send : TextInputAction.newline,
          onEditingComplete: () => _focusNode.requestFocus(),
          keyboardType: TextInputType.multiline,
          textCapitalization: TextCapitalization.sentences,
        ),
      ],
>>>>>>> f11ca010
    );
  }
}

enum Direction { right, left }<|MERGE_RESOLUTION|>--- conflicted
+++ resolved
@@ -298,24 +298,6 @@
 
   @override
   Widget build(BuildContext context) {
-<<<<<<< HEAD
-    return TextField(
-      focusNode: _focusNode,
-      style: messageTextStyle(context, false),
-      controller: _controller,
-      minLines: 1,
-      maxLines: 10,
-      decoration: InputDecoration(
-        hintText: "Message $conversationTitle",
-        hintStyle: Theme.of(
-          context,
-        ).textTheme.bodyMedium?.copyWith(color: colorDMB),
-      ).copyWith(filled: false),
-      textInputAction: TextInputAction.newline,
-      onEditingComplete: () => _focusNode.requestFocus(),
-      keyboardType: TextInputType.multiline,
-      textCapitalization: TextCapitalization.sentences,
-=======
     final smallScreen = isSmallScreen(context);
 
     final loc = AppLocalizations.of(context);
@@ -357,7 +339,6 @@
           textCapitalization: TextCapitalization.sentences,
         ),
       ],
->>>>>>> f11ca010
     );
   }
 }

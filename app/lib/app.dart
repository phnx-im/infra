// SPDX-FileCopyrightText: 2024 Phoenix R&D GmbH <hello@phnx.im>
//
// SPDX-License-Identifier: AGPL-3.0-or-later

import 'dart:io';

import 'package:flutter/material.dart';
import 'package:flutter_bloc/flutter_bloc.dart';
import 'package:logging/logging.dart';
import 'package:permission_handler/permission_handler.dart';
import 'package:prototype/core_client.dart';
import 'package:prototype/navigation/navigation.dart';
import 'package:prototype/platform.dart';
import 'package:prototype/loadable_user_cubit.dart';
import 'package:prototype/user_cubit.dart';
import 'package:provider/provider.dart';

import 'registration/registration.dart';
import 'theme/theme.dart';

final _log = Logger('App');

final _appRouter = AppRouter();

class App extends StatefulWidget {
  const App({super.key});

  @override
  State<App> createState() => _AppState();
}

class _AppState extends State<App> with WidgetsBindingObserver {
  final CoreClient _coreClient = CoreClient();

  @override
  void initState() {
    super.initState();
    WidgetsBinding.instance.addObserver(this);
    _requestMobileNotifications();
  }

  @override
  void dispose() {
    WidgetsBinding.instance.removeObserver(this);
    super.dispose();
  }

  @override
  void didChangeAppLifecycleState(AppLifecycleState state) {
    super.didChangeAppLifecycleState(state);
    _onStateChanged(state);
  }

  Future<void> _onStateChanged(AppLifecycleState state) async {
    if (state == AppLifecycleState.paused) {
      _log.fine('App is in the background');

      // iOS only
      if (Platform.isIOS) {
        // only set the badge count if the user is logged in
        if (_coreClient.maybeUser case final user?) {
          final count = await user.globalUnreadMessagesCount();
          await setBadgeCount(count);
        }
      }
    }
  }

  @override
  Widget build(BuildContext context) {
    return MaterialApp.router(
      title: 'Prototype',
      debugShowCheckedModeBanner: false,
      theme: themeData(context),
      routerConfig: _appRouter,
      builder: (context, router) => MultiBlocProvider(
        providers: [
          Provider.value(value: _coreClient),
          BlocProvider<NavigationCubit>(create: (context) => NavigationCubit()),
          BlocProvider<RegistrationCubit>(
              create: (context) => RegistrationCubit(coreClient: _coreClient)),
          BlocProvider<LoadableUserCubit>(
            create: (context) =>
                // loads the user on startup
                LoadableUserCubit((_coreClient..loadUser()).userStream),
          ),
        ],
        // This bloc has two tasks:
        // 1. Listen to the loadable user and switch the navigation accordingly.
        // 2. Provide the logged in user to the app, when it is loaded.
        child: BlocConsumer<LoadableUserCubit, LoadableUser>(
<<<<<<< HEAD
          listenWhen: _nullToSomeOrSomeToNull,
          buildWhen: _nullToSomeOrSomeToNull,
=======
          listenWhen: _isUserLoadedOrUnloaded,
          buildWhen: _isUserLoadedOrUnloaded,
>>>>>>> 5d8af9b5
          listener: (context, loadableUser) {
            // Side Effect: navigate to the home screen or away to the intro
            // screen, depending on whether the user was loaded or unloaded.
            switch (loadableUser) {
              case LoadedUser(user: final _?):
                context.read<NavigationCubit>().openHome();
              case LoadingUser() || LoadedUser(user: null):
                context.read<NavigationCubit>().openIntro();
            }
          },
          builder: (context, loadableUser) => loadableUser.user != null
              // Logged in user is accessible everywhere inside the app after
              // the user is loaded
              ? BlocProvider<UserCubit>(
                  create: (context) =>
                      UserCubit(coreClient: context.coreClient),
                  child: router!,
                )
              : router!,
        ),
      ),
    );
  }
}

<<<<<<< HEAD
bool _nullToSomeOrSomeToNull(LoadableUser previous, LoadableUser current) =>
=======
/// Checks if [LoadableUser.user] transitioned from loaded to null or vice versa
bool _isUserLoadedOrUnloaded(LoadableUser previous, LoadableUser current) =>
>>>>>>> 5d8af9b5
    (previous.user != null || current.user != null) &&
    previous.user != current.user;

void _requestMobileNotifications() async {
  // Mobile initialization
  if (Platform.isAndroid || Platform.isIOS) {
    // Initialize the method channel
    initMethodChannel();

    // Ask for notification permission
    var status = await Permission.notification.status;
    switch (status) {
      case PermissionStatus.denied:
        _log.info("Notification permission denied, will ask the user");
        var requestStatus = await Permission.notification.request();
        _log.fine("The status is $requestStatus");
        break;
      default:
        _log.info("Notification permission status: $status");
    }
  }
}<|MERGE_RESOLUTION|>--- conflicted
+++ resolved
@@ -89,13 +89,8 @@
         // 1. Listen to the loadable user and switch the navigation accordingly.
         // 2. Provide the logged in user to the app, when it is loaded.
         child: BlocConsumer<LoadableUserCubit, LoadableUser>(
-<<<<<<< HEAD
-          listenWhen: _nullToSomeOrSomeToNull,
-          buildWhen: _nullToSomeOrSomeToNull,
-=======
           listenWhen: _isUserLoadedOrUnloaded,
           buildWhen: _isUserLoadedOrUnloaded,
->>>>>>> 5d8af9b5
           listener: (context, loadableUser) {
             // Side Effect: navigate to the home screen or away to the intro
             // screen, depending on whether the user was loaded or unloaded.
@@ -121,12 +116,8 @@
   }
 }
 
-<<<<<<< HEAD
-bool _nullToSomeOrSomeToNull(LoadableUser previous, LoadableUser current) =>
-=======
 /// Checks if [LoadableUser.user] transitioned from loaded to null or vice versa
 bool _isUserLoadedOrUnloaded(LoadableUser previous, LoadableUser current) =>
->>>>>>> 5d8af9b5
     (previous.user != null || current.user != null) &&
     previous.user != current.user;
 

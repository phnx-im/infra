--- conflicted
+++ resolved
@@ -142,16 +142,11 @@
   Future<String> build() async {
     final extraArgs = _buildOptions?.flags ?? [];
     final manifestPath = path.join(environment.manifestDir, 'Cargo.toml');
-<<<<<<< HEAD
-    var env = await _buildEnvironment();
-    env["CARGO_LOG"] = "cargo::core::compiler::fingerprint=trace";
-=======
 
     final version =
         runCommand('rustup', ['run', _toolchain, 'cargo', '--version']);
     print('Using cargo version from toolchain $_toolchain: ${version.stdout}');
 
->>>>>>> fbb347a3
     runCommand(
       'rustup',
       [
@@ -169,9 +164,8 @@
         target.rust,
         '--target-dir',
         environment.targetTempDir,
-        '--verbose',
       ],
-      environment: env,
+      environment: await _buildEnvironment(),
     );
     return path.join(
       environment.targetTempDir,

--- conflicted
+++ resolved
@@ -56,16 +56,10 @@
           )
         end
 
-<<<<<<< HEAD
-        build_target = upload_to_play_store ? "appbundle" : "apk"
-
-        # We build the app with Flutter first to set up gradle
-=======
         # When not uploading to the Play Store, we just build the app as APK to
         # allow manual installation
         build_target = upload_to_play_store ? "appbundle" : "apk"
 
->>>>>>> ad971c92
         sh "flutter precache --android"
         sh "flutter pub get"
         sh "flutter build #{build_target} --release --target-platform android-arm64"
